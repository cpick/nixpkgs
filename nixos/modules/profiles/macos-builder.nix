--- conflicted
+++ resolved
@@ -1,291 +1,5 @@
 let lib = import ../../../lib;
 in
-<<<<<<< HEAD
-
-{
-  imports = [
-    ../virtualisation/qemu-vm.nix
-
-    # Avoid a dependency on stateVersion
-    {
-      disabledModules = [
-        ../virtualisation/nixos-containers.nix
-        ../services/x11/desktop-managers/xterm.nix
-      ];
-      # swraid's default depends on stateVersion
-      config.boot.swraid.enable = false;
-      options.boot.isContainer = lib.mkOption { default = false; internal = true; };
-    }
-  ];
-
-  options.virtualisation.darwin-builder = with lib; {
-    diskSize = mkOption {
-      default = 20 * 1024;
-      type = types.int;
-      example = 30720;
-      description = "The maximum disk space allocated to the runner in MB";
-    };
-    memorySize = mkOption {
-      default = 3 * 1024;
-      type = types.int;
-      example = 8192;
-      description = "The runner's memory in MB";
-    };
-    cores = mkOption {
-      default = 1;
-      type = types.int;
-      example = 4;
-      description = "The runner's number of CPU cores";
-    };
-    min-free = mkOption {
-      default = 1024 * 1024 * 1024;
-      type = types.int;
-      example = 1073741824;
-      description = ''
-        The threshold (in bytes) of free disk space left at which to
-        start garbage collection on the runner
-      '';
-    };
-    max-free = mkOption {
-      default = 3 * 1024 * 1024 * 1024;
-      type = types.int;
-      example = 3221225472;
-      description = ''
-        The threshold (in bytes) of free disk space left at which to
-        stop garbage collection on the runner
-      '';
-    };
-    workingDirectory = mkOption {
-       default = ".";
-       type = types.str;
-       example = "/var/lib/darwin-builder";
-       description = ''
-         The working directory to use to run the script. When running
-         as part of a flake will need to be set to a non read-only filesystem.
-       '';
-    };
-    hostAddress = mkOption {
-      default = "";
-      type = types.str;
-      example = "127.0.0.1";
-      description = ''
-        The localhost host IPv4 address to bind to and forward TCP to the guest.
-      '';
-    };
-    hostPort = mkOption {
-      default = 31022;
-      type = types.int;
-      example = 22;
-      description = ''
-        The localhost host port to forward TCP to the guest port.
-      '';
-    };
-    allowRoot = mkOption {
-      default = false;
-      type = types.bool;
-      example = true;
-      description = ''
-        Allow the user to become root.
-      '';
-    };
-  };
-
-  config = {
-    # The builder is not intended to be used interactively
-    documentation.enable = false;
-
-    environment.etc = {
-      "ssh/ssh_host_ed25519_key" = {
-        mode = "0600";
-
-        source = ./keys/ssh_host_ed25519_key;
-      };
-
-      "ssh/ssh_host_ed25519_key.pub" = {
-        mode = "0644";
-
-        source = ./keys/ssh_host_ed25519_key.pub;
-      };
-    };
-
-    # DNS fails for QEMU user networking (SLiRP) on macOS.  See:
-    #
-    # https://github.com/utmapp/UTM/issues/2353
-    #
-    # This works around that by using a public DNS server other than the DNS
-    # server that QEMU provides (normally 10.0.2.3)
-    networking.nameservers = [ "8.8.8.8" ];
-
-    # The linux builder is a lightweight VM for remote building; not evaluation.
-    nix.channel.enable = false;
-    # remote builder uses `nix-daemon` (ssh-ng:) or `nix-store --serve` (ssh:)
-    # --force: do not complain when missing
-    # TODO: install a store-only nix
-    #       https://github.com/NixOS/rfcs/blob/master/rfcs/0134-nix-store-layer.md#detailed-design
-    environment.extraSetup = ''
-      rm --force $out/bin/{nix-instantiate,nix-build,nix-shell,nix-prefetch*,nix}
-    '';
-    # Deployment is by image.
-    # TODO system.switch.enable = false;?
-    system.disableInstallerTools = true;
-
-    nix.settings = {
-      auto-optimise-store = true;
-
-      min-free = cfg.min-free;
-
-      max-free = cfg.max-free;
-
-      trusted-users = [ user ];
-    };
-
-    services = {
-      getty.autologinUser = user;
-
-      openssh = {
-        enable = true;
-
-        authorizedKeysFiles = [ "${keysDirectory}/%u_${keyType}.pub" ];
-      };
-    };
-
-    system.build.macos-builder-installer =
-      let
-        privateKey = "/etc/nix/${user}_${keyType}";
-
-        publicKey = "${privateKey}.pub";
-
-        # This installCredentials script is written so that it's as easy as
-        # possible for a user to audit before confirming the `sudo`
-        installCredentials = hostPkgs.writeShellScript "install-credentials" ''
-          set -euo pipefail
-
-          KEYS="''${1}"
-          INSTALL=${hostPkgs.coreutils}/bin/install
-          "''${INSTALL}" -g nixbld -m 600 "''${KEYS}/${user}_${keyType}" ${privateKey}
-          "''${INSTALL}" -g nixbld -m 644 "''${KEYS}/${user}_${keyType}.pub" ${publicKey}
-        '';
-
-        hostPkgs = config.virtualisation.host.pkgs;
-
-        script = hostPkgs.writeShellScriptBin "create-builder" (
-          ''
-            set -euo pipefail
-          '' +
-          # When running as non-interactively as part of a DarwinConfiguration the working directory
-          # must be set to a writeable directory.
-        (if cfg.workingDirectory != "." then ''
-          ${hostPkgs.coreutils}/bin/mkdir --parent "${cfg.workingDirectory}"
-          cd "${cfg.workingDirectory}"
-        '' else "") + ''
-          KEYS="''${KEYS:-./keys}"
-          ${hostPkgs.coreutils}/bin/mkdir --parent "''${KEYS}"
-          PRIVATE_KEY="''${KEYS}/${user}_${keyType}"
-          PUBLIC_KEY="''${PRIVATE_KEY}.pub"
-          if [ ! -e "''${PRIVATE_KEY}" ] || [ ! -e "''${PUBLIC_KEY}" ]; then
-              ${hostPkgs.coreutils}/bin/rm --force -- "''${PRIVATE_KEY}" "''${PUBLIC_KEY}"
-              ${hostPkgs.openssh}/bin/ssh-keygen -q -f "''${PRIVATE_KEY}" -t ${keyType} -N "" -C 'builder@localhost'
-          fi
-          if ! ${hostPkgs.diffutils}/bin/cmp "''${PUBLIC_KEY}" ${publicKey}; then
-            (set -x; sudo --reset-timestamp ${installCredentials} "''${KEYS}")
-          fi
-          KEYS="$(${hostPkgs.nix}/bin/nix-store --add "$KEYS")" ${lib.getExe config.system.build.vm}
-        '');
-
-      in
-      script.overrideAttrs (old: {
-        pos = __curPos; # sets meta.position to point here; see script binding above for package definition
-        meta = (old.meta or { }) // {
-          platforms = lib.platforms.darwin;
-        };
-        passthru = (old.passthru or { }) // {
-          # Let users in the repl inspect the config
-          nixosConfig = config;
-          nixosOptions = options;
-        };
-      });
-
-    system = {
-      # To prevent gratuitous rebuilds on each change to Nixpkgs
-      nixos.revision = null;
-
-      stateVersion = lib.mkDefault (throw ''
-        The macOS linux builder should not need a stateVersion to be set, but a module
-        has accessed stateVersion nonetheless.
-        Please inspect the trace of the following command to figure out which module
-        has a dependency on stateVersion.
-
-          nix-instantiate --attr darwin.linux-builder --show-trace
-      '');
-    };
-
-    users.users."${user}" = {
-      isNormalUser = true;
-      extraGroups = lib.mkIf cfg.allowRoot [ "wheel" ];
-    };
-
-    security.sudo.wheelNeedsPassword = !cfg.allowRoot;
-
-    security.polkit.enable = true;
-
-    security.polkit.extraConfig = ''
-      polkit.addRule(function(action, subject) {
-        if (action.id === "org.freedesktop.login1.power-off" && subject.user === "${user}") {
-          return "yes";
-        } else {
-          return "no";
-        }
-      })
-    '';
-
-    virtualisation = {
-      diskSize = cfg.diskSize;
-
-      memorySize = cfg.memorySize;
-
-      cores = cfg.cores;
-
-      forwardPorts = [
-        { from = "host"; guest.port = 22; host.address = cfg.hostAddress; host.port = cfg.hostPort; }
-      ];
-
-      # Disable graphics for the builder since users will likely want to run it
-      # non-interactively in the background.
-      graphics = false;
-
-      sharedDirectories.keys = {
-        source = "\"$KEYS\"";
-        target = keysDirectory;
-      };
-
-      # If we don't enable this option then the host will fail to delegate builds
-      # to the guest, because:
-      #
-      # - The host will lock the path to build
-      # - The host will delegate the build to the guest
-      # - The guest will attempt to lock the same path and fail because
-      #   the lockfile on the host is visible on the guest
-      #
-      # Snapshotting the host's /nix/store as an image isolates the guest VM's
-      # /nix/store from the host's /nix/store, preventing this problem.
-      useNixStoreImage = true;
-
-      # Obviously the /nix/store needs to be writable on the guest in order for it
-      # to perform builds.
-      writableStore = true;
-
-      # This ensures that anything built on the guest isn't lost when the guest is
-      # restarted.
-      writableStoreUseTmpfs = false;
-
-      # Pass certificates from host to the guest otherwise when custom CA certificates
-      # are required we can't use the cached builder.
-      useHostCerts = true;
-    };
-  };
-}
-=======
   lib.warnIf (lib.isInOldestRelease 2411)
     "nixos/modules/profiles/macos-builder.nix has moved to nixos/modules/profiles/nix-builder-vm.nix; please update your NixOS imports."
-    ./nix-builder-vm.nix
->>>>>>> 24f0d4ac
+    ./nix-builder-vm.nix