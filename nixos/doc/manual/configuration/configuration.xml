--- conflicted
+++ resolved
@@ -27,12 +27,9 @@
 <!-- FIXME: auto-include NixOS module docs -->
 <xi:include href="postgresql.xml" />
 <xi:include href="gitlab.xml" />
+<xi:include href="taskserver.xml" />
 <xi:include href="acme.xml" />
-<<<<<<< HEAD
 <xi:include href="input-methods.xml" />
-=======
-<xi:include href="taskserver.xml" />
->>>>>>> c36d6e59
 
 <!-- Apache; libvirtd virtualisation -->
 
