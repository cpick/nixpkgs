# Release 24.11 (“Vicuña”, 2024.11/??) {#sec-release-24.11}

<!-- To avoid merge conflicts, consider adding your item at an arbitrary place in the list instead. -->

## Highlights {#sec-release-24.11-highlights}

- **This will be the last release of Nixpkgs to support macOS Sierra 10.12 to macOS Catalina 10.15.**
  Starting with release 25.05, the minimum supported version will be macOS Big Sur 11, and we cannot guarantee that packages will continue to work on older versions of macOS.
  Users on old macOS versions should consider upgrading to a supported version (potentially using [OpenCore Legacy Patcher](https://dortania.github.io/OpenCore-Legacy-Patcher/) for old hardware) or installing NixOS.
  If neither of those options are viable and you require new versions of software, [MacPorts](https://www.macports.org/) supports back to Mac OS X Snow Leopard 10.6.
- Nix was updated to 2.24, which brings a lot of improvements and fixes. See the release notes for
    [2.19](https://nix.dev/manual/nix/latest/release-notes/rl-2.19),
    [2.20](https://nix.dev/manual/nix/latest/release-notes/rl-2.20),
    [2.21](https://nix.dev/manual/nix/latest/release-notes/rl-2.21),
    [2.22](https://nix.dev/manual/nix/latest/release-notes/rl-2.22),
    [2.23](https://nix.dev/manual/nix/latest/release-notes/rl-2.23),
    [2.24](https://nix.dev/manual/nix/latest/release-notes/rl-2.24).
  Notable changes include improvements to Git fetching, documentation comment support in `nix-repl> :doc`, as well as many quality of life improvements.

- Convenience options for `amdgpu`, open source driver for Radeon cards, is now available under `hardware.amdgpu`.

- [AMDVLK](https://github.com/GPUOpen-Drivers/AMDVLK), AMD's open source Vulkan driver, is now available to be configured as `hardware.amdgpu.amdvlk` option.
  This also allows configuring runtime settings of AMDVLK and enabling experimental features.
- The `moonlight-qt` package ([Moonlight game streaming](https://moonlight-stream.org/)) now has HDR support on Linux systems.

- PostgreSQL now defaults to major version 16.

- `authelia` has been upgraded to version 4.38. This version brings several features and improvements which are detailed in the [release blog post](https://www.authelia.com/blog/4.38-release-notes/).
  This release also deprecates some configuration keys, which are likely to be removed in future version 5.0, but they are still supported and expected to be working in the current version.

- `compressDrv` can compress selected files in a derivation. `compressDrvWeb` compresses files for common web server usage (`.gz` with `zopfli`, `.br` with `brotli`).

- `hardware.display` is a new module implementing workarounds for misbehaving monitors
  through setting up custom EDID files and forcing kernel/framebuffer modes.

- A new display-manager `services.displayManager.ly` was added.
  It is a tui based replacement of sddm and lightdm for window manager users.
  Users can use it by `services.displayManager.ly.enable` and config it by
  `services.displayManager.ly.settings` to generate `/etc/ly/config.ini`

- The default sound server for most graphical sessions has been switched from PulseAudio to PipeWire.
  Users that want to keep PulseAudio will want to set `services.pipewire.enable = false;` and `hardware.pulseaudio.enable = true;`.
  There is currently no plan to fully deprecate and remove PulseAudio, however, PipeWire should generally be preferred for new installs.

- The Rust rewrite of the `switch-to-configuration` program is now used for system activation by default.
  If you experience any issues, please report them.
  The original Perl script can still be used for now by setting `system.switch.enableNg` to `false`.

- Support for mounting filesystems from block devices protected with [dm-verity](https://docs.kernel.org/admin-guide/device-mapper/verity.html)
  was added through the `boot.initrd.systemd.dmVerity` option.

- The [Xen Hypervisor](https://xenproject.org) is once again available as a virtualisation option under [`virtualisation.xen`](#opt-virtualisation.xen.enable).
  - This release includes Xen [4.17.5](https://wiki.xenproject.org/wiki/Xen_Project_4.17_Release_Notes), [4.18.3](https://wiki.xenproject.org/wiki/Xen_Project_4.18_Release_Notes) and [4.19.0](https://wiki.xenproject.org/wiki/Xen_Project_4.19_Release_Notes), as well as support for booting the hypervisor on EFI systems.
  ::: {.warning}
    Booting into Xen through a legacy BIOS bootloader or with the legacy script-based Stage 1 initrd have been **deprecated**. Only EFI booting and the new systemd-based Stage 1 initrd are supported.
  :::
  - There are two flavours of Xen available by default: `xen`, which includes all built-in components, and `xen-slim`, which replaces the built-in components with their Nixpkgs equivalents.
    - The `qemu-xen-traditional` component has been deprecated by upstream Xen, and is no longer available in any of the Xen packages.
  - The OCaml-based Xen Store can now be configured using  [`virtualisation.xen.store.settings`](#opt-virtualisation.xen.store.settings).
  - The `virtualisation.xen.bridge` options have been deprecated in this release cycle. Users who need network bridges are encouraged to set up their own networking configurations.

## New Modules {#sec-release-24.11-new-modules}

- [TaskChampion Sync-Server](https://github.com/GothenburgBitFactory/taskchampion-sync-server), a [Taskwarrior 3](https://taskwarrior.org/docs/upgrade-3/) sync server, replacing Taskwarrior 2's sync server named [`taskserver`](https://github.com/GothenburgBitFactory/taskserver).

- [FlareSolverr](https://github.com/FlareSolverr/FlareSolverr), proxy server to bypass Cloudflare protection. Available as [services.flaresolverr](#opt-services.flaresolverr.enable) service.

- [Gancio](https://gancio.org/), a shared agenda for local communities. Available as [services.gancio](#opt-services.gancio.enable).

- [Goatcounter](https://www.goatcounter.com/), Easy web analytics. No tracking of personal data. Available as [services.goatcounter](options.html#opt-services.goatcocunter.enable).

- [UWSM](https://github.com/Vladimir-csp/uwsm), a wayland session manager to wrap Wayland Compositors into useful systemd units such as `graphical-session.target`. Available as [programs.uwsm](#opt-programs.uwsm.enable).

- [Open-WebUI](https://github.com/open-webui/open-webui), a user-friendly WebUI
  for LLMs. Available as [services.open-webui](#opt-services.open-webui.enable)
  service.

- [Quickwit](https://quickwit.io), sub-second search & analytics engine on cloud storage. Available as [services.quickwit](options.html#opt-services.quickwit).

- [Userborn](https://github.com/nikstur/userborn), a service for declarative
  user management. This can be used instead of the `update-users-groups.pl`
  Perl script and instead of systemd-sysusers. To achieve a system without
  Perl, this is the now recommended tool over systemd-sysusers because it can
  alos create normal users and change passwords. Available as
  [services.userborn](#opt-services.userborn.enable)

- [Flood](https://flood.js.org/), a beautiful WebUI for various torrent clients. Available as [services.flood](options.html#opt-services.flood).

- [Firefly-iii Data Importer](https://github.com/firefly-iii/data-importer), a data importer for Firefly-III. Available as [services.firefly-iii-data-importer](options.html#opt-services.firefly-iii-data-importer)

- [QGroundControl], a ground station support and configuration manager for the PX4 and APM Flight Stacks. Available as [programs.qgroundcontrol](options.html#opt-programs.qgroundcontrol.enable).

- [Eintopf](https://eintopf.info), community event and calendar web application. Available as [services.eintopf](options.html#opt-services.eintopf).

- [Radicle](https://radicle.xyz), an open source, peer-to-peer code collaboration stack built on Git. Available as [services.radicle](#opt-services.radicle.enable).

- [ddns-updater](https://github.com/qdm12/ddns-updater), a service to update DNS records periodically with WebUI for many DNS providers. Available as [services.ddns-updater](#opt-services.ddns-updater.enable).

- [Immersed VR](https://immersed.com/), a closed-source coworking platform. Available as [programs.immersed-vr](#opt-programs.immersed-vr.enable).

- [HomeBox](https://github.com/sysadminsmedia/homebox): the inventory and organization system built for the Home User. Available as [services.homebox](#opt-services.homebox.enable).

- [matrix-hookshot](https://matrix-org.github.io/matrix-hookshot), a Matrix bot for connecting to external services. Available as [services.matrix-hookshot](#opt-services.matrix-hookshot.enable).

- [Renovate](https://github.com/renovatebot/renovate), a dependency updating tool for various git forges and language ecosystems. Available as [services.renovate](#opt-services.renovate.enable).

- [Music Assistant](https://music-assistant.io/), a music library manager for your offline and online music sources which can easily stream your favourite music to a wide range of supported players. Available as [services.music-assistant](#opt-services.music-assistant.enable).

- [zeronsd](https://github.com/zerotier/zeronsd), a DNS server for ZeroTier users. Available with [services.zeronsd.servedNetworks](#opt-services.zeronsd.servedNetworks).

- [wg-access-server](https://github.com/freifunkMUC/wg-access-server/), an all-in-one WireGuard VPN solution with a web ui for connecting devices. Available at [services.wg-access-server](#opt-services.wg-access-server.enable).

- [Pingvin Share](https://github.com/stonith404/pingvin-share), a self-hosted file sharing platform and an alternative for WeTransfer. Available as [services.pingvin-share](#opt-services.pingvin-share.enable).

- [Envision](https://gitlab.com/gabmus/envision), a UI for building, configuring and running Monado, the open source OpenXR runtime. Available as [programs.envision](#opt-programs.envision.enable).

- [Localsend](https://localsend.org/), an open source cross-platform alternative to AirDrop. Available as [programs.localsend](#opt-programs.localsend.enable).

- [cryptpad](https://cryptpad.org/), a privacy-oriented collaborative platform (docs/drive/etc), has been added back. Available as [services.cryptpad](#opt-services.cryptpad.enable).

- [realm](https://github.com/zhboner/realm), a simple, high performance relay server written in rust. Available as [services.realm.enable](#opt-services.realm.enable).

- [Gotenberg](https://gotenberg.dev), an API server for converting files to PDFs that can be used alongside Paperless-ngx. Available as [services.gotenberg](options.html#opt-services.gotenberg).

- [Playerctld](https://github.com/altdesktop/playerctl), a daemon to track media player activity. Available as [services.playerctld](option.html#opt-services.playerctld).

- [MenhirLib](https://gitlab.inria.fr/fpottier/menhir/-/tree/master/coq-menhirlib) A support library for verified Coq parsers produced by Menhir.

- [Glance](https://github.com/glanceapp/glance), a self-hosted dashboard that puts all your feeds in one place. Available as [services.glance](option.html#opt-services.glance).

- [Apache Tika](https://github.com/apache/tika), a toolkit that detects and extracts metadata and text from over a thousand different file types. Available as [services.tika](option.html#opt-services.tika).

- [Misskey](https://misskey-hub.net/en/), an interplanetary microblogging platform. Available as [services.misskey](options.html#opt-services.misskey).

- [Improved File Manager](https://github.com/misterunknown/ifm), or IFM, a single-file web-based file manager. Available as [services.ifm](options.html#opt-services.ifm.enable)

- [OpenGFW](https://github.com/apernet/OpenGFW), an implementation of the Great Firewall on Linux. Available as [services.opengfw](#opt-services.opengfw.enable).

- [Rathole](https://github.com/rapiz1/rathole), a lightweight and high-performance reverse proxy for NAT traversal. Available as [services.rathole](#opt-services.rathole.enable).

- [Proton Mail bridge](https://proton.me/mail/bridge), a desktop application that runs in the background, encrypting and decrypting messages as they enter and leave your computer. It lets you add your Proton Mail account to your favorite email client via IMAP/SMTP by creating a local email server on your computer.

- [chromadb](https://www.trychroma.com/), an open-source AI application
  database. Batteries included. Available as [services.chromadb](options.html#opt-services.chromadb.enable).

- [Wakapi](https://wakapi.dev/), a time tracking software for programmers. Available as [services.wakapi](#opt-services.wakapi.enable).

- [foot](https://codeberg.org/dnkl/foot), a fast, lightweight and minimalistic Wayland terminal emulator. Available as [programs.foot](#opt-programs.foot.enable).

- [ToDesk](https://www.todesk.com/linux.html), a remote desktop applicaton. Available as [services.todesk.enable](#opt-services.todesk.enable).

- [Dependency Track](https://dependencytrack.org/), an intelligent Component Analysis platform that allows organizations to identify and reduce risk in the software supply chain. Available as [services.dependency-track](option.html#opt-services.dependency-track).

- [Immich](https://github.com/immich-app/immich), a self-hosted photo and video backup solution. Available as [services.immich](#opt-services.immich.enable).

## Backward Incompatibilities {#sec-release-24.11-incompatibilities}

- The `sound` options have been removed or renamed, as they had a lot of unintended side effects. See [below](#sec-release-24.11-migration-sound) for details.

- The nvidia driver no longer defaults to the proprietary driver starting with version 560. You will need to manually set `hardware.nvidia.open` to select the proprietary or open driver.

- All Cinnamon and XApp packages have been moved to top-level (i.e., `cinnamon.nemo` is now `nemo`).

- All GNOME packages have been moved to top-level (i.e., `gnome.nautilus` is now `nautilus`).

- `transmission` package has been aliased with a `trace` warning to `transmission_3`. Since [Transmission 4 has been released last year](https://github.com/transmission/transmission/releases/tag/4.0.0), and Transmission 3 will eventually go away, it was decided perform this warning alias to make people aware of the new version. The `services.transmission.package` defaults to `transmission_3` as well because the upgrade can cause data loss in certain specific usage patterns (examples: [#5153](https://github.com/transmission/transmission/issues/5153), [#6796](https://github.com/transmission/transmission/issues/6796)). Please make sure to back up to your data directory per your usage:
  - `transmission-gtk`: `~/.config/transmission`
  - `transmission-daemon` using NixOS module: `${config.services.transmission.home}/.config/transmission-daemon` (defaults to `/var/lib/transmission/.config/transmission-daemon`)

- `androidenv.androidPkgs_9_0` has been removed, and replaced with `androidenv.androidPkgs` for a more complete Android SDK including support for Android 9 and later.

- `grafana` has been updated to version 11.1. This version doesn't support setting `http_addr` to a hostname anymore, an IP address is expected.

- `knot-dns` has been updated to version 3.4.x. Check the [migration guide](https://www.knot-dns.cz/docs/latest/html/migration.html#upgrade-3-3-x-to-3-4-x) for breaking changes.

- `services.kubernetes.kubelet.clusterDns` now accepts a list of DNS resolvers rather than a single string, bringing the module more in line with the upstream Kubelet configuration schema.

- `wstunnel` has had a major version upgrade that entailed rewriting the program in Rust.
  The module was updated to accommodate for breaking changes.
  Breaking changes to the module API were minimised as much as possible,
  but some were nonetheless inevitable due to changes in the upstream CLI.
  Certain options were moved from separate CLI arguments into the forward specifications,
  and those options were also removed from the module's API,
  please consult the wstunnel man page for more detail.
  Also be aware that if you have set additional options in `services.wstunnel.{clients,servers}.<name>.extraArgs`,
  that those might have been removed or modified upstream.

- `clang-tools_<version>` packages have been moved into `llvmPackages_<version>` (i.e. `clang-tools_18` is now `llvmPackages_18.clang-tools`).
  - For convenience, the top-level `clang-tools` attribute remains and is now bound to `llvmPackages.clang-tools`.
  - Top-level `clang_tools_<version>` attributes are now aliases; these will be removed in a future release.

- `buildbot` was updated to 4.0, the AngularJS frontend has been replaced by a React frontend, see the [upstream release notes](https://docs.buildbot.net/current/manual/upgrading/4.0-upgrade.html).

- `nginx` package no longer includes `gd` and `geoip` dependencies. For enabling it, override `nginx` package with the optionals `withImageFilter` and `withGeoIP`.

- `systemd.enableUnifiedCgroupHierarchy` option has been removed.
  In systemd 256 support for cgroup v1 ('legacy' and 'hybrid' hierarchies) is now considered obsolete and systemd by default will refuse to boot under it.
  To forcibly reenable cgroup v1 support, you can `set boot.kernelParams = [ "systemd.unified_cgroup_hierachy=0" "SYSTEMD_CGROUP_ENABLE_LEGACY_FORCE=1" ]`.
  NixOS does not officially support this configuration and might cause your system to be unbootable in future versions. You are on your own.

- `nrfutil` which previously pointed to the now-deprecated `pc-nrfutil` python package, has been repackaged under the same name with the new nrfutil tool.

- `openssh` and `openssh_hpn` are now compiled without Kerberos 5 / GSSAPI support in an effort to reduce the attack surface of the components for the majority of users. Users needing this support can
  use the new `opensshWithKerberos` and `openssh_hpnWithKerberos` flavors (e.g. `programs.ssh.package = pkgs.openssh_gssapi`).

- `security.ipa.ipaHostname` now defaults to the value of `networking.fqdn` if
  it is set, instead of the previous hardcoded default of
  `${networking.hostName}.${security.ipa.domain}`.

- The `MSMTP_QUEUE` and `MSMTP_LOG` environment variables accepted by `msmtpq` have now been renamed to `MSMTPQ_Q` and `MSMTPQ_LOG` respectively.

- The logrotate service has received hardening and now requires enabling `allowNetworking`, if logrotate needs to access the network.

- The fcgiwrap module now allows multiple instances running as distinct users.
  The option `services.fgciwrap` now takes an attribute set of the
  configuration of each individual instance.
  This requires migrating any previous configuration keys from
  `services.fcgiwrap.*` to `services.fcgiwrap.instances.some-instance.*`.
  The ownership and mode of the UNIX sockets created by this service are now
  configurable and private by default.
  Processes also now run as a dynamically allocated user by default instead of
  root.

- The `mautrix-signal` module was adapted to incorporate the configuration rearrangement that resulted from the update to the mautrix bridgev2 architecture. Pre-0.7.0 configurations should continue to work.
  In case you want to update your configuration make sure to check the NixOS manual.

<<<<<<< HEAD
- The nvidia driver no longer defaults to the proprietary driver starting with version 560. You will need to manually set `hardware.nvidia.open` to select the proprietary or open driver.

- `postgresql` no longer accepts the `enableSystemd` override. Use `systemdSupport` instead.

=======
>>>>>>> 2a115bbd
- The dhcpcd service (`networking.useDHCP`) has been hardened and now runs exclusively as the "dhcpcd" user.
  Users that were relying on the root privileges in `networking.dhcpcd.runHook` will have to write specific [sudo](security.sudo.extraRules) or [polkit](security.polkit.extraConfig) rules to allow dhcpcd to perform privileged actions.

  As part of these changes, the DHCP lease files directory has also been moved from `/var/db/dhcpcd` to `/var/lib/dhcpcd`. This migration is performed automatically, but users may have to update their backup configuration.

- `singularity-tools` have the `storeDir` argument removed from its override interface and use `builtins.storeDir` instead.

- Two build helpers in `singularity-tools`, i.e., `mkLayer` and `shellScript`, are deprecated, as they are no longer involved in image-building. Maintainers will remove them in future releases.

- The `rust.toTargetArch`, `rust.toTargetOs`, `rust.toTargetFamily`, `rust.toTargetVendor`, `rust.toRustTarget`, `rust.toRustTargetSpec`, `rust.toRustTargetSpecShort`, and `rust.IsNoStdTarget` functions are deprecated in favour of the `rust.platform.arch`, `rust.platform.os`, `rust.platform.target-family`, `rust.platform.vendor`, `rust.rustcTarget`, `rust.rustcTargetSpec`, `rust.cargoShortTarget`, `rust.cargoEnvVarTarget`, and `rust.isNoStdTarget` platform attributes respectively.

- The `budgie` and `budgiePlugins` scope have been removed and their packages
  moved into the top level scope (i.e., `budgie.budgie-desktop` is now
  `budgie-desktop`)

- The method to safely handle secrets in the `networking.wireless` module has been changed to benefit from a [new feature](https://w1.fi/cgit/hostap/commit/?id=e680a51e94a33591f61edb210926bcb71217a21a) of wpa_supplicant.
  The syntax to refer to secrets has changed slightly and the option `networking.wireless.environmentFile` has been replaced by `networking.wireless.secretsFile`; see the description of the latter for how to upgrade.

- `services.cgit` now runs as the cgit user by default instead of root.
  This change requires granting access to the repositories to this user or
  setting the appropriate one through `services.cgit.some-instance.user`.

- `nvimpager` was updated to version 0.13.0, which changes the order of user and
  nvimpager settings: user commands in `-c` and `--cmd` now override the
  respective default settings because they are executed later.

- Kubernetes `featureGates` have changed from a `listOf str` to `attrsOf bool`.
  This refactor makes it possible to also disable feature gates, without having
  to use `extraOpts` flags.

  A previous configuration may have looked like this:
  ```nix
  featureGates = [ "EphemeralContainers" ];
  extraOpts = pkgs.lib.concatStringsSep " " (
  [
    ''--feature-gates="CSIMigration=false"''
  });
  ```

  Using an AttrSet instead, the new configuration would be:
  ```nix
  featureGates = {EphemeralContainers = true; CSIMigration=false;};
  ```

- `pkgs.nextcloud27` has been removed since it's EOL.

- The `environment.noXlibs` option has been removed. It was a common source of unexpected rebuilds and breakage that was often hard to diagnose.
  If you need to disable certain libraries, you're encouraged to add your own overlay to your configuration that targets the packages you care about.

- `frigate` was updated past 0.14.0. This release includes various breaking changes, so please go read the [release notes](https://github.com/blakeblackshear/frigate/releases/tag/v0.14.0).
   Most prominently access to the webinterface and API are now protected by authentication. Retrieve the auto-created
   admin account from the `frigate.service` journal after upgrading.

- `services.forgejo.mailerPasswordFile` has been deprecated by the drop-in replacement `services.forgejo.secrets.mailer.PASSWD`,
  which is part of the new free-form `services.forgejo.secrets` option.
  `services.forgejo.secrets` is a small wrapper over systemd's `LoadCredential=`. It has the same structure (sections/keys) as
  `services.forgejo.settings` but takes file paths that will be read before service startup instead of some plaintext value.

- `forgejo` and `forgejo-lts` no longer support the opt-in feature [PAM (Pluggable Authentication Module)](https://forgejo.org/docs/latest/user/authentication/#pam-pluggable-authentication-module).

- `gitea` no longer supports the opt-in feature [PAM (Pluggable Authentication Module)](https://docs.gitea.com/usage/authentication#pam-pluggable-authentication-module).

- `services.ddclient.use` has been deprecated: `ddclient` now supports separate IPv4 and IPv6 configuration. Use `services.ddclient.usev4` and `services.ddclient.usev6` instead.

- `services.pgbouncer` systemd service is configured with `Type=notify-reload` and allows reloading configuration without process restart. PgBouncer configuration options were moved to the free-form type option named [`services.pgbouncer.settings`](#opt-services.pgbouncer.settings) according to the NixOS RFC 0042.

- `teleport` has been upgraded from major version 15 to major version 16.
  Refer to upstream [upgrade instructions](https://goteleport.com/docs/management/operations/upgrading/)
  and [release notes for v16](https://goteleport.com/docs/changelog/#1600-061324).

- `tests.overriding` has its `passthru.tests` restructured as an attribute set instead of a list, making individual tests accessible by their names.

- `vaultwarden` lost the capability to bind to privileged ports. If you rely on
   this behavior, override the systemd unit to allow `CAP_NET_BIND_SERVICE` in
   your local configuration.

- The Invoiceplane module now only accepts the structured `settings` option.
  `extraConfig` is now removed.

- The `ollama` services replaces its `sandbox` toggle with options to configure
  a static `user` and `group`. The `writablePaths` option has been removed and
  the models directory is now always exempt from sandboxing.

- Legacy package `stalwart-mail_0_6` was dropped, please note the
  [manual upgrade process](https://github.com/stalwartlabs/mail-server/blob/main/UPGRADING.md)
  before changing the package to `pkgs.stalwart-mail` in
  [`services.stalwart-mail.package`](#opt-services.stalwart-mail.package).

- The `nomad_1_5` package was dropped, as [it has reached end-of-life upstream](https://support.hashicorp.com/hc/en-us/articles/360021185113-Support-Period-and-End-of-Life-EOL-Policy). Evaluating it will throw an error.

- `androidndkPkgs` has been updated to `androidndkPkgs_26`.

- Android NDK version 26 and SDK version 33 are now the default versions used for cross compilation to android.

- the `ankisyncd` package and its `services.ankisyncd` have been removed, use [`services.anki-sync-server`](#opt-services.anki-sync-server.enable) instead.

- `nodePackages.vscode-css-languageserver-bin`, `nodePackages.vscode-html-languageserver-bin`,
  and `nodePackages.vscode-json-languageserver-bin` were dropped due to an unmaintained upstream.
  The `vscode-langservers-extracted` package is a maintained drop-in replacement.

- `nodePackages.prisma` has been replaced by `prisma`.

- `fetchNextcloudApp` has been rewritten to use `fetchurl` rather than
  `fetchzip`. This invalidates all existing hashes but you can restore the old
  behavior by passing it `unpack = true`.

- `haskell.lib.compose.justStaticExecutables` now disallows references to GHC in the
  output by default, to alert users to closure size issues caused by
  [#164630](https://github.com/NixOS/nixpkgs/issues/164630). See ["Packaging
  Helpers" in the Haskell section of the Nixpkgs
  manual](https://nixos.org/manual/nixpkgs/unstable/#haskell-packaging-helpers)
  for information on working around `output '...' is not allowed to refer to
  the following paths` errors caused by this change.

- The `stalwart-mail` service now runs under the `stalwart-mail` system user
  instead of a dynamically created one via `DynamicUser`, to avoid automatic
  ownership changes on its large file store each time the service was started.
  This change requires to manually move the state directory from
  `/var/lib/private/stalwart-mail` to `/var/lib/stalwart-mail` and to
  change the ownership of the directory and its content to `stalwart-mail`.

- The `stalwart-mail` module now uses RocksDB as the default storage backend
  for `stateVersion` ≥ 24.11. (It was previously using SQLite for structured
  data and the filesystem for blobs).

- The `stargazer` service has been hardened to improve security, but these
  changes make break certain setups, particularly around traditional CGI.

  - The `stargazer.allowCgiUser` option has been added, enabling
    Stargazer's `cgi-user` option to work, which was previously broken.

- The `shiori` service now requires an HTTP secret value `SHIORI_HTTP_SECRET_KEY` to be provided via environment variable. The nixos module therefore, now provides an environmentFile option:

  ```
  # This is how a environment file can be generated:
  # $ printf "SHIORI_HTTP_SECRET_KEY=%s\n" "$(openssl rand -hex 16)" > /path/to/env-file
  services.shiori.environmentFile = "/path/to/env-file";
  ```

- `/share/nano` is now only linked when `programs.nano.enable` is enabled.

- PPD files for Utax printers got renamed (spaces replaced by underscores) in newest `foomatic-db` package; users of Utax printers might need to adapt their `hardware.printers.ensurePrinters.*.model` value.

- The `kvdo` kernel module package was removed, because it was upstreamed in kernel version 6.9, where it is called `dm-vdo`.

- `libe57format` has been updated to `>= 3.0.0`, which contains some backward-incompatible API changes. See the [release note](https://github.com/asmaloney/libE57Format/releases/tag/v3.0.0) for more details.

- `gitlab` deprecated support for *runner registration tokens* in GitLab 16.0, disabled their support in GitLab 17.0 and will
  ultimately remove it in GitLab 18.0, as outlined in the
  [documentation](https://docs.gitlab.com/17.0/ee/ci/runners/new_creation_workflow.html#estimated-time-frame-for-planned-changes).
  After upgrading to GitLab >= 17.0, it is possible to re-enable support for registration tokens in the UI until GitLab 18.0.
  Refer to the manual on [using registration tokens after GitLab 17.0](https://docs.gitlab.com/17.0/ee/ci/runners/new_creation_workflow.html#using-registration-tokens-after-gitlab-170).
  GitLab administrators should migrate to the [new runner registration workflow](https://docs.gitlab.com/17.0/ee/ci/runners/new_creation_workflow.html#using-registration-tokens-after-gitlab-170)
  with *runner authentication tokens* until the release of GitLab 18.0.

- `gitlab` has been updated from 16.x to 17.x and requires at least `postgresql` 14.9, as stated in the [documentation](https://docs.gitlab.com/17.1/ee/install/requirements.html#postgresql-requirements). Check the [upgrade guide](#module-services-postgres-upgrading) in the NixOS manual on how to upgrade your PostgreSQL installation.

- `gitaly` (part of `gitlab`) is now using the bundled `git` package instead of `pkgs.git` to maintain compatibility with GitLab.

- `nixos/gitlab` no longer adds `pkgs.git` to `environment.systemPackages` by default.

- The `replay-sorcery` package and module was removed as it unmaintained upstream. Consider using `gpu-screen-recorder` or `obs-studio` instead.

- To follow [RFC 0042](https://github.com/NixOS/rfcs/blob/master/rfcs/0042-config-option.md) a few options of `samba` have been moved from `extraConfig` and `configText` to the new freeform option `settings` and renamed, e.g.:
  - `services.samba.invalidUsers` to `services.samba.settings.global."invalid users"`
  - `services.samba.securityType` to `services.samba.settings.global."security type"`
  - `services.samba.shares` to `services.samba.settings`
  - `services.samba.enableWinbindd` to `services.samba.winbindd.enable`
  - `services.samba.enableNmbd` to `services.samba.nmbd.enable`

- `zx` was updated to v8, which introduces several breaking changes.
  See the [v8 changelog](https://github.com/google/zx/releases/tag/8.0.0) for more information.

- The `dnscrypt-wrapper` module was removed since the project has been effectively unmaintained since 2018; moreover the NixOS module had to rely on an abandoned version of dnscrypt-proxy v1 for the rotation of keys.
  To wrap a resolver with DNSCrypt you can instead use `dnsdist`. See options `services.dnsdist.dnscrypt.*`

- The `portunus` package and service do not support weak password hashes anymore.
  If you installed Portunus on NixOS 23.11 or earlier, upgrade to NixOS 24.05 first to get support for strong password hashing.
  Then, follow the instructions on the [upstream release notes](https://github.com/majewsky/portunus/releases/tag/v2.0.0) to upgrade all existing user accounts to strong password hashes.
  If you need to upgrade to 24.11 without having completed the migration, consider the security implications of weak password hashes on your user accounts, and add the following to your configuration:
  ```nix
  services.portunus.package      = pkgs.portunus.override { libxcrypt = pkgs.libxcrypt-legacy; };
  services.portunus.ldap.package = pkgs.openldap.override { libxcrypt = pkgs.libxcrypt-legacy; };
  ```

- The default value of `services.kubernetes.kubelet.hostname` is now lowercased.
  Explicitly set `kubelet.hostname` to `networking.fqdnOrHostName` to get back
  the old default behavior.

- Docker now defaults to 27.x, because version 24.x stopped receiving security updates and bug fixes after [February 1, 2024](https://github.com/moby/moby/pull/46772#discussion_r1686464084).

- `postgresql` was split into default and -dev outputs. To make this work without circular dependencies, the output of the `pg_config` system view has been removed. The `pg_config` binary is provided in the -dev output and still works as expected.

- `keycloak` was updated to version 25, which introduces new hostname related options.
  See [Upgrading Guide](https://www.keycloak.org/docs/25.0.1/upgrading/#migrating-to-25-0-0) for instructions.

- `programs.vim.defaultEditor` now only works if `programs.vim.enable` is enabled.

- The `indi-full` package no longer contains non-free drivers.
  To get the old collection of drivers use `indi-full-nonfree` or create your own collection of drivers by overriding indi-with-drivers.
  E.g.: `pkgs.indi-with-drivers.override {extraDrivers = with pkgs.indi-3rdparty; [indi-gphoto];}`

- `/share/vim-plugins` now only gets linked if `programs.vim.enable` is enabled

- The `tracy` package no longer works on X11, since it's moved to Wayland
  support, which is the intended default behavior by Tracy maintainers.
  X11 users have to switch to the new package `tracy-x11`.

- The `services.prometheus.exporters.minio` option has been removed, as it's upstream implementation was broken and unmaintained.
  Minio now has built-in [Prometheus metrics exposure](https://min.io/docs/minio/linux/operations/monitoring/collect-minio-metrics-using-prometheus.html), which can be used instead.

- The `services.patroni.raft` option has been removed, as Raft has been [deprecated by upstream since 3.0.0](https://github.com/patroni/patroni/blob/master/docs/releases.rst#version-300)

- `services.roundcube.maxAttachmentSize` will multiply the value set with `1.37` to offset overhead introduced by the base64 encoding applied to attachments.

- The `services.mxisd` module has been removed as both [mxisd](https://github.com/kamax-matrix/mxisd) and [ma1sd](https://github.com/ma1uta/ma1sd) are not maintained any longer.
  Consequently the package `pkgs.ma1sd` has also been removed.

- The `xdg.portal.gtkUsePortal` option has been removed, as it had been deprecated for over 2 years. Using the `GTK_USE_PORTAL` environment variable in this manner is not intended nor encouraged by the GTK developers, but can still be done manually via `environment.sessionVariables`.

- The `services.trust-dns` module has been renamed to `services.hickory-dns`.

- The option `services.prometheus.exporters.pgbouncer.connectionStringFile` has been removed since
  it leaked the connection string (and thus potentially the DB password) into the cmdline
  of process making it effectively world-readable.

  Use [`services.prometheus.exporters.pgbouncer.connectionEnvFile`](#opt-services.prometheus.exporters.pgbouncer.connectionEnvFile) instead.

- The `lsh` package and the `services.lshd` module have been removed as they had no maintainer in Nixpkgs and hadn’t seen an upstream release in over a decade. It is recommended to migrate to `openssh` and `services.openssh`.

- `opencv2` and `opencv3` have been removed, as they are obsolete and
  were not used by any other package. External users are encouraged to
  migrate to OpenCV 4.

- The `tvheadend` package and the `services.tvheadend` module have been
  removed as nobody was willing to maintain them and they were stuck on
  an unmaintained version that required FFmpeg 4; please see [pull
  request #332259](https://github.com/NixOS/nixpkgs/pull/332259) if you
  are interested in maintaining a newer version.

- The `antennas` package and the `services.antennas` module have been
  removed as they only work with `tvheadend` (see above).

- The `system.build.brightboxImage` image has been removed as It did not build anymore and has not seen any maintenance in over 7 years (excluding tree-wide changes).

- The `services.syncplay` module now exposes all currently available command-line arguments for `syncplay-server` as options, as well as a `useACMEHost` option for easy TLS setup.
  The systemd service now uses `DynamicUser`/`StateDirectory` and the `user` and `group` options have been deprecated.

- The `openlens` package got removed, suggested replacment `lens-desktop`

- The `services.dnsmasq.extraConfig` option has been removed, as it had been deprecated for over 2 years. This option has been replaced by `services.dnsmasq.settings`.

- The NixOS installation media no longer support the ReiserFS or JFS file systems by default.

- Minimal installer ISOs are no longer built on the small channel.
  Please obtain installer images from the full release channels.

- The default FFmpeg version is now 7, and FFmpeg 5 has been removed.
  Please prefer using the package variants without a version suffix,
  or pin FFmpeg 6 or 4 if necessary for compatibility.
  Note that we keep old versions around only as required
  to support packages in the tree,
  and FFmpeg 4 especially should be avoided in favour of newer versions
  as it may be removed soon.

- `openssl` now defaults to the latest version line `3.3.x`, instead of `3.0.x` before. While there should be no major code incompatibilities, newer OpenSSL versions typically strengthen the default security level. This means that you may have to explicitly allow weak ciphers, hashes and key lengths if necessary. See: [OpenSSL security level documentation](https://docs.openssl.org/3.3/man3/SSL_CTX_set_security_level/).

- The `isync` package has been updated to version `1.5.0`, which introduces some breaking changes. See the [compatibility concerns](https://sourceforge.net/projects/isync/files/isync/1.5.0/) for more details.

- Legacy package `globalprotect-openconnect` 1.x and related module
  `globalprotect-vpn` were dropped. Two new packages `gpauth` and `gpclient`
  from the 2.x version of the GlobalProtect-openconnect project are added in its
  place. The GUI components related to the project are non-free and not
  packaged.

- Compatible string matching for `hardware.deviceTree.overlays` has been changed to a more correct behavior. See [below](#sec-release-24.11-migration-dto-compatible) for details.

## Other Notable Changes {#sec-release-24.11-notable-changes}

<!-- To avoid merge conflicts, consider adding your item at an arbitrary place in the list instead. -->

- The `zerocallusedregs` hardening flag is enabled by default on compilers that support it.

- The `stackclashprotection` hardening flag has been added, though disabled by default.

- The `pacret` hardening flag has been added, though disabled by default.

- `cargoSha256` in `rustPlatform.buildRustPackage` has been deprecated in favor
  of `cargoHash` which supports SRI hashes. See
  [buildRustPackage: Compiling Rust applications with Cargo](https://nixos.org/manual/nixpkgs/unstable/#compiling-rust-applications-with-cargo)
  for more information.

- The `vendorHash` of Go packages built with `buildGoModule` can now be overridden with `overrideAttrs`.
  `goModules`, `modRoot`, `vendorHash`, `deleteVendor`, and `proxyVendor` are now passed as derivation attributes.
  `goModules` and `vendorHash` are no longer placed under `passthru`.

- `hareHook` has been added as the language framework for Hare. From now on, it,
  not the `hare` package, should be added to `nativeBuildInputs` when building
  Hare programs.

- [`lib.options.mkPackageOptionMD`](https://nixos.org/manual/nixpkgs/unstable#function-library-lib.options.mkPackageOptionMD) is now obsolete; use the identical [`lib.options.mkPackageOption`](https://nixos.org/manual/nixpkgs/unstable#function-library-lib.options.mkPackageOption) instead.

- `lib.misc.mapAttrsFlatten` is now formally deprecated and will be removed in future releases; use the identical [`lib.attrsets.mapAttrsToList`](https://nixos.org/manual/nixpkgs/unstable#function-library-lib.attrsets.mapAttrsToList) instead.

- Tailscale's `authKeyFile` can now have its corresponding parameters set through `config.services.tailscale.authKeyParameters`, allowing for non-ephemeral unsupervised deployment and more.
  See [Registering new nodes using OAuth credentials](https://tailscale.com/kb/1215/oauth-clients#registering-new-nodes-using-oauth-credentials) for the supported options.

- `nixosTests` now provide a working IPv6 setup for VLAN 1 by default.

- Kanidm can now be provisioned using the new [`services.kanidm.provision`] option, but requires using a patched version available via `pkgs.kanidm.withSecretProvisioning`.

- Kanidm previously had an incorrect systemd service type, causing dependent units with an `after` and `requires` directive to start before `kanidm*` finished startup. The module has now been updated in line with upstream recommendations.

- The kubelet configuration file can now be amended with arbitrary additional content using the `services.kubernetes.kubelet.extraConfig` option.

- To facilitate dependency injection, the `imgui` package now builds a static archive using vcpkg' CMake rules.
  The derivation now installs "impl" headers selectively instead of by a wildcard.
  Use `imgui.src` if you just want to access the unpacked sources.

- Linux 4.19 has been removed because it will reach its end of life within the lifespan of 24.11

- Unprivileged access to the kernel syslog via `dmesg` is now restricted by default. Users wanting to keep an
  unrestricted access to it can set `boot.kernel.sysctl."kernel.dmesg_restrict" = false`.

- The `i18n.inputMethod` module introduces two new properties:
  `enable` and `type`, for declaring whether to enable an alternative input method and defining which input method respectfully. The options available in `type` are the same as the existing `enabled` option. `enabled` is now deprecated, and will be removed in a future release.

- `security.pam.u2f` now follows RFC42.
  All module options are now settable through the freeform `.settings`.

- Gollum was upgraded to major version 6. Read their [migration notes](https://github.com/gollum/gollum/wiki/6.0-Release-Notes).

- The hooks `yarnConfigHook` and `yarnBuildHook` were added. These should replace `yarn2nix.mkYarnPackage` and other `yarn2nix` related tools. The motivation to get rid of `yarn2nix` tools is the fact that they are too complex and hard to maintain, and they rely upon too much Nix evaluation which is problematic if import-from-derivation is not allowed (see more details at [#296856](https://github.com/NixOS/nixpkgs/issues/296856). The transition from `mkYarnPackage` to `yarn{Config,Build}Hook` is tracked at [#324246](https://github.com/NixOS/nixpkgs/issues/324246).

- `services.timesyncd.servers` now defaults to `null`, allowing systemd-timesyncd to use NTP servers advertised by DHCP.

- `services.timesyncd.fallbackServers` was added and defaults to `networking.timeServers`.

- Cinnamon has been updated to 6.2, please check [upstream announcement](https://www.linuxmint.com/rel_wilma_whatsnew.php) for more details.
  Following Mint 22 defaults, the Cinnamon module no longer ships geary and hexchat by default.

- `zfs.latestCompatibleLinuxPackages` is deprecated and is now pointing at the default kernel. If using the stable LTS kernel (default `linuxPackages` is not possible then you must explicitly pin a specific kernel release. For example, `boot.kernelPackages = pkgs.linuxPackages_6_6`. Please be aware that non-LTS kernels are likely to go EOL before ZFS supports the latest supported non-LTS release, requiring manual intervention.

- The `shadowstack` hardening flag has been added, though disabled by default.

- `xxd` is now provided by the `tinyxxd` package, rather than `vim.xxd`, to reduce closure size and vulnerability impact. Since it has the same options and semantics as Vim's `xxd` utility, there is no user impact. Vim's `xxd` remains available as the `vim.xxd` package.

- `prometheus-openldap-exporter` was removed since it was unmaintained upstream and had no nixpkgs maintainers.

- `restic` module now has an option for inhibiting system sleep while backups are running, defaulting to off (not inhibiting sleep), available as [`services.restic.backups.<name>.inhibitsSleep`](#opt-services.restic.backups._name_.inhibitsSleep).

- Support for *runner registration tokens* has been [deprecated](https://gitlab.com/gitlab-org/gitlab/-/issues/380872)
  in `gitlab-runner` 15.6 and is expected to be removed in `gitlab-runner` 18.0. Configuration of existing runners
  should be changed to using *runner authentication tokens* by configuring
  {option}`services.gitlab-runner.services.<name>.authenticationTokenConfigFile` instead of the former
  {option}`services.gitlab-runner.services.<name>.registrationConfigFile` option.

- `iproute2` now has libbpf support.

- `nix.channel.enable = false` no longer implies `nix.settings.nix-path = []`.
  Since Nix 2.13, a `nix-path` set in `nix.conf` cannot be overriden by the `NIX_PATH` configuration variable.

## Detailed migration information {#sec-release-24.11-migration}

### `sound` options removal {#sec-release-24.11-migration-sound}

The `sound` options have been largely removed, as they are unnecessary for most modern setups, and cause issues when enabled.

If you set `sound.enable` in your configuration:
  - If you are using Pulseaudio or PipeWire, simply remove that option
  - If you are not using an external sound server, and want volumes to be persisted across shutdowns, set `hardware.alsa.enablePersistence = true` instead

If you set `sound.enableOSSEmulation` in your configuration:
  - Make sure it is still necessary, as very few applications actually use OSS
  - If necessary, set `boot.kernelModules = [ "snd_pcm_oss" ]`

If you set `sound.extraConfig` in your configuration:
  - If you are using another sound server, like Pulseaudio, JACK or PipeWire, migrate your configuration to that
  - If you are not using an external sound server, set `environment.etc."asound.conf".text = yourExtraConfig` instead

If you set `sound.mediaKeys` in your configuration:
  - Preferably switch to handling media keys in your desktop environment/compositor
  - If you want to maintain the exact behavior of the option, use the following snippet

```nix
services.actkbd = let
  volumeStep = "1%";
in {
  enable = true;
  bindings = [
    # "Mute" media key
    { keys = [ 113 ]; events = [ "key" ];       command = "${alsa-utils}/bin/amixer -q set Master toggle"; }

    # "Lower Volume" media key
    { keys = [ 114 ]; events = [ "key" "rep" ]; command = "${alsa-utils}/bin/amixer -q set Master ${volumeStep}- unmute"; }

    # "Raise Volume" media key
    { keys = [ 115 ]; events = [ "key" "rep" ]; command = "${alsa-utils}/bin/amixer -q set Master ${volumeStep}+ unmute"; }

    # "Mic Mute" media key
    { keys = [ 190 ]; events = [ "key" ];       command = "${alsa-utils}/bin/amixer -q set Capture toggle"; }
  ];
};
```

### `hardware.deviceTree.overlays` compatible string matching {#sec-release-24.11-migration-dto-compatible}

The original compatible string implementation in older NixOS versions relied on substring matching,
which is incorrect for overlays with multiple compatible strings and other cases.

The new behavior is consistent with what other tools already do - the overlay is considered applicable if,
and only if, _any_ of the compatible strings in the overlay match _any_ of the compatible strings in the DT.

To provide some examples:

| Overlay `compatible` | DT `compatible` | Pre-24.11 behavior | Correct behavior | Notes                                      |
|----------------------|-----------------|--------------------|------------------|--------------------------------------------|
| `"foo"`              | `"foo", "bar"`  | match              | match            | Most common use case does not change       |
| `"foo"`              | `"foobar"`      | match              | no match         | Substrings should not be matched           |
| `"foo bar"`          | `"foo", "bar"`  | match              | no match         | Separators should not be matched to spaces |
| `"foo", "bar"`       | `"baz", "bar"`  | no match           | match            | One compatible string matching is enough   |

Note that this also allows writing overlays that explicitly apply to multiple boards.<|MERGE_RESOLUTION|>--- conflicted
+++ resolved
@@ -224,13 +224,10 @@
 - The `mautrix-signal` module was adapted to incorporate the configuration rearrangement that resulted from the update to the mautrix bridgev2 architecture. Pre-0.7.0 configurations should continue to work.
   In case you want to update your configuration make sure to check the NixOS manual.
 
-<<<<<<< HEAD
 - The nvidia driver no longer defaults to the proprietary driver starting with version 560. You will need to manually set `hardware.nvidia.open` to select the proprietary or open driver.
 
 - `postgresql` no longer accepts the `enableSystemd` override. Use `systemdSupport` instead.
 
-=======
->>>>>>> 2a115bbd
 - The dhcpcd service (`networking.useDHCP`) has been hardened and now runs exclusively as the "dhcpcd" user.
   Users that were relying on the root privileges in `networking.dhcpcd.runHook` will have to write specific [sudo](security.sudo.extraRules) or [polkit](security.polkit.extraConfig) rules to allow dhcpcd to perform privileged actions.
 
