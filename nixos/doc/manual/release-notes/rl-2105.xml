<section xmlns="http://docbook.org/ns/docbook"
         xmlns:xlink="http://www.w3.org/1999/xlink"
         xmlns:xi="http://www.w3.org/2001/XInclude"
         version="5.0"
         xml:id="sec-release-21.05">
 <title>Release 21.05 (“Okapi”, 2021.05/??)</title>

 <section xmlns="http://docbook.org/ns/docbook"
         xmlns:xlink="http://www.w3.org/1999/xlink"
         xmlns:xi="http://www.w3.org/2001/XInclude"
         version="5.0"
         xml:id="sec-release-21.05-highlights">
  <title>Highlights</title>

  <para>
   In addition to numerous new and upgraded packages, this release has the
   following highlights:
  </para>

  <itemizedlist>
   <listitem>
    <para>
     Support is planned until the end of December 2021, handing over to 21.11.
    </para>
   </listitem>
   <listitem>
    <para>GNOME desktop environment was upgraded to 3.38, see its <link xlink:href="https://help.gnome.org/misc/release-notes/3.38/">release notes</link>.</para>
   </listitem>
   <listitem>
    <para>
     <link xlink:href="https://www.gnuradio.org/">GNURadio</link> 3.8 was
     <link xlink:href="https://github.com/NixOS/nixpkgs/issues/82263">finally</link>
     packaged, along with a rewrite to the Nix expressions, allowing users to
     override the features upstream supports selecting to compile or not to.
     Additionally, the attribute <code>gnuradio</code> and <code>gnuradio3_7</code>
     now point to an externally wrapped by default derivations, that allow you to
     also add `extraPythonPackages` to the Python interpreter used by GNURadio.
     Missing environmental variables needed for operational GUI were also added
     (<link xlink:href="https://github.com/NixOS/nixpkgs/issues/75478">#75478</link>).
    </para>
   </listitem>
   <listitem>
    <para>
     <link xlink:href="https://www.gnuradio.org/">GNURadio</link> has a
     <code>pkgs</code> attribute set, and there's a <code>gnuradio.callPackage</code>
     function that extends <code>pkgs</code> with a <code>mkDerivation</code>, and a
     <code>mkDerivationWith</code>, like Qt5. Now all <code>gnuradio.pkgs</code> are
     defined with <code>gnuradio.callPackage</code> and some packages that depend
     on gnuradio are defined with this as well.
    </para>
   </listitem>
   <listitem>
    <para>
     <link xlink:href="https://www.privoxy.org/">Privoxy</link> has been updated
     to version 3.0.32 (See <link xlink:href="https://lists.privoxy.org/pipermail/privoxy-announce/2021-February/000007.html">announcement</link>).
     Compared to the previous release, Privoxy has gained support for HTTPS
     inspection (still experimental), Brotli decompression, several new filters
     and lots of bug fixes, including security ones. In addition, the package
     is now built with compression and external filters support, which were
     previously disabled.
    </para>
    <para>
     Regarding the NixOS module, new options for HTTPS inspection have been added
     and <option>services.privoxy.extraConfig</option> has been replaced by the new
     <xref linkend="opt-services.privoxy.settings"/>
     (See <link xlink:href="https://github.com/NixOS/rfcs/blob/master/rfcs/0042-config-option.md">RFC 0042</link>
     for the motivation).
    </para>
   </listitem>
   <listitem>
    <para>
<<<<<<< HEAD
     Python optimizations were disabled again. Builds with optimizations enabled
     are not reproducible. Optimizations can now be enabled with an option.
=======
     <link xlink:href="https://kodi.tv/">Kodi</link> has been updated to version 19.0 "Matrix". See
     the <link xlink:href="https://kodi.tv/article/kodi-190-matrix-release">announcement</link> for
     further details.
>>>>>>> c596c930
    </para>
   </listitem>
  </itemizedlist>
 </section>

 <section xmlns="http://docbook.org/ns/docbook"
         xmlns:xlink="http://www.w3.org/1999/xlink"
         xmlns:xi="http://www.w3.org/2001/XInclude"
         version="5.0"
         xml:id="sec-release-21.05-new-services">
  <title>New Services</title>

  <para>
   The following new services were added since the last release:
  </para>

  <itemizedlist>
   <listitem>
     <para>
       <link xlink:href="https://www.keycloak.org/">Keycloak</link>,
       an open source identity and access management server with
       support for <link
       xlink:href="https://openid.net/connect/">OpenID Connect</link>,
       <link xlink:href="https://oauth.net/2/">OAUTH 2.0</link> and
       <link xlink:href="https://en.wikipedia.org/wiki/SAML_2.0">SAML
       2.0</link>.
     </para>
     <para>
       See the <link linkend="module-services-keycloak">Keycloak
       section of the NixOS manual</link> for more information.
     </para>
   </listitem>
   <listitem>
     <para>
       <xref linkend="opt-services.samba-wsdd.enable" /> Web Services Dynamic Discovery host daemon
     </para>
   </listitem>
  </itemizedlist>

 </section>

 <section xmlns="http://docbook.org/ns/docbook"
         xmlns:xlink="http://www.w3.org/1999/xlink"
         xmlns:xi="http://www.w3.org/2001/XInclude"
         version="5.0"
         xml:id="sec-release-21.05-incompatibilities">
  <title>Backward Incompatibilities</title>

  <para>
   When upgrading from a previous release, please be aware of the following
   incompatible changes:
  </para>

  <itemizedlist>
   <listitem>
    <para>
     If you are using <option>services.udev.extraRules</option> to assign
     custom names to network interfaces, this may stop working due to a change
     in the initialisation of dhcpcd and systemd networkd. To avoid this, either
     move them to <option>services.udev.initrdRules</option> or see the new
     <link linkend="sec-custom-ifnames">Assigning custom names</link> section
     of the NixOS manual for an example using networkd links.
    </para>
   </listitem>
   <listitem>
    <para>
     The <option>security.hideProcessInformation</option> module has been removed.
     It was broken since the switch to cgroups-v2.
    </para>
   </listitem>
    <listitem>
      <para>
        The <literal>systemConfig</literal> kernel parameter is no longer added to boot loader entries. It has been unused since September 2010, but if do have a system generation from that era, you will now be unable to boot into them.
      </para>
    </listitem>
    <listitem>
      <para>
        <literal>systemd-journal2gelf</literal> no longer parses json and expects the receiving system to handle it. How to achieve this with Graylog is described in this <link xlink:href="https://github.com/parse-nl/SystemdJournal2Gelf/issues/10">GitHub issue</link>.
      </para>
   </listitem>
   <listitem>
    <para>
     If the <varname>services.dbus</varname> module is enabled, then
     the user D-Bus session is now always socket activated. The
     associated options <varname>services.dbus.socketActivated</varname>
     and <varname>services.xserver.startDbusSession</varname> have
     therefore been removed and you will receive a warning if
     they are present in your configuration. This change makes the
     user D-Bus session available also for non-graphical logins.
    </para>
   </listitem>
   <listitem>
    <para>
     The <varname>networking.wireless.iwd</varname> module now installs
     the upstream-provided 80-iwd.link file, which sets the NamePolicy=
     for all wlan devices to "keep kernel", to avoid race conditions
     between iwd and networkd. If you don't want this, you can set
     <literal>systemd.network.links."80-iwd" = lib.mkForce {}</literal>.
    </para>
   </listitem>
   <listitem>
     <para>
       <literal>rubyMinimal</literal> was removed due to being unused and
       unusable. The default ruby interpreter includes JIT support, which makes
       it reference it's compiler. Since JIT support is probably needed by some
       Gems, it was decided to enable this feature with all cc references by
       default, and allow to build a Ruby derivation without references to cc,
       by setting <literal>jitSupport = false;</literal> in an overlay. See
       <link xlink:href="https://github.com/NixOS/nixpkgs/pull/90151">#90151</link>
       for more info.
     </para>
   </listitem>
   <listitem>
     <para>
       Setting <option>services.openssh.authorizedKeysFiles</option> now also affects which keys <option>security.pam.enableSSHAgentAuth</option> will use.

       WARNING: If you are using these options in combination do make sure that any key paths you use are present in <option>services.openssh.authorizedKeysFiles</option>!
     </para>
   </listitem>
   <listitem>
    <para>
     The option <option>fonts.enableFontDir</option> has been renamed to
     <xref linkend="opt-fonts.fontDir.enable"/>. The path of font directory
     has also been changed to <literal>/run/current-system/sw/share/X11/fonts</literal>,
     for consistency with other X11 resources.
    </para>
   </listitem>
   <listitem>
    <para>
      A number of options have been renamed in the kicad interface. <literal>oceSupport</literal>
      has been renamed to <literal>withOCE</literal>, <literal>withOCCT</literal> has been renamed
      to <literal>withOCC</literal>, <literal>ngspiceSupport</literal> has been renamed to
      <literal>withNgspice</literal>, and <literal>scriptingSupport</literal> has been renamed to
      <literal>withScripting</literal>. Additionally, <literal>kicad/base.nix</literal> no longer
      provides default argument values since these are provided by
      <literal>kicad/default.nix</literal>.
    </para>
   </listitem>
   <listitem>
    <para>
      The socket for the <literal>pdns-recursor</literal> module was moved from <literal>/var/lib/pdns-recursor</literal>
      to <literal>/run/pdns-recursor</literal> to match upstream.
    </para>
   </listitem>
   <listitem>
    <para>
      Paperwork was updated to version 2. The on-disk format slightly changed,
      and it is not possible to downgrade from Paperwork 2 back to Paperwork
      1.3. Back your documents up before upgrading. See <link xlink:href="https://forum.openpaper.work/t/paperwork-2-0/112/5">this thread</link> for more details.
    </para>
   </listitem>
   <listitem>
    <para>
      PowerDNS has been updated from <literal>4.2.x</literal> to <literal>4.3.x</literal>. Please
      be sure to review the <link xlink:href="https://doc.powerdns.com/authoritative/upgrading.html#x-to-4-3-0">Upgrade Notes</link>
      provided by upstream before upgrading. Worth specifically noting is that the service now runs
      entirely as a dedicated <literal>pdns</literal> user, instead of starting as <literal>root</literal>
      and dropping privileges, as well as the default <literal>socket-dir</literal> location changing from
      <literal>/var/lib/powerdns</literal> to <literal>/run/pdns</literal>.
    </para>
   </listitem>
   <listitem>
     <para>
       xfsprogs was update from 4.19 to 5.10. It now enables reflink support by default on filesystem creation.
       Support for reflinks was added with an experimental status to kernel 4.9 and deemed stable in kernel 4.16.
       If you want to be able to mount XFS filesystems created with this release of xfsprogs on kernel releases older than those, you need to format them
       with <literal>mkfs.xfs -m reflink=0</literal>.
     </para>
   </listitem>
   <listitem>
    <para>
      The uWSGI server is now built with POSIX capabilities. As a consequence,
      root is no longer required in emperor mode and the service defaults to
      running as the unprivileged <literal>uwsgi</literal> user. Any additional
      capability can be added via the new option
      <xref linkend="opt-services.uwsgi.capabilities"/>.
      The previous behaviour can be restored by setting:
<programlisting>
  <xref linkend="opt-services.uwsgi.user"/> = "root";
  <xref linkend="opt-services.uwsgi.group"/> = "root";
  <xref linkend="opt-services.uwsgi.instance"/> =
    {
      uid = "uwsgi";
      gid = "uwsgi";
    };
</programlisting>
    </para>
    <para>
      Another incompatibility from the previous release is that vassals running under a
      different user or group need to use <literal>immediate-{uid,gid}</literal>
      instead of the usual <literal>uid,gid</literal> options.
    </para>
   </listitem>
   <listitem>
    <para>
    <package>btc1</package> has been abandoned upstream, and removed.
    </para>
   </listitem>
   <listitem>
    <para>
    <package>cpp_ethereum</package> (aleth) has been abandoned upstream, and removed.
    </para>
   </listitem>
   <listitem>
    <para>
    <package>riak-cs</package> package removed along with <varname>services.riak-cs</varname> module.
    </para>
   </listitem>
   <listitem>
    <para>
    <package>stanchion</package> package removed along with <varname>services.stanchion</varname> module.
    </para>
   </listitem>
   <listitem>
    <para>
     <package>mutt</package> has been updated to a new major version (2.x), which comes with
     some backward incompatible changes that are described in the
     <link xlink:href="http://www.mutt.org/relnotes/2.0/">release notes for Mutt 2.0</link>.
    </para>
   </listitem>
   <listitem>
    <para>
      <literal>vim</literal> switched to Python 3, dropping all Python 2 support.
    </para>
   </listitem>
   <listitem>
     <para>
      <link linkend="opt-boot.zfs.forceImportAll">boot.zfs.forceImportAll</link>
      previously did nothing, but has been fixed. However its default has been
      changed to <literal>false</literal> to preserve the existing default
      behaviour. If you have this explicitly set to <literal>true</literal>,
      please note that your non-root pools will now be forcibly imported.
    </para>
   </listitem>
   <listitem>
    <para>
     <package>openafs</package> now points to <package>openafs_1_8</package>,
     which is the new stable release.  OpenAFS 1.6 was removed.
    </para>
   </listitem>
   <listitem>
    <para>
     MariaDB has been updated to 10.5.
     Before you upgrade, it would be best to take a backup of your database and read
     <link xlink:href="https://mariadb.com/kb/en/upgrading-from-mariadb-104-to-mariadb-105/#incompatible-changes-between-104-and-105">
     Incompatible Changes Between 10.4 and 10.5</link>.
     After the upgrade you will need to run <literal>mysql_upgrade</literal>.
    </para>
   </listitem>
   <listitem>
    <para>
     The TokuDB storage engine dropped in <package>mariadb</package> 10.5 and removed in <package>mariadb</package> 10.6.
     It is recommended to switch to RocksDB. See also <link xlink:href="https://mariadb.com/kb/en/tokudb/">TokuDB</link> and
     <link xlink:href="https://jira.mariadb.org/browse/MDEV-19780">MDEV-19780: Remove the TokuDB storage engine</link>.
    </para>
   </listitem>
   <listitem>
    <para>
      The <literal>openldap</literal> module now has support for OLC-style
      configuration, users of the <literal>configDir</literal> option may wish
      to migrate. If you continue to use <literal>configDir</literal>, ensure that
      <literal>olcPidFile</literal> is set to <literal>/run/slapd/slapd.pid</literal>.
    </para>
    <para>
      As a result, <literal>extraConfig</literal> and <literal>extraDatabaseConfig</literal>
      are removed. To help with migration, you can convert your <literal>slapd.conf</literal>
      file to OLC configuration with the following script (find the location of this
      configuration file by running <literal>systemctl status openldap</literal>, it is the
      <literal>-f</literal> option.
    </para>
    <programlisting>
      TMPDIR=$(mktemp -d)
      slaptest -f /path/to/slapd.conf $TMPDIR
      slapcat -F $TMPDIR -n0 -H 'ldap:///???(!(objectClass=olcSchemaConfig))'
    </programlisting>
    <para>
      This will dump your current configuration in LDIF format, which should be
      straightforward to convert into Nix settings. This does not show your schema
      configuration, as this is unnecessarily verbose for users of the default schemas
      and <literal>slaptest</literal> is buggy with schemas directly in the config file.
    </para>
   </listitem>
   <listitem>
     <para>
       Amazon EC2 and OpenStack Compute (nova) images now re-fetch instance meta data and user data from the instance
       metadata service (IMDS) on each boot. For example: stopping an EC2 instance, changing its user data, and
       restarting the instance will now cause it to fetch and apply the new user data.
     </para>
     <warning>
       <para>
         Specifically, <literal>/etc/ec2-metadata</literal> is re-populated on each boot. Some NixOS scripts that read
         from this directory are guarded to only run if the files they want to manipulate do not already exist, and so
         will not re-apply their changes if the IMDS response changes. Examples: <literal>root</literal>'s SSH key is
         only added if <literal>/root/.ssh/authorized_keys</literal> does not exist, and SSH host keys are only set from
         user data if they do not exist in <literal>/etc/ssh</literal>.
       </para>
     </warning>
   </listitem>
   <listitem>
    <para>
      The <literal>rspamd</literal> services is now sandboxed. It is run as
      a dynamic user instead of root, so secrets and other files may have to
      be moved or their permissions may have to be fixed. The sockets are now
      located in <literal>/run/rspamd</literal> instead of <literal>/run</literal>.
    </para>
   </listitem>
   <listitem>
    <para>
      Enabling the Tor client no longer silently also enables and
      configures Privoxy, and the
      <varname>services.tor.client.privoxy.enable</varname> option has
      been removed.  To enable Privoxy, and to configure it to use
      Tor's faster port, use the following configuration:
    </para>
    <programlisting>
      <xref linkend="opt-services.privoxy.enable" /> = true;
      <xref linkend="opt-services.privoxy.enableTor" /> = true;
    </programlisting>
   </listitem>
   <listitem>
    <para>
      The <literal>services.tor</literal> module has a new exhaustively typed <xref linkend="opt-services.tor.settings" /> option following RFC 0042; backward compatibility with old options has been preserved when aliasing was possible.
      The corresponding systemd service has been hardened,
      but there is a chance that the service still requires more permissions,
      so please report any related trouble on the bugtracker.
      Onion services v3 are now supported in <xref linkend="opt-services.tor.relay.onionServices" />.
      A new <xref linkend="opt-services.tor.openFirewall" /> option as been introduced for allowing connections on all the TCP ports configured.
    </para>
   </listitem>
   <listitem>
     <para>
       The options <literal>services.slurm.dbdserver.storagePass</literal>
       and <literal>services.slurm.dbdserver.configFile</literal> have been removed.
       Use <literal>services.slurm.dbdserver.storagePassFile</literal> instead to provide the database password.
       Extra config options can be given via the option <literal>services.slurm.dbdserver.extraConfig</literal>. The actual configuration file is created on the fly on startup of the service.
       This avoids that the password gets exposed in the nix store.
     </para>
   </listitem>
   <listitem>
     <para>
       The <literal>wafHook</literal> hook does not wrap Python anymore.
       Packages depending on <literal>wafHook</literal> need to include any Python into their <literal>nativeBuildInputs</literal>.
     </para>
   </listitem>
   <listitem>
     <para>
       Starting with version 1.7.0, the project formerly named <literal>CodiMD</literal>
       is now named <literal>HedgeDoc</literal>.
       New installations will no longer use the old name for users, state directories and such, this needs to be considered when moving state to a more recent NixOS installation.
       Based on <xref linkend="opt-system.stateVersion" />, existing installations will continue to work.
     </para>
   </listitem>
   <listitem>
    <para>
     The <package>fish-foreign-env</package> package has been replaced with
     <package>fishPlugins.foreign-env</package>, in which the fish
     functions have been relocated to the
     <literal>vendor_functions.d</literal> directory to be loaded automatically.
    </para>
   </listitem>
   <listitem>
     <para>
       The prometheus json exporter is now managed by the prometheus community. Together with additional features
       some backwards incompatibilities were introduced.
       Most importantly the exporter no longer accepts a fixed command-line parameter to specify the URL of the
       endpoint serving JSON. It now expects this URL to be passed as an URL parameter, when scraping the exporter's
       <literal>/probe</literal> endpoint.
       In the prometheus scrape configuration the scrape target might look like this:
       <programlisting>
http://some.json-exporter.host:7979/probe?target=https://example.com/some/json/endpoint
       </programlisting>
     </para>
     <para>
       Existing configuration for the exporter needs to be updated, but can partially be re-used.
       Documentation is available in the upstream repository and a small example for NixOS is available
       in the corresponding NixOS test.
     </para>
     <para>
       These changes also affect <xref linkend="opt-services.prometheus.exporters.rspamd.enable" />, which is
       just a preconfigured instance of the json exporter.
     </para>
     <para>
       For more information, take a look at the <link xlink:href="https://github.com/prometheus-community/json_exporter">
       official documentation</link> of the json_exporter.
     </para>
   </listitem>
   <listitem>
     <para>
       Androidenv was updated, removing the <literal>includeDocs</literal> and <literal>lldbVersions</literal>
       arguments. Docs only covered a single version of the Android SDK, LLDB is now bundled with the NDK,
       and both are no longer available to download from the Android package repositories. Additionally, since
       the package lists have been updated, some older versions of Android packages may not be bundled. If you
       depend on older versions of Android packages, we recommend overriding the repo.
     </para>
     <para>
       Android packages are now loaded from a repo.json file created by parsing Android repo XML files. The arguments
       <literal>repoJson</literal> and <literal>repoXmls</literal> have been added to allow overriding the built-in
       androidenv repo.json with your own. Additionally, license files are now written to allow compatibility
       with Gradle-based tools, and the <literal>extraLicenses</literal> argument has been added to accept more
       SDK licenses if your project requires it. See the androidenv documentation for more details.
     </para>
   </listitem>
   <listitem>
     <para>
       The attribute <varname>mpi</varname> is now consistently used to
       provide a default, system-wide MPI implementation.
       The default implementation is openmpi, which has been used before by
       all derivations affects by this change.
       Note that all packages that have used <varname>mpi ? null</varname> in the input
       for optional MPI builds, have been changed to the boolean input paramater
       <varname>useMpi</varname> to enable building with MPI.

       Building all packages with <varname>mpich</varname> instead
       of the default <varname>openmpi</varname> can now be achived like this:
       <programlisting>
self: super:
{
 mpi = super.mpich;
}
       </programlisting>
     </para>
   </listitem>
   <listitem>
     <para>
      The Searx module has been updated with the ability to configure the
      service declaratively and uWSGI integration.
      The option <literal>services.searx.configFile</literal> has been renamed
      to <xref linkend="opt-services.searx.settingsFile"/> for consistency with
      the new <xref linkend="opt-services.searx.settings"/>. In addition, the
      <literal>searx</literal> uid and gid reservations have been removed
      since they were not necessary: the service is now running with a
      dynamically allocated uid.
    </para>
   </listitem>
   <listitem>
     <para>
      The libinput module has been updated with the ability to configure mouse and touchpad settings separately.
      The options in <literal>services.xserver.libinput</literal> have been renamed to <literal>services.xserver.libinput.touchpad</literal>,
      while there is a new <literal>services.xserver.libinput.mouse</literal> for mouse related configuration.
     </para>
     <para>
      Since touchpad options no longer apply to all devices, you may want to replicate your touchpad configuration in
      mouse section.
     </para>
   </listitem>
   <listitem>
    <para>
     ALSA OSS emulation (<varname>sound.enableOSSEmulation</varname>) is now disabled by default.
    </para>
   </listitem>
   <listitem>
    <para>
      Thinkfan as been updated to <literal>1.2.x</literal>, which comes with a
      new YAML based configuration format. For this reason, several NixOS options
      of the thinkfan module have been changed to non-backward compatible types.
      In addition, a new <xref linkend="opt-services.thinkfan.settings"/> option has
      been added.
    </para>
    <para>
      Please read the <link xlink:href="https://github.com/vmatare/thinkfan#readme">
      thinkfan documentation</link> before updating.
    </para>
   </listitem>
   <listitem>
    <para>
     Adobe Flash Player support has been dropped from the tree. In particular,
     the following packages no longer support it:
     <itemizedlist>
      <listitem><simpara><package>chromium</package></simpara></listitem>
      <listitem><simpara><package>firefox</package></simpara></listitem>
      <listitem><simpara><package>qt48</package></simpara></listitem>
      <listitem><simpara><package>qt5.qtwebkit</package></simpara></listitem>
     </itemizedlist>
     Additionally, packages <package>flashplayer</package> and
     <package>hal-flash</package> were removed along with the
     <varname>services.flashpolicyd</varname> module.
    </para>
   </listitem>
   <listitem>
    <para>
      The <literal>security.rngd</literal> module has been removed.
      It was disabled by default in 20.09 as it was functionally redundant
      with krngd in the linux kernel. It is not necessary for any device that the kernel recognises
      as an hardware RNG, as it will automatically run the krngd task to periodically collect random
      data from the device and mix it into the kernel's RNG.
    </para>
    <para>
      The default SMTP port for GitLab has been changed to
      <literal>25</literal> from its previous default of
      <literal>465</literal>. If you depended on this default, you
      should now set the <xref linkend="opt-services.gitlab.smtp.port" />
      option.
    </para>
   </listitem>
   <listitem>
    <para>
     The default version of ImageMagick has been updated from 6 to 7.
     You can use <package>imagemagick6</package>,
     <package>imagemagick6_light</package>, and
     <package>imagemagick6Big</package> if you need the older version.
    </para>
   </listitem>
   <listitem>
    <para>
     <xref linkend="opt-services.xserver.videoDrivers" /> no longer uses the deprecated <literal>cirrus</literal> and <literal>vesa</literal> device dependent X drivers by default. It also enables both <literal>amdgpu</literal> and <literal>nouveau</literal> drivers by default now.
    </para>
   </listitem>
   <listitem>
    <para>
     The <literal>kindlegen</literal> package is gone, because it is no longer supported or hosted by Amazon. Sadly, its replacement, Kindle Previewer, has no Linux support. However, there are other ways to generate MOBI files. See <link xlink:href="https://github.com/NixOS/nixpkgs/issues/96439">the discussion</link> for more info.
    </para>
   </listitem>
   <listitem>
    <para>
      The <package>apacheKafka</package> packages are now built with
      version-matched JREs. Versions 2.6 and above, the ones that recommend it,
      use jdk11, while versions below remain on jdk8. The NixOS service has
      been adjusted to start the service using the same version as the package,
      adjustable with the new
      <link linkend="opt-services.apache-kafka.jre">services.apache-kafka.jre</link>
      option. Furthermore, the default list of
      <link linkend="opt-services.apache-kafka.jvmOptions">services.apache-kafka.jvmOptions</link>
      have been removed. You should set your own according to the
      <link xlink:href="https://kafka.apache.org/documentation/#java">upstream documentation</link>
      for your Kafka version.
    </para>
   </listitem>
   <listitem>
    <para>
     The <package>kodi</package> package has been modified to allow concise addon management. Consider
     the following configuration from previous releases of NixOS to install <package>kodi</package>,
     including the <package>kodiPackages.inputstream-adaptive</package> and <package>kodiPackages.vfs-sftp</package>
     addons:

     <programlisting>
environment.systemPackages = [
  pkgs.kodi
];

nixpkgs.config.kodi = {
  enableInputStreamAdaptive = true;
  enableVFSSFTP = true;
};
     </programlisting>

     All Kodi <literal>config</literal> flags have been removed, and as a result the above configuration
     should now be written as:

     <programlisting>
environment.systemPackages = [
  (pkgs.kodi.withPackages (p: with p; [
    inputstream-adaptive
    vfs-sftp
  ]))
];
     </programlisting>
    </para>
   </listitem>
  </itemizedlist>
 </section>

 <section xmlns="http://docbook.org/ns/docbook"
         xmlns:xlink="http://www.w3.org/1999/xlink"
         xmlns:xi="http://www.w3.org/2001/XInclude"
         version="5.0"
         xml:id="sec-release-21.05-notable-changes">
  <title>Other Notable Changes</title>

  <itemizedlist>
   <listitem>
    <para>
     <literal>stdenv.lib</literal> has been deprecated and will break
     eval in 21.11.  Please use <literal>pkgs.lib</literal> instead.
     See <link xlink:href="https://github.com/NixOS/nixpkgs/issues/108938">#108938</link>
     for details.
    </para>
   </listitem>
   <listitem>
    <para>
     The Mailman NixOS module (<literal>services.mailman</literal>) has a new
     option <xref linkend="opt-services.mailman.enablePostfix" />, defaulting
     to true, that controls integration with Postfix.
    </para>
    <para>
     If this option is disabled, default MTA config becomes not set and you
     should set the options in <literal>services.mailman.settings.mta</literal>
     according to the desired configuration as described in
     <link xlink:href="https://mailman.readthedocs.io/en/latest/src/mailman/docs/mta.html">Mailman documentation</link>.
    </para>
   </listitem>
   <listitem>
    <para>
     The default-version of <literal>nextcloud</literal> is <package>nextcloud21</package>.
     Please note that it's <emphasis>not</emphasis> possible to upgrade <literal>nextcloud</literal>
     across multiple major versions! This means that it's e.g. not possible to upgrade
     from <package>nextcloud18</package> to <package>nextcloud20</package> in a single deploy and
     most <literal>20.09</literal> users will have to upgrade to <package>nextcloud20</package>
     first.
    </para>
    <para>
     The package can be manually upgraded by setting <xref linkend="opt-services.nextcloud.package" />
     to <package>nextcloud21</package>.
    </para>
   </listitem>
   <listitem>
    <para>
     The setting <xref linkend="opt-services.redis.bind" /> defaults to <literal>127.0.0.1</literal> now, making Redis listen on the loopback interface only, and not all public network interfaces.
    </para>
   </listitem>
   <listitem>
    <para>
     NixOS now emits a deprecation warning if systemd's <literal>StartLimitInterval</literal> setting is used in a <literal>serviceConfig</literal> section instead of in a <literal>unitConfig</literal>; that setting is deprecated and now undocumented for the service section by systemd upstream, but still effective and somewhat buggy there, which can be confusing. See <link xlink:href="https://github.com/NixOS/nixpkgs/issues/45785">#45785</link> for details.
    </para>
    <para>
     All services should use <xref linkend="opt-systemd.services._name_.startLimitIntervalSec" /> or <literal>StartLimitIntervalSec</literal> in <xref linkend="opt-systemd.services._name_.unitConfig" /> instead.
    </para>
   </listitem>
   <listitem>
    <para>
     The Unbound DNS resolver service (<literal>services.unbound</literal>) has been refactored to allow reloading, control sockets and to fix startup ordering issues.
    </para>

    <para>
     It is now possible to enable a local UNIX control socket for unbound by setting the <xref linkend="opt-services.unbound.localControlSocketPath" />
     option.
    </para>

    <para>
     Previously we just applied a very minimal set of restrictions and
     trusted unbound to properly drop root privs and capabilities.
    </para>

    <para>
     As of this we are (for the most part) just using the upstream
     example unit file for unbound. The main difference is that we start
     unbound as <literal>unbound</literal> user with the required capabilities instead of
     letting unbound do the chroot &amp; uid/gid changes.
    </para>

    <para>
     The upstream unit configuration this is based on is a lot stricter with
     all kinds of permissions then our previous variant. It also came with
     the default of having the <literal>Type</literal> set to <literal>notify</literal>, therefore we are now also
     using the <literal>unbound-with-systemd</literal> package here. Unbound will start up,
     read the configuration files and start listening on the configured ports
     before systemd will declare the unit <literal>active (running)</literal>.
     This will likely help with startup order and the occasional race condition during system
     activation where the DNS service is started but not yet ready to answer
     queries. Services depending on <literal>nss-lookup.target</literal> or <literal>unbound.service</literal>
     are now be able to use unbound when those targets have been reached.
    </para>

    <para>
     Aditionally to the much stricter runtime environmet the
     <literal>/dev/urandom</literal> mount lines we previously had in the code (that would
     randomly failed during the stop-phase) have been removed as systemd will take care of those for us.
    </para>

    <para>
     The <literal>preStart</literal> script is now only required if we enabled the trust
      anchor updates (which are still enabled by default).
    </para>

    <para>
     Another benefit of the refactoring is that we can now issue reloads via
     either <literal>pkill -HUP unbound</literal> and <literal>systemctl reload unbound</literal> to reload the
     running configuration without taking the daemon offline. A prerequisite
     of this was that unbound configuration is available on a well known path
     on the file system. We are using the path <literal>/etc/unbound/unbound.conf</literal> as that is the
     default in the CLI tooling which in turn enables us to use
     <literal>unbound-control</literal> without passing a custom configuration location.
    </para>
   </listitem>
   <listitem>
    <para>
     The <literal>services.dnscrypt-proxy2</literal> module now takes the upstream's example configuration and updates it with the user's settings.

     An option has been added to restore the old behaviour if you prefer to declare the configuration from scratch.
    </para>
   </listitem>
   <listitem>
    <para>
     NixOS now defaults to the unified cgroup hierarchy (cgroupsv2).
     See the <link xlink:href="https://www.redhat.com/sysadmin/fedora-31-control-group-v2">Fedora Article for 31</link>
     for details on why this is desirable, and how it impacts containers.
    </para>
    <para>
     If you want to run containers with a runtime that does not yet support cgroupsv2,
     you can switch back to the old behaviour by setting
     <xref linkend="opt-systemd.enableUnifiedCgroupHierarchy"/> = <literal>false</literal>;
     and rebooting.
    </para>
   </listitem>
   <listitem>
    <para>
     PulseAudio was upgraded to 14.0, with changes to the handling of default sinks.
     See its <link xlink:href="https://www.freedesktop.org/wiki/Software/PulseAudio/Notes/14.0/">release notes</link>.
    </para>

    <para>
     GNOME users may wish to delete their <literal>~/.config/pulse</literal> due to the changes to stream routing
     logic. See <link xlink:href="https://gitlab.freedesktop.org/pulseaudio/pulseaudio/-/issues/832">PulseAudio bug 832</link>
     for more information.
    </para>
   </listitem>
   <listitem>
    <para>
     The <package>zookeeper</package> package does not provide
     <literal>zooInspector.sh</literal> anymore, as that "contrib" has
     been dropped from upstream releases.
    </para>
   </listitem>
   <listitem>
    <para>
     In the ACME module, the data used to build the hash for the account
     directory has changed to accomodate new features to reduce account
     rate limit issues. This will trigger new account creation on the first
     rebuild following this update. No issues are expected to arise from this,
     thanks to the new account creation handling.
    </para>
   </listitem>
   <listitem>
    <para>
     <xref linkend="opt-users.users._name_.createHome" /> now always ensures home directory permissions to be <literal>0700</literal>.
     Permissions had previously been ignored for already existing home directories, possibly leaving them readable by others.
     The option's description was incorrect regarding ownership management and has been simplified greatly.
    </para>
   </listitem>
   <listitem>
     <para>
       The GNOME desktop manager once again installs <package>gnome3.epiphany</package> by default.
     </para>
   </listitem>
   <listitem>
    <para>
     NixOS now generates empty <literal>/etc/netgroup</literal>.
     <literal>/etc/netgroup</literal> defines network-wide groups and may affect to setups using NIS.
    </para>
   </listitem>
   <listitem>
    <para>
     Platforms, like <varname>stdenv.hostPlatform</varname>, no longer have a <varname>platform</varname> attribute.
     It has been (mostly) flattoned away:
    </para>
    <itemizedlist>
     <listitem><para><varname>platform.gcc</varname> is now <varname>gcc</varname></para></listitem>
     <listitem><para><literal>platform.kernel*</literal> is now <literal>linux-kernel.*</literal></para></listitem>
    </itemizedlist>
    <para>
     Additionally, <varname>platform.kernelArch</varname> moved to the top level as <varname>linuxArch</varname> to match the other <literal>*Arch</literal> variables.
    </para>
    <para>
     The <varname>platform</varname> grouping of these things never meant anything, and was just a historial/implementation artifact that was overdue removal.
    </para>
   </listitem>
   <listitem>
    <para>
     <varname>services.restic</varname> now uses a dedicated cache directory for every backup defined in <varname>services.restic.backups</varname>. The old global cache directory, <literal>/root/.cache/restic</literal>, is now unused and can be removed to free up disk space.
    </para>
   </listitem>
   <listitem>
    <para>
     <literal>isync</literal>: The <literal>isync</literal> compatibility wrapper was removed and the Master/Slave
     terminology has been deprecated and should be replaced with Far/Near in the configuration file.
    </para>
   </listitem>
   <listitem>
    <para>
     The nix-gc service now accepts randomizedDelaySec (default: 0) and persistent (default: true) parameters.
     By default nix-gc will now run immediately if it would have been triggered at least
     once during the time when the timer was inactive.
    </para>
   </listitem>
   <listitem>
    <para>
     The <literal>rustPlatform.buildRustPackage</literal> function is split into several hooks:
     <package>cargoSetupHook</package> to set up vendoring for Cargo-based projects,
     <package>cargoBuildHook</package> to build a project using Cargo,
     <package>cargoInstallHook</package> to install a project using Cargo, and
     <package>cargoCheckHook</package> to run tests in Cargo-based projects. With this change,
     mixed-language projects can use the relevant hooks within builders other than
     <literal>buildRustPackage</literal>. However, these changes also required several API changes to
     <literal>buildRustPackage</literal> itself:

     <itemizedlist>
      <listitem>
       <para>
        The <literal>target</literal> argument was removed. Instead, <literal>buildRustPackage</literal>
        will always use the same target as the C/C++ compiler that is used.
       </para>
      </listitem>
      <listitem>
       <para>
        The <literal>cargoParallelTestThreads</literal> argument was removed. Parallel tests are
        now disabled through <literal>dontUseCargoParallelTests</literal>.
       </para>
      </listitem>
     </itemizedlist>
    </para>
   </listitem>
   <listitem>
    <para>
     The <literal>rustPlatform.maturinBuildHook</literal> hook was added. This hook can be used
     with <literal>buildPythonPackage</literal> to build Python packages that are written in Rust
     and use Maturin as their build tool.
    </para>
   </listitem>
   <listitem>
    <para>
     Kubernetes has <link xlink:href="https://kubernetes.io/blog/2020/12/02/dont-panic-kubernetes-and-docker/">deprecated docker</link> as container runtime.
     As a consequence, the Kubernetes module now has support for configuration of custom remote container runtimes and enables containerd by default.
     Note that containerd is more strict regarding container image OCI-compliance.
     As an example, images with CMD or ENTRYPOINT defined as strings (not lists) will fail on containerd, while working fine on docker.
     Please test your setup and container images with containerd prior to upgrading.
    </para>
   </listitem>
  </itemizedlist>
 </section>
</section><|MERGE_RESOLUTION|>--- conflicted
+++ resolved
@@ -69,14 +69,15 @@
    </listitem>
    <listitem>
     <para>
-<<<<<<< HEAD
      Python optimizations were disabled again. Builds with optimizations enabled
      are not reproducible. Optimizations can now be enabled with an option.
-=======
+    </para>
+   </listitem>
+   <listitem>
+    <para>
      <link xlink:href="https://kodi.tv/">Kodi</link> has been updated to version 19.0 "Matrix". See
      the <link xlink:href="https://kodi.tv/article/kodi-190-matrix-release">announcement</link> for
      further details.
->>>>>>> c596c930
     </para>
    </listitem>
   </itemizedlist>
