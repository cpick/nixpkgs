--- conflicted
+++ resolved
@@ -254,7 +254,6 @@
       </listitem>
       <listitem>
         <para>
-<<<<<<< HEAD
           The iputils package, which is installed by default, no longer
           provides the legacy tools <literal>tftpd</literal> and
           <literal>traceroute6</literal>. More tools
@@ -264,11 +263,13 @@
           <link xlink:href="https://github.com/iputils/iputils/releases/tag/20211215">upstream’s
           release notes</link> for more details and available
           replacements.
-=======
+        </para>
+      </listitem>
+      <listitem>
+        <para>
           <literal>services.thelounge.private</literal> was removed in
           favor of <literal>services.thelounge.public</literal>, to
           follow with upstream changes.
->>>>>>> 14f3d042
         </para>
       </listitem>
     </itemizedlist>
