--- conflicted
+++ resolved
@@ -94,11 +94,7 @@
     owner = "zed-industries";
     repo = "zed";
     rev = "refs/tags/v${version}";
-<<<<<<< HEAD
-    hash = "sha256-X5FlNjAYG5W+RTdmyZHF1KYHxdwJGwk/qpOgj0JVD/c=";
-=======
     hash = "sha256-1mNJ3uL5/Sxwiiq2fO+yE9SHiM/5FQWmnNgOEMWpU9s=";
->>>>>>> 6dbbd5a2
   };
 
   patches =
