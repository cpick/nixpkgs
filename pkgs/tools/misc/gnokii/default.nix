a :  
let 
  fetchurl = a.fetchurl;

  s = import ./src-for-default.nix; 
  buildInputs = with a; [
    perl intltool gettext libusb
    glib pkgconfig
  ];
in

assert a.stdenv ? glibc;

rec {
  src = a.fetchUrlFromSrcInfo s;

  inherit buildInputs;
  configureFlags = [];

  /* doConfigure should be removed if not needed */
  phaseNames = [ "setDebug" "doConfigure" "doMakeInstall"];

  setDebug = a.fullDepEntry ''
    mkdir -p $out/src
    cp -R * $out/src
    cd $out/src

    export NIX_STRIP_DEBUG=0
    export CFLAGS="-ggdb -O0 -include ${a.stdenv.glibc}/include/locale.h"
    export CXXFLAGS="-ggdb -O0"

<<<<<<< HEAD
    patch -p 1 < ${/tmp/patch}
=======
>>>>>>> e99b3198
  '' [ "minInit" "doUnpack" ];
      
  inherit(s) name;
  meta = {
    description = "Cellphone tool";
    homepage = http://www.gnokii.org;
    maintainers = [a.lib.maintainers.raskin];
    platforms = with a.lib.platforms; linux;
  };
}<|MERGE_RESOLUTION|>--- conflicted
+++ resolved
@@ -29,10 +29,6 @@
     export CFLAGS="-ggdb -O0 -include ${a.stdenv.glibc}/include/locale.h"
     export CXXFLAGS="-ggdb -O0"
 
-<<<<<<< HEAD
-    patch -p 1 < ${/tmp/patch}
-=======
->>>>>>> e99b3198
   '' [ "minInit" "doUnpack" ];
       
   inherit(s) name;
