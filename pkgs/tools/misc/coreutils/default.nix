{ stdenv, fetchurl, perl, gmp ? null
, aclSupport ? false, acl ? null
, selinuxSupport? false, libselinux ? null, libsepol ? null }:

assert aclSupport -> acl != null;
assert selinuxSupport -> ( (libselinux != null) && (libsepol != null) );

<<<<<<< HEAD
stdenv.mkDerivation rec {
  name = "coreutils-8.10";
=======
stdenv.mkDerivation (rec {
  name = "coreutils-8.7";
>>>>>>> b58016b0

  src = fetchurl {
    url = "mirror://gnu/coreutils/${name}.tar.gz";
    sha256 = "11fr0hkdk9h7a5ggpp3hj45ryvq3gc8ri2kksbgn7v8rjmp1x1jb";
  };

  buildNativeInputs = [ perl ];
  buildInputs = [ gmp ]
    ++ stdenv.lib.optional aclSupport acl
    ++ stdenv.lib.optional selinuxSupport libselinux
    ++ stdenv.lib.optional selinuxSupport libsepol;

  crossAttrs = {
    buildInputs = [ gmp ]
      ++ stdenv.lib.optional aclSupport acl.hostDrv
      ++ stdenv.lib.optional selinuxSupport libselinux.hostDrv
      ++ stdenv.lib.optional selinuxSupport libsepol.hostDrv
      ++ stdenv.lib.optional (stdenv.gccCross.libc ? libiconv)
        stdenv.gccCross.libc.libiconv.hostDrv;

    # Needed for fstatfs()
    # I don't know why it is not properly detected cross building with glibc.
    configureFlags = [ "fu_cv_sys_stat_statfs2_bsize=yes" ];
    doCheck = false;
  };

  # The tests are known broken on Cygwin
  # (http://thread.gmane.org/gmane.comp.gnu.core-utils.bugs/19025),
  # Darwin (http://thread.gmane.org/gmane.comp.gnu.core-utils.bugs/19351),
  # and {Open,Free}BSD.
  doCheck = (stdenv ? glibc);

  enableParallelBuilding = true;

  meta = {
    homepage = http://www.gnu.org/software/coreutils/;
    description = "The basic file, shell and text manipulation utilities of the GNU operating system";

    longDescription = ''
      The GNU Core Utilities are the basic file, shell and text
      manipulation utilities of the GNU operating system.  These are
      the core utilities which are expected to exist on every
      operating system.
    '';

    license = "GPLv3+";

    maintainers = [ stdenv.lib.maintainers.ludo ];
  };
} // (if selinuxSupport then { NIX_LDFLAGS = "-lsepol"; } else { } ) )
<|MERGE_RESOLUTION|>--- conflicted
+++ resolved
@@ -5,13 +5,8 @@
 assert aclSupport -> acl != null;
 assert selinuxSupport -> ( (libselinux != null) && (libsepol != null) );
 
-<<<<<<< HEAD
-stdenv.mkDerivation rec {
+stdenv.mkDerivation (rec {
   name = "coreutils-8.10";
-=======
-stdenv.mkDerivation (rec {
-  name = "coreutils-8.7";
->>>>>>> b58016b0
 
   src = fetchurl {
     url = "mirror://gnu/coreutils/${name}.tar.gz";
