--- conflicted
+++ resolved
@@ -1,8 +1,6 @@
-{ stdenv, fetchurl, aclSupport ? false, acl ? null, perl, gmp ? null
-, cross ? null, gccCross ? null }:
+{ stdenv, fetchurl, aclSupport ? false, acl ? null, perl, gmp ? null}:
 
 assert aclSupport -> acl != null;
-assert cross != null -> gccCross != null;
 
 stdenv.mkDerivation (rec {
   name = "coreutils-8.4";
@@ -13,7 +11,6 @@
   };
 
   buildNativeInputs = [ perl ];
-<<<<<<< HEAD
   buildInputs = [ gmp ] ++ stdenv.lib.optional aclSupport acl;
 
   crossAttrs = {
@@ -26,12 +23,6 @@
     # I don't know why it is not properly detected cross building with glibc.
     configureFlags = [ "fu_cv_sys_stat_statfs2_bsize=yes" ];
   };
-=======
-  buildInputs =
-       stdenv.lib.optional (gmp != null) gmp
-    ++ stdenv.lib.optional aclSupport acl
-    ++ stdenv.lib.optional (gccCross != null) gccCross;
->>>>>>> c5098ff5
 
   # The tests are known broken on Cygwin
   # (http://thread.gmane.org/gmane.comp.gnu.core-utils.bugs/19025),
@@ -54,10 +45,4 @@
 
     maintainers = [ stdenv.lib.maintainers.ludo ];
   };
-}
-
-//
-
-(if cross != null
- then { crossConfig = cross.config; }
- else { }))+}