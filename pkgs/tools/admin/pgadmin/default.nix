--- conflicted
+++ resolved
@@ -18,11 +18,7 @@
 
   src = fetchurl {
     url = "https://ftp.postgresql.org/pub/pgadmin/pgadmin4/v${version}/source/pgadmin4-${version}.tar.gz";
-<<<<<<< HEAD
-    hash = "sha256-xHvdqVpNU9ZzTA6Xl2Bv044l6Tbvf4fjqyz4TmS9gmI=";
-=======
-    sha256 = "sha256-6aQvg98LymZGAgAcNX5Xhw/aRdE5h4HOCPS+kQnkstU=";
->>>>>>> f71c25b9
+    hash = "sha256-6aQvg98LymZGAgAcNX5Xhw/aRdE5h4HOCPS+kQnkstU=";
   };
 
   yarnDeps = mkYarnModules {
