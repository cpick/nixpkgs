{ stdenv, fetchurl, openssl, expat, libevent }:

stdenv.mkDerivation rec {
  name = "unbound-${version}";
  version = "1.5.3";

  src = fetchurl {
    url = "http://unbound.net/downloads/${name}.tar.gz";
    sha256 = "1jly2apag4yg649w3flaq73wdrcfyxnhx5py9j73y7adxmswigbn";
  };

  outputs = [ "out" "lib" "man" ]; # "dev" would only split ~20 kB

  buildInputs = [ openssl expat libevent ];

  configureFlags = [
    "--with-ssl=${openssl.dev}"
    "--with-libexpat=${expat}"
    "--with-libevent=${libevent.dev}"
    "--localstatedir=/var"
    "--sysconfdir=/etc"
  ];

  installFlags = [ "configfile=\${out}/etc/unbound/unbound.conf" ];

  # get rid of runtime dependencies on $dev outputs
  postInstall = ''substituteInPlace "$lib/lib/libunbound.la" ''
    + stdenv.lib.concatMapStrings
      (pkg: " --replace '-L${pkg.dev}/lib' '-L${pkg.out}/lib' ")
      [ openssl expat libevent ];

  meta = with stdenv.lib; {
    description = "Validating, recursive, and caching DNS resolver";
    license = licenses.bsd3;
    homepage = http://www.unbound.net;
<<<<<<< HEAD
    maintainers = [ maintainers.emery ];
    platforms = platforms.unix;
=======
    maintainers = [ stdenv.lib.maintainers.ehmry ];
    platforms = stdenv.lib.platforms.unix;
>>>>>>> 146784f8
  };
}<|MERGE_RESOLUTION|>--- conflicted
+++ resolved
@@ -33,12 +33,7 @@
     description = "Validating, recursive, and caching DNS resolver";
     license = licenses.bsd3;
     homepage = http://www.unbound.net;
-<<<<<<< HEAD
-    maintainers = [ maintainers.emery ];
-    platforms = platforms.unix;
-=======
     maintainers = [ stdenv.lib.maintainers.ehmry ];
     platforms = stdenv.lib.platforms.unix;
->>>>>>> 146784f8
   };
 }