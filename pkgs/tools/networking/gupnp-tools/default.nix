--- conflicted
+++ resolved
@@ -13,15 +13,10 @@
                  gnome2.gnome_icon_theme makeWrapper];
 
   postInstall = ''
-<<<<<<< HEAD
-    wrapProgram "$out/bin/gupnp-av-cp" --prefix XDG_DATA_DIRS : "${gtk3.out}/share:${gnome3.gnome_themes_standard}/share:${gnome3.defaultIconTheme}/share:$out/share"
-    wrapProgram "$out/bin/gupnp-universal-cp" --prefix XDG_DATA_DIRS : "${gtk3.out}/share:${gnome3.gnome_themes_standard}/share:${gnome3.defaultIconTheme}/share:$out/share"
-=======
     for program in gupnp-av-cp gupnp-universal-cp; do
       wrapProgram "$out/bin/$program" \
-        --prefix XDG_DATA_DIRS : "${gtk3}/share:${gnome3.gnome_themes_standard}/share:${gnome2.gnome_icon_theme}/share:$out/share"
+        --prefix XDG_DATA_DIRS : "${gtk3.out}/share:${gnome3.gnome_themes_standard}/share:${gnome2.gnome_icon_theme}/share:$out/share"
     done
->>>>>>> 53b38932
   '';
 
   meta = {
