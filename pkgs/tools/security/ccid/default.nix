{ stdenv, fetchurl, pcsclite, pkgconfig, libusb1, perl }:

stdenv.mkDerivation rec {
<<<<<<< HEAD
  version = "1.4.30";
  pname = "ccid";

  src = fetchurl {
    url = "https://ccid.apdu.fr/files/${pname}-${version}.tar.bz2";
    sha256 = "0z7zafdg75fr1adlv2x0zz34s07gljcjg2lsz76s1048w1xhh5xc";
=======
  version = "1.4.31";
  name = "ccid-${version}";

  src = fetchurl {
    url = "https://ccid.apdu.fr/files/${name}.tar.bz2";
    sha256 = "1xz8ikr6vk73w3xnwb931yq8lqc1zrj8c3v34n6h63irwjvdfj3b";
>>>>>>> ffbb4d26
  };

  postPatch = ''
    patchShebangs .
    substituteInPlace src/Makefile.in --replace /bin/echo echo
  '';

  preConfigure = ''
    configureFlagsArray+=("--enable-usbdropdir=$out/pcsc/drivers")
  '';

  nativeBuildInputs = [ pkgconfig perl ];
  buildInputs = [ pcsclite libusb1 ];

  meta = with stdenv.lib; {
    description = "ccid drivers for pcsclite";
    homepage = https://ccid.apdu.fr/;
    license = licenses.gpl2Plus;
    platforms = platforms.unix;
  };
}<|MERGE_RESOLUTION|>--- conflicted
+++ resolved
@@ -1,21 +1,12 @@
 { stdenv, fetchurl, pcsclite, pkgconfig, libusb1, perl }:
 
 stdenv.mkDerivation rec {
-<<<<<<< HEAD
-  version = "1.4.30";
   pname = "ccid";
+  version = "1.4.31";
 
   src = fetchurl {
     url = "https://ccid.apdu.fr/files/${pname}-${version}.tar.bz2";
-    sha256 = "0z7zafdg75fr1adlv2x0zz34s07gljcjg2lsz76s1048w1xhh5xc";
-=======
-  version = "1.4.31";
-  name = "ccid-${version}";
-
-  src = fetchurl {
-    url = "https://ccid.apdu.fr/files/${name}.tar.bz2";
     sha256 = "1xz8ikr6vk73w3xnwb931yq8lqc1zrj8c3v34n6h63irwjvdfj3b";
->>>>>>> ffbb4d26
   };
 
   postPatch = ''
