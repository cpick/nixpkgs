--- conflicted
+++ resolved
@@ -15,11 +15,8 @@
     sha256 = "01y4xpfdvd4zgv6fmcjny9mr1gbfd4y2i4adp657ydw6fqyi8kw6";
   };
 
-<<<<<<< HEAD
-  buildInputs = [ gtk libdv libjpeg libpng libX11 pkgconfig SDL SDL_gfx ];
+  hardeningDisable = [ "format" ];
 
-  hardeningDisable = [ "format" ];
-=======
   buildInputs = [ libdv libjpeg libpng pkgconfig ]
               ++ lib.optional (!withMinimal) [ gtk libX11 SDL SDL_gfx ];
 
@@ -38,5 +35,4 @@
     platforms = platforms.unix;
     maintainers = with maintainers; [ abbradar ];
   };
->>>>>>> 94520a25
 }