--- conflicted
+++ resolved
@@ -21,13 +21,8 @@
   };
 
   buildInputs = [
-<<<<<<< HEAD
-    makeWrapper go sqlite iproute bridge-utils devicemapper btrfsProgs
-    iptables e2fsprogs stdenv.glibc stdenv.glibc.static
-=======
     makeWrapper go sqlite iproute bridge-utils devicemapper btrfs-progs
-    iptables e2fsprogs systemd pkgconfig
->>>>>>> 53b38932
+    iptables e2fsprogs systemd pkgconfig stdenv.glibc stdenv.glibc.static
   ];
 
   dontStrip = true;
