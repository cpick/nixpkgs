{ stdenv, fetchFromGitHub, pkgconfig, cmake, pixman, libpthreadstubs, gtkmm3, libXau
, libXdmcp, lcms2, libiptcdata, libcanberra-gtk3, fftw, expat, pcre, libsigcxx, wrapGAppsHook
, lensfun, librsvg
}:

stdenv.mkDerivation rec {
  version = "5.7";
<<<<<<< HEAD
  name = "rawtherapee-" + version;
=======
  pname = "rawtherapee";
>>>>>>> 4d2dd155

  src = fetchFromGitHub {
    owner = "Beep6581";
    repo = "RawTherapee";
    rev = version;
    sha256 = "0j3887a3683fqpvp66kaw6x81ai3gf5nvrbmb4cc8rb0lgj2xv2g";
  };

  nativeBuildInputs = [ cmake pkgconfig wrapGAppsHook ];

  buildInputs = [
<<<<<<< HEAD
    pixman libpthreadstubs gtkmm3 libXau libXdmcp librsvg
    lcms2 libiptcdata libcanberra-gtk3 fftw expat pcre libsigcxx lensfun
=======
    pixman libpthreadstubs gtkmm3 libXau libXdmcp
    lcms2 libiptcdata libcanberra-gtk3 fftw expat pcre libsigcxx lensfun librsvg
>>>>>>> 4d2dd155
  ];

  cmakeFlags = [
    "-DPROC_TARGET_NUMBER=2"
    "-DCACHE_NAME_SUFFIX=\"\""
  ];

  CMAKE_CXX_FLAGS = "-std=c++11 -Wno-deprecated-declarations -Wno-unused-result";

  postUnpack = ''
    echo "set(HG_VERSION $version)" > $sourceRoot/ReleaseInfo.cmake
  '';

  enableParallelBuilding = true;

  meta = {
    description = "RAW converter and digital photo processing software";
    homepage = http://www.rawtherapee.com/;
    license = stdenv.lib.licenses.gpl3Plus;
    maintainers = with stdenv.lib.maintainers; [ jcumming mahe the-kenny ];
    platforms = with stdenv.lib.platforms; linux;
  };
}<|MERGE_RESOLUTION|>--- conflicted
+++ resolved
@@ -5,11 +5,7 @@
 
 stdenv.mkDerivation rec {
   version = "5.7";
-<<<<<<< HEAD
-  name = "rawtherapee-" + version;
-=======
   pname = "rawtherapee";
->>>>>>> 4d2dd155
 
   src = fetchFromGitHub {
     owner = "Beep6581";
@@ -21,13 +17,8 @@
   nativeBuildInputs = [ cmake pkgconfig wrapGAppsHook ];
 
   buildInputs = [
-<<<<<<< HEAD
-    pixman libpthreadstubs gtkmm3 libXau libXdmcp librsvg
-    lcms2 libiptcdata libcanberra-gtk3 fftw expat pcre libsigcxx lensfun
-=======
     pixman libpthreadstubs gtkmm3 libXau libXdmcp
     lcms2 libiptcdata libcanberra-gtk3 fftw expat pcre libsigcxx lensfun librsvg
->>>>>>> 4d2dd155
   ];
 
   cmakeFlags = [
