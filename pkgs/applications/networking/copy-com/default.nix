{ stdenv, fetchurl, patchelf, fontconfig, freetype
, gcc, glib, libICE, libSM, libX11, libXext, libXrender }:

let
  arch = if stdenv.system == "x86_64-linux" then "x86_64"
    else if stdenv.system == "i686-linux" then "x86"
    else if stdenv.system == "armv6-linux" then "armv6h"
    else throw "Copy.com client for: ${stdenv.system} not supported!";

  interpreter = if stdenv.system == "x86_64-linux" then "ld-linux-x86-64.so.2"
    else if stdenv.system == "i686-linux" then "ld-linux.so.2"
    else if stdenv.system == "armv6-linux" then "ld-linux.so.2"
    else throw "Copy.com client for: ${stdenv.system} not supported!";

  appdir = "opt/copy";
  
  libPackages = [ fontconfig freetype gcc.cc glib libICE libSM libX11 libXext
    libXrender ];
  libPaths = stdenv.lib.concatStringsSep ":"
    (map (path: "${path}/lib") libPackages);

in stdenv.mkDerivation {
  
  name = "copy-com-3.2.01.0481";

  src = fetchurl {
    # Note: copy.com doesn't version this file. Annoying.
    url = "https://copy.com/install/linux/Copy.tgz";
    sha256 = "0bpphm71mqpaiygs57kwa23nli0qm64fvgl1qh7fkxyqqabh4g7k";
  };

  nativeBuildInputs = [ patchelf ];

  phases = "unpackPhase installPhase";

  installPhase = ''
    mkdir -p $out/opt
    cp -r ${arch} "$out/${appdir}"
<<<<<<< HEAD
    ensureDir "$out/bin"
    ln -s "$out/${appdir}/CopyConsole" "$out/bin/copy_console"
    ln -s "$out/${appdir}/CopyAgent" "$out/bin/copy_agent"
    ln -s "$out/${appdir}/CopyCmd" "$out/bin/copy_cmd"
    patchelf --set-interpreter ${stdenv.glibc.out}/lib/${interpreter} \
      "$out/${appdir}/CopyConsole"

    RPATH=${gcc.cc}/lib:$out/${appdir}
    echo "updating rpaths to: $RPATH"
    find "$out/${appdir}" -type f -a -perm +0100 \
      -print -exec patchelf --force-rpath --set-rpath "$RPATH" {} \;
=======
>>>>>>> 33373d93

    mkdir -p "$out/bin"
    for binary in Copy{Agent,Console,Cmd}; do
      binary="$out/${appdir}/$binary"
      ln -sv "$binary" "$out/bin"
      patchelf --set-interpreter ${stdenv.glibc}/lib/${interpreter} "$binary"
    done

    # Older versions of this package happily installed broken copies of
    # anything other than CopyConsole - which was then also mangled to
    # copy_console for some reason. Keep backwards compatibility (only
    # for CopyConsole) for now; the NixOS service is already fixed.
    ln -sv "$out/bin"/{CopyConsole,copy_console}

    RPATH=${libPaths}:$out/${appdir}
    echo "Updating rpaths to $RPATH in:"
    find "$out/${appdir}" -type f -a -perm -0100 \
      -print -exec patchelf --force-rpath --set-rpath "$RPATH" {} \;
  '';

  meta = {
    homepage = http://copy.com;
    description = "Copy.com graphical & command-line clients";
    # Closed Source unfortunately.
    license = stdenv.lib.licenses.unfree;
    maintainers = with stdenv.lib.maintainers; [ nathan-gs nckx ];
    # NOTE: Copy.com itself only works on linux, so this is ok.
    platforms = stdenv.lib.platforms.linux;
  };
}<|MERGE_RESOLUTION|>--- conflicted
+++ resolved
@@ -36,26 +36,12 @@
   installPhase = ''
     mkdir -p $out/opt
     cp -r ${arch} "$out/${appdir}"
-<<<<<<< HEAD
-    ensureDir "$out/bin"
-    ln -s "$out/${appdir}/CopyConsole" "$out/bin/copy_console"
-    ln -s "$out/${appdir}/CopyAgent" "$out/bin/copy_agent"
-    ln -s "$out/${appdir}/CopyCmd" "$out/bin/copy_cmd"
-    patchelf --set-interpreter ${stdenv.glibc.out}/lib/${interpreter} \
-      "$out/${appdir}/CopyConsole"
-
-    RPATH=${gcc.cc}/lib:$out/${appdir}
-    echo "updating rpaths to: $RPATH"
-    find "$out/${appdir}" -type f -a -perm +0100 \
-      -print -exec patchelf --force-rpath --set-rpath "$RPATH" {} \;
-=======
->>>>>>> 33373d93
 
     mkdir -p "$out/bin"
     for binary in Copy{Agent,Console,Cmd}; do
       binary="$out/${appdir}/$binary"
       ln -sv "$binary" "$out/bin"
-      patchelf --set-interpreter ${stdenv.glibc}/lib/${interpreter} "$binary"
+      patchelf --set-interpreter ${stdenv.glibc.out}/lib/${interpreter} "$binary"
     done
 
     # Older versions of this package happily installed broken copies of
