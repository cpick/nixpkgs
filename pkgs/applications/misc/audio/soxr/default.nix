{ stdenv, fetchurl, cmake }:

stdenv.mkDerivation rec {
  name = "soxr-0.1.2";

  src = fetchurl {
    url = "mirror://sourceforge/soxr/${name}-Source.tar.xz";
    sha256 = "0xf2w3piwz9gfr1xqyrj4k685q5dy53kq3igv663i4f4y4sg9rjl";
  };

  preConfigure = if stdenv.isDarwin then ''
    export DYLD_LIBRARY_PATH="$DYLD_LIBRARY_PATH:"`pwd`/build/src
  '' else ''
    export LD_LIBRARY_PATH="$LD_LIBRARY_PATH:"`pwd`/build/src
  '';

<<<<<<< HEAD
  buildInputs = [ cmake (stdenv.cc.cc.lib or null) ];
  # outputs TODO: gcc.lib might become a problem;
  # here -out/lib/*.a got found and -lib/lib/*.so didn't
=======
  nativeBuildInputs = [ cmake ];
>>>>>>> 33373d93

  meta = {
    description = "An audio resampling library";
    homepage = http://soxr.sourceforge.net;
    license = stdenv.lib.licenses.lgpl21Plus;
  };
}<|MERGE_RESOLUTION|>--- conflicted
+++ resolved
@@ -14,13 +14,10 @@
     export LD_LIBRARY_PATH="$LD_LIBRARY_PATH:"`pwd`/build/src
   '';
 
-<<<<<<< HEAD
-  buildInputs = [ cmake (stdenv.cc.cc.lib or null) ];
+  nativeBuildInputs = [ cmake ];
+  buildInputs = [ (stdenv.cc.cc.lib or null) ];
   # outputs TODO: gcc.lib might become a problem;
   # here -out/lib/*.a got found and -lib/lib/*.so didn't
-=======
-  nativeBuildInputs = [ cmake ];
->>>>>>> 33373d93
 
   meta = {
     description = "An audio resampling library";
