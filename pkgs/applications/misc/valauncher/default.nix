--- conflicted
+++ resolved
@@ -11,12 +11,8 @@
     sha256 = "18969v870737jg1q0l3d05pb9mxsrcpdi0mnyz94rwkspszvxxqi";
   };
 
-<<<<<<< HEAD
   nativeBuildInputs = [ pkgconfig ];
-  buildInputs = [ cmake gtk3 vala_0_26 gnome3.libgee ];
-=======
-  buildInputs = [ cmake gtk3 vala pkgconfig gnome3.libgee ];
->>>>>>> 4e22e88b
+  buildInputs = [ cmake gtk3 vala gnome3.libgee ];
 
   meta = with stdenv.lib; {
       description = "A fast dmenu-like gtk3 application launcher";
