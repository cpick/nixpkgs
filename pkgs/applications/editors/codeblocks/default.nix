{ stdenv, fetchurl, autoconf, automake, libtool, pkgconfig, file, zip, wxGTK, gtk
<<<<<<< HEAD
, contribPlugins ? false, hunspell, gamin, boost, libX11
=======
, contribPlugins ? false, hunspell, gamin, boost, libX11, cairo
>>>>>>> dae3a7b7
}:

with { inherit (stdenv.lib) optionalString optional optionals; };

stdenv.mkDerivation rec {
  name = "${pname}-${stdenv.lib.optionalString contribPlugins "full-"}${version}";
  version = "13.12";
  pname = "codeblocks";

  src = fetchurl {
    url = "mirror://sourceforge/codeblocks/Sources/${version}/codeblocks_${version}-1.tar.gz";
    sha256 = "044njhps4cm1ijfdyr5f9wjyd0vblhrz9b4603ma52wcdq25093p";
  };

<<<<<<< HEAD
  buildInputs = [ automake autoconf libtool pkgconfig file zip wxGTK gtk libX11 ]
=======
  nativeBuildInputs = [ automake autoconf libtool pkgconfig ];

  buildInputs = [ file zip wxGTK gtk libX11 cairo ]
>>>>>>> dae3a7b7
    ++ optionals contribPlugins [ hunspell gamin boost ];
  enableParallelBuilding = true;
  patches = [ ./writable-projects.patch ];
  preConfigure = "substituteInPlace ./configure --replace /usr/bin/file ${file}/bin/file";
  postConfigure = optionalString stdenv.isLinux "substituteInPlace libtool --replace ldconfig ${stdenv.cc.libc}/sbin/ldconfig";
  configureFlags = [ "--enable-pch=no" ]
    ++ optional contribPlugins "--with-contrib-plugins";

  # for whatever reason, the build config does not set these flag ...
  NIX_CFLAGS_COMPILE = "-lX11 -lcairo";

  # Fix boost 1.59 compat
  # Try removing in the next version
  CPPFLAGS = "-DBOOST_ERROR_CODE_HEADER_ONLY -DBOOST_SYSTEM_NO_DEPRECATED";

  meta = with stdenv.lib; {
    maintainers = [ maintainers.linquize ];
    platforms = platforms.all;
    description = "The open source, cross platform, free C, C++ and Fortran IDE";
    longDescription =
      ''
        Code::Blocks is a free C, C++ and Fortran IDE built to meet the most demanding needs of its users.
        It is designed to be very extensible and fully configurable.
        Finally, an IDE with all the features you need, having a consistent look, feel and operation across platforms.
      '';
    homepage = http://www.codeblocks.org;
    license = licenses.gpl3;
  };
}<|MERGE_RESOLUTION|>--- conflicted
+++ resolved
@@ -1,9 +1,5 @@
 { stdenv, fetchurl, autoconf, automake, libtool, pkgconfig, file, zip, wxGTK, gtk
-<<<<<<< HEAD
-, contribPlugins ? false, hunspell, gamin, boost, libX11
-=======
 , contribPlugins ? false, hunspell, gamin, boost, libX11, cairo
->>>>>>> dae3a7b7
 }:
 
 with { inherit (stdenv.lib) optionalString optional optionals; };
@@ -18,13 +14,9 @@
     sha256 = "044njhps4cm1ijfdyr5f9wjyd0vblhrz9b4603ma52wcdq25093p";
   };
 
-<<<<<<< HEAD
-  buildInputs = [ automake autoconf libtool pkgconfig file zip wxGTK gtk libX11 ]
-=======
   nativeBuildInputs = [ automake autoconf libtool pkgconfig ];
 
   buildInputs = [ file zip wxGTK gtk libX11 cairo ]
->>>>>>> dae3a7b7
     ++ optionals contribPlugins [ hunspell gamin boost ];
   enableParallelBuilding = true;
   patches = [ ./writable-projects.patch ];
