--- conflicted
+++ resolved
@@ -1,14 +1,8 @@
 { stdenv, fetchurl, pkgconfig, qmake, qttools, hunspell, qtbase, qtmultimedia, mkDerivation }:
 
-<<<<<<< HEAD
-stdenv.mkDerivation rec {
-  pname = "focuswriter";
-  version = "1.7.2";
-=======
 mkDerivation rec {
   pname = "focuswriter";
   version = "1.7.3";
->>>>>>> 8943fb5f
 
   src = fetchurl {
     url = "https://gottcode.org/focuswriter/focuswriter-${version}-src.tar.bz2";
