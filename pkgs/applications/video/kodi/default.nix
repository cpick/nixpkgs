{ callPackage, ... } @ args:
let
  unwrapped = callPackage ./unwrapped.nix (removeAttrs args [ "callPackage" ]);
  kodiPackages = callPackage ./packages.nix { kodi = unwrapped; };
in
  unwrapped.overrideAttrs (oldAttrs: {
    passthru = oldAttrs.passthru // {
      packages = kodiPackages;
      withPackages = func: callPackage ./wrapper.nix {
        kodi = unwrapped;
        addons = kodiPackages.requiredKodiAddons (func kodiPackages);
      };
    };
<<<<<<< HEAD
    preConfigure = ''
      cp ${kodi_src}/tools/depends/target/ffmpeg/{CMakeLists.txt,*.cmake} .
      sed -i 's/ --cpu=''${CPU}//' CMakeLists.txt
      sed -i 's/--strip=''${CMAKE_STRIP}/--strip=''${CMAKE_STRIP} --ranlib=''${CMAKE_RANLIB}/' CMakeLists.txt
    '';
    cmakeFlags = lib.optionals (stdenv.hostPlatform != stdenv.buildPlatform) [
      "-DCROSSCOMPILING=ON"
      "-DCPU=${stdenv.hostPlatform.parsed.cpu.name}"
      "-DOS=${stdenv.hostPlatform.parsed.kernel.name}"
      "-DPKG_CONFIG_EXECUTABLE=pkg-config"
    ];
    buildInputs = [ libidn libtasn1 p11-kit zlib libva ]
      ++ lib.optional  vdpauSupport    libvdpau;
    nativeBuildInputs = [ cmake nasm pkg-config gnutls ];
  };

  # We can build these externally but FindLibDvd.cmake forces us to build it
  # them, so we currently just use them for the src.
  libdvdcss = fetchFromGitHub {
    owner = "xbmc";
    repo = "libdvdcss";
    rev = "1.4.2-${rel}-Beta-5";
    sha256 = "0j41ydzx0imaix069s3z07xqw9q95k7llh06fc27dcn6f7b8ydyl";
  };

  libdvdnav = fetchFromGitHub {
    owner = "xbmc";
    repo = "libdvdnav";
    rev = "6.0.0-${rel}-Alpha-3";
    sha256 = "0qwlf4lgahxqxk1r2pzl866mi03pbp7l1fc0rk522sc0ak2s9jhb";
  };

  libdvdread = fetchFromGitHub {
    owner = "xbmc";
    repo = "libdvdread";
    rev = "6.0.0-${rel}-Alpha-3";
    sha256 = "1xxn01mhkdnp10cqdr357wx77vyzfb5glqpqyg8m0skyi75aii59";
  };

  kodi_platforms =
    lib.optional useGbm "gbm" ++
    lib.optional useWayland "wayland" ++
    lib.optional x11Support "x11"
  ;

in stdenv.mkDerivation {
    name = "kodi-${lib.optionalString useWayland "wayland-"}${kodiVersion}";

    src = kodi_src;

    buildInputs = [
      gnutls libidn libtasn1 nasm p11-kit
      libxml2 python3Packages.python
      boost libmicrohttpd
      gettext pcre-cpp yajl fribidi libva libdrm
      openssl gperf tinyxml2 taglib libssh
      gtest ncurses spdlog
      alsaLib libGL libGLU fontconfig freetype ftgl
      libjpeg libpng libtiff
      libmpeg2 libsamplerate libmad
      libogg libvorbis flac libxslt systemd
      lzo libcdio libmodplug libass libbluray
      sqlite libmysqlclient avahi lame
      curl bzip2 zip glxinfo
      libcec libcec_platform dcadec libuuid
      libgcrypt libgpgerror libunistring
      libcrossguid libplist
      bluez giflib glib harfbuzz lcms2 libpthreadstubs
      ffmpeg flatbuffers fmt fstrcmp rapidjson
      lirc
    ]
    ++ lib.optional x11Support [
      libX11 xorgproto libXt libXmu libXext.dev libXdmcp
      libXinerama libXrandr.dev libXtst libXfixes
    ]
    ++ lib.optional  dbusSupport     dbus
    ++ lib.optional joystickSupport cwiid
    ++ lib.optional  nfsSupport      libnfs
    ++ lib.optional  pulseSupport    libpulseaudio
    ++ lib.optional  rtmpSupport     rtmpdump
    ++ lib.optional  sambaSupport    samba
    ++ lib.optional  udevSupport     udev
    ++ lib.optional  usbSupport      libusb-compat-0_1
    ++ lib.optional  vdpauSupport    libvdpau
    ++ lib.optionals useWayland [
      wayland
      waylandpp.dev
      wayland-protocols
      # Not sure why ".dev" is needed here, but CMake doesn't find libxkbcommon otherwise
      libxkbcommon.dev
    ]
    ++ lib.optional useGbm [
      libxkbcommon.dev
      mesa.dev
      libinput.dev
    ];

    nativeBuildInputs = [
      cmake
      doxygen
      makeWrapper
      which
      pkg-config gnumake
      autoconf automake libtool # still needed for some components. Check if that is the case with 19.0
      jre_headless yasm gettext python3Packages.python flatbuffers

      # for TexturePacker
      giflib zlib libpng libjpeg lzo
    ] ++ lib.optionals useWayland [ wayland-protocols waylandpp.bin ];

    depsBuildBuild = [
      buildPackages.stdenv.cc
    ];

    cmakeFlags = [
      "-DAPP_RENDER_SYSTEM=${if useGbm then "gles" else "gl"}"
      "-Dlibdvdcss_URL=${libdvdcss}"
      "-Dlibdvdnav_URL=${libdvdnav}"
      "-Dlibdvdread_URL=${libdvdread}"
      "-DGIT_VERSION=${kodiReleaseDate}"
      "-DENABLE_EVENTCLIENTS=ON"
      "-DENABLE_INTERNAL_CROSSGUID=OFF"
      "-DENABLE_OPTICAL=ON"
      "-DLIRC_DEVICE=/run/lirc/lircd"
      "-DSWIG_EXECUTABLE=${buildPackages.swig}/bin/swig"
      "-DFLATBUFFERS_FLATC_EXECUTABLE=${buildPackages.flatbuffers}/bin/flatc"
      "-DPYTHON_EXECUTABLE=${buildPackages.python3Packages.python}/bin/python"
    ] ++ lib.optional useWayland [
      "-DWAYLANDPP_SCANNER=${buildPackages.waylandpp}/bin/wayland-scanner++"
    ];

    # 14 tests fail but the biggest issue is that every test takes 30 seconds -
    # I'm guessing there is a thing waiting to time out
    doCheck = false;

    preConfigure = ''
      cmakeFlagsArray+=("-DCORE_PLATFORM_NAME=${lib.concatStringsSep " " kodi_platforms}")
    '' + lib.optionalString (stdenv.hostPlatform != stdenv.buildPlatform) ''
      # Need these tools on the build system when cross compiling,
      # hacky, but have found no other way.
      CXX=${stdenv.cc.targetPrefix}c++ LD=ld make -C tools/depends/native/JsonSchemaBuilder
      cmakeFlags+=" -DWITH_JSONSCHEMABUILDER=$PWD/tools/depends/native/JsonSchemaBuilder/bin"

      CXX=${stdenv.cc.targetPrefix}c++ LD=ld make EXTRA_CONFIGURE= -C tools/depends/native/TexturePacker
      cmakeFlags+=" -DWITH_TEXTUREPACKER=$PWD/tools/depends/native/TexturePacker/bin"
    '';

    postPatch = ''
      substituteInPlace xbmc/platform/posix/PosixTimezone.cpp \
        --replace 'usr/share/zoneinfo' 'etc/zoneinfo'
    '';

    postInstall = ''
      for p in $(ls $out/bin/) ; do
        wrapProgram $out/bin/$p \
          --prefix PATH            ":" "${lib.makeBinPath ([ python3Packages.python glxinfo ] ++ lib.optional x11Support xdpyinfo ++ lib.optional sambaSupport samba)}" \
          --prefix LD_LIBRARY_PATH ":" "${lib.makeLibraryPath
              ([ curl systemd libmad libvdpau libcec libcec_platform libass ]
                 ++ lib.optional nfsSupport libnfs
                 ++ lib.optional rtmpSupport rtmpdump)}"
      done

      substituteInPlace $out/share/xsessions/kodi.desktop \
        --replace kodi-standalone $out/bin/kodi-standalone
    '';

    doInstallCheck = true;

    installCheckPhase = "$out/bin/kodi --version";

    passthru = {
      pythonPackages = python3Packages;
    };

    meta = with lib; {
      description = "Media center";
      homepage    = "https://kodi.tv/";
      license     = licenses.gpl2;
      platforms   = platforms.linux;
      maintainers = with maintainers; [ titanous edwtjo peterhoeg sephalon ];
    };
}
=======
  })
>>>>>>> 5e367ece
<|MERGE_RESOLUTION|>--- conflicted
+++ resolved
@@ -11,189 +11,4 @@
         addons = kodiPackages.requiredKodiAddons (func kodiPackages);
       };
     };
-<<<<<<< HEAD
-    preConfigure = ''
-      cp ${kodi_src}/tools/depends/target/ffmpeg/{CMakeLists.txt,*.cmake} .
-      sed -i 's/ --cpu=''${CPU}//' CMakeLists.txt
-      sed -i 's/--strip=''${CMAKE_STRIP}/--strip=''${CMAKE_STRIP} --ranlib=''${CMAKE_RANLIB}/' CMakeLists.txt
-    '';
-    cmakeFlags = lib.optionals (stdenv.hostPlatform != stdenv.buildPlatform) [
-      "-DCROSSCOMPILING=ON"
-      "-DCPU=${stdenv.hostPlatform.parsed.cpu.name}"
-      "-DOS=${stdenv.hostPlatform.parsed.kernel.name}"
-      "-DPKG_CONFIG_EXECUTABLE=pkg-config"
-    ];
-    buildInputs = [ libidn libtasn1 p11-kit zlib libva ]
-      ++ lib.optional  vdpauSupport    libvdpau;
-    nativeBuildInputs = [ cmake nasm pkg-config gnutls ];
-  };
-
-  # We can build these externally but FindLibDvd.cmake forces us to build it
-  # them, so we currently just use them for the src.
-  libdvdcss = fetchFromGitHub {
-    owner = "xbmc";
-    repo = "libdvdcss";
-    rev = "1.4.2-${rel}-Beta-5";
-    sha256 = "0j41ydzx0imaix069s3z07xqw9q95k7llh06fc27dcn6f7b8ydyl";
-  };
-
-  libdvdnav = fetchFromGitHub {
-    owner = "xbmc";
-    repo = "libdvdnav";
-    rev = "6.0.0-${rel}-Alpha-3";
-    sha256 = "0qwlf4lgahxqxk1r2pzl866mi03pbp7l1fc0rk522sc0ak2s9jhb";
-  };
-
-  libdvdread = fetchFromGitHub {
-    owner = "xbmc";
-    repo = "libdvdread";
-    rev = "6.0.0-${rel}-Alpha-3";
-    sha256 = "1xxn01mhkdnp10cqdr357wx77vyzfb5glqpqyg8m0skyi75aii59";
-  };
-
-  kodi_platforms =
-    lib.optional useGbm "gbm" ++
-    lib.optional useWayland "wayland" ++
-    lib.optional x11Support "x11"
-  ;
-
-in stdenv.mkDerivation {
-    name = "kodi-${lib.optionalString useWayland "wayland-"}${kodiVersion}";
-
-    src = kodi_src;
-
-    buildInputs = [
-      gnutls libidn libtasn1 nasm p11-kit
-      libxml2 python3Packages.python
-      boost libmicrohttpd
-      gettext pcre-cpp yajl fribidi libva libdrm
-      openssl gperf tinyxml2 taglib libssh
-      gtest ncurses spdlog
-      alsaLib libGL libGLU fontconfig freetype ftgl
-      libjpeg libpng libtiff
-      libmpeg2 libsamplerate libmad
-      libogg libvorbis flac libxslt systemd
-      lzo libcdio libmodplug libass libbluray
-      sqlite libmysqlclient avahi lame
-      curl bzip2 zip glxinfo
-      libcec libcec_platform dcadec libuuid
-      libgcrypt libgpgerror libunistring
-      libcrossguid libplist
-      bluez giflib glib harfbuzz lcms2 libpthreadstubs
-      ffmpeg flatbuffers fmt fstrcmp rapidjson
-      lirc
-    ]
-    ++ lib.optional x11Support [
-      libX11 xorgproto libXt libXmu libXext.dev libXdmcp
-      libXinerama libXrandr.dev libXtst libXfixes
-    ]
-    ++ lib.optional  dbusSupport     dbus
-    ++ lib.optional joystickSupport cwiid
-    ++ lib.optional  nfsSupport      libnfs
-    ++ lib.optional  pulseSupport    libpulseaudio
-    ++ lib.optional  rtmpSupport     rtmpdump
-    ++ lib.optional  sambaSupport    samba
-    ++ lib.optional  udevSupport     udev
-    ++ lib.optional  usbSupport      libusb-compat-0_1
-    ++ lib.optional  vdpauSupport    libvdpau
-    ++ lib.optionals useWayland [
-      wayland
-      waylandpp.dev
-      wayland-protocols
-      # Not sure why ".dev" is needed here, but CMake doesn't find libxkbcommon otherwise
-      libxkbcommon.dev
-    ]
-    ++ lib.optional useGbm [
-      libxkbcommon.dev
-      mesa.dev
-      libinput.dev
-    ];
-
-    nativeBuildInputs = [
-      cmake
-      doxygen
-      makeWrapper
-      which
-      pkg-config gnumake
-      autoconf automake libtool # still needed for some components. Check if that is the case with 19.0
-      jre_headless yasm gettext python3Packages.python flatbuffers
-
-      # for TexturePacker
-      giflib zlib libpng libjpeg lzo
-    ] ++ lib.optionals useWayland [ wayland-protocols waylandpp.bin ];
-
-    depsBuildBuild = [
-      buildPackages.stdenv.cc
-    ];
-
-    cmakeFlags = [
-      "-DAPP_RENDER_SYSTEM=${if useGbm then "gles" else "gl"}"
-      "-Dlibdvdcss_URL=${libdvdcss}"
-      "-Dlibdvdnav_URL=${libdvdnav}"
-      "-Dlibdvdread_URL=${libdvdread}"
-      "-DGIT_VERSION=${kodiReleaseDate}"
-      "-DENABLE_EVENTCLIENTS=ON"
-      "-DENABLE_INTERNAL_CROSSGUID=OFF"
-      "-DENABLE_OPTICAL=ON"
-      "-DLIRC_DEVICE=/run/lirc/lircd"
-      "-DSWIG_EXECUTABLE=${buildPackages.swig}/bin/swig"
-      "-DFLATBUFFERS_FLATC_EXECUTABLE=${buildPackages.flatbuffers}/bin/flatc"
-      "-DPYTHON_EXECUTABLE=${buildPackages.python3Packages.python}/bin/python"
-    ] ++ lib.optional useWayland [
-      "-DWAYLANDPP_SCANNER=${buildPackages.waylandpp}/bin/wayland-scanner++"
-    ];
-
-    # 14 tests fail but the biggest issue is that every test takes 30 seconds -
-    # I'm guessing there is a thing waiting to time out
-    doCheck = false;
-
-    preConfigure = ''
-      cmakeFlagsArray+=("-DCORE_PLATFORM_NAME=${lib.concatStringsSep " " kodi_platforms}")
-    '' + lib.optionalString (stdenv.hostPlatform != stdenv.buildPlatform) ''
-      # Need these tools on the build system when cross compiling,
-      # hacky, but have found no other way.
-      CXX=${stdenv.cc.targetPrefix}c++ LD=ld make -C tools/depends/native/JsonSchemaBuilder
-      cmakeFlags+=" -DWITH_JSONSCHEMABUILDER=$PWD/tools/depends/native/JsonSchemaBuilder/bin"
-
-      CXX=${stdenv.cc.targetPrefix}c++ LD=ld make EXTRA_CONFIGURE= -C tools/depends/native/TexturePacker
-      cmakeFlags+=" -DWITH_TEXTUREPACKER=$PWD/tools/depends/native/TexturePacker/bin"
-    '';
-
-    postPatch = ''
-      substituteInPlace xbmc/platform/posix/PosixTimezone.cpp \
-        --replace 'usr/share/zoneinfo' 'etc/zoneinfo'
-    '';
-
-    postInstall = ''
-      for p in $(ls $out/bin/) ; do
-        wrapProgram $out/bin/$p \
-          --prefix PATH            ":" "${lib.makeBinPath ([ python3Packages.python glxinfo ] ++ lib.optional x11Support xdpyinfo ++ lib.optional sambaSupport samba)}" \
-          --prefix LD_LIBRARY_PATH ":" "${lib.makeLibraryPath
-              ([ curl systemd libmad libvdpau libcec libcec_platform libass ]
-                 ++ lib.optional nfsSupport libnfs
-                 ++ lib.optional rtmpSupport rtmpdump)}"
-      done
-
-      substituteInPlace $out/share/xsessions/kodi.desktop \
-        --replace kodi-standalone $out/bin/kodi-standalone
-    '';
-
-    doInstallCheck = true;
-
-    installCheckPhase = "$out/bin/kodi --version";
-
-    passthru = {
-      pythonPackages = python3Packages;
-    };
-
-    meta = with lib; {
-      description = "Media center";
-      homepage    = "https://kodi.tv/";
-      license     = licenses.gpl2;
-      platforms   = platforms.linux;
-      maintainers = with maintainers; [ titanous edwtjo peterhoeg sephalon ];
-    };
-}
-=======
-  })
->>>>>>> 5e367ece
+  })