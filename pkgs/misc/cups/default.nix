{ stdenv, fetchurl, pkgconfig, zlib, libjpeg, libpng, libtiff, pam
, dbus, acl, gmp, darwin
, libusb ? null, gnutls ? null, avahi ? null, libpaper ? null
}:

let version = "2.0.4"; in

with stdenv.lib;
stdenv.mkDerivation {
  name = "cups-${version}";

  passthru = { inherit version; };

  src = fetchurl {
    url = "https://www.cups.org/software/${version}/cups-${version}-source.tar.bz2";
    sha256 = "1gaakz24k6x5nc09rmpiq0xq20j1qdjc3szag8qwmyi4ky6ydmg1";
  };

<<<<<<< HEAD
  # FIXME: the cups libraries contains some $out/share strings so can't be split.
  outputs = [ "dev" "out" "doc" "man" ]; # TODO: above

  buildInputs = [ pkgconfig zlib libjpeg libpng libtiff libusb gnutls avahi libpaper ]
    ++ optionals stdenv.isLinux [ pam dbus acl ];
=======
  buildInputs = [ pkgconfig zlib libjpeg libpng libtiff libusb gnutls libpaper ]
    ++ optionals stdenv.isLinux [ avahi pam dbus.libs acl ]
    ++ optionals stdenv.isDarwin (with darwin; [
      configd apple_sdk.frameworks.ApplicationServices
    ]);
>>>>>>> 53b38932

  propagatedBuildInputs = [ gmp ];

  configureFlags = [
    "--localstatedir=/var"
    "--sysconfdir=/etc"
    "--with-systemd=\${out}/lib/systemd/system"
    "--enable-raw-printing"
    "--enable-threads"
  ] ++ optionals stdenv.isLinux [
    "--enable-dbus"
    "--enable-pam"
  ] ++ optional (libusb != null) "--enable-libusb"
    ++ optional (gnutls != null) "--enable-ssl"
    ++ optional (avahi != null) "--enable-avahi"
    ++ optional (libpaper != null) "--enable-libpaper"
    ++ optionals stdenv.isDarwin [
    "--with-bundledir=$out"
    "--disable-launchd"
  ];

  installFlags =
    [ # Don't try to write in /var at build time.
      "CACHEDIR=$(TMPDIR)/dummy"
      "LOGDIR=$(TMPDIR)/dummy"
      "REQUESTS=$(TMPDIR)/dummy"
      "STATEDIR=$(TMPDIR)/dummy"
      # Idem for /etc.
      "PAMDIR=$(out)/etc/pam.d"
      "DBUSDIR=$(out)/etc/dbus-1"
      "INITDIR=$(out)/etc/rc.d"
      "XINETD=$(out)/etc/xinetd.d"
      "SERVERROOT=$(out)/etc/cups"
      # Idem for /usr.
      "MENUDIR=$(out)/share/applications"
      "ICONDIR=$(out)/share/icons"
      # Work around a Makefile bug.
      "CUPS_PRIMARY_SYSTEM_GROUP=root"
    ];

  postInstall = ''
      # Delete obsolete stuff that conflicts with cups-filters.
      rm -rf $out/share/cups/banners $out/share/cups/data/testprint

      mkdir $dev/bin
      mv $out/bin/cups-config $dev/bin/

      # Rename systemd files provided by CUPS
      for f in $out/lib/systemd/system/*; do
        substituteInPlace "$f" \
          --replace "org.cups.cupsd" "cups" \
          --replace "org.cups." ""

        if [[ "$f" =~ .*cupsd\..* ]]; then
          mv "$f" "''${f/org\.cups\.cupsd/cups}"
        else
          mv "$f" "''${f/org\.cups\./}"
        fi
      done
    '' + optionalString stdenv.isLinux ''
      # Use xdg-open when on Linux
      substituteInPlace $out/share/applications/cups.desktop \
        --replace "Exec=htmlview" "Exec=xdg-open"
    '';

  meta = {
    homepage = https://cups.org/;
    description = "A standards-based printing system for UNIX";
    license = licenses.gpl2; # actually LGPL for the library and GPL for the rest
    maintainers = with maintainers; [ urkud simons jgeerds ];
    platforms = platforms.linux;
  };
}<|MERGE_RESOLUTION|>--- conflicted
+++ resolved
@@ -16,19 +16,14 @@
     sha256 = "1gaakz24k6x5nc09rmpiq0xq20j1qdjc3szag8qwmyi4ky6ydmg1";
   };
 
-<<<<<<< HEAD
   # FIXME: the cups libraries contains some $out/share strings so can't be split.
   outputs = [ "dev" "out" "doc" "man" ]; # TODO: above
 
-  buildInputs = [ pkgconfig zlib libjpeg libpng libtiff libusb gnutls avahi libpaper ]
-    ++ optionals stdenv.isLinux [ pam dbus acl ];
-=======
   buildInputs = [ pkgconfig zlib libjpeg libpng libtiff libusb gnutls libpaper ]
-    ++ optionals stdenv.isLinux [ avahi pam dbus.libs acl ]
+    ++ optionals stdenv.isLinux [ avahi pam dbus acl ]
     ++ optionals stdenv.isDarwin (with darwin; [
       configd apple_sdk.frameworks.ApplicationServices
     ]);
->>>>>>> 53b38932
 
   propagatedBuildInputs = [ gmp ];
 
