{ lib, stdenv, rustPlatform, fetchFromGitHub, pkg-config, openssl, CoreServices, Security, libiconv }:

rustPlatform.buildRustPackage rec {
  pname = "cargo-udeps";
  version = "0.1.21";

  src = fetchFromGitHub {
    owner = "est31";
    repo = pname;
    rev = "v${version}";
    sha256 = "sha256-Voei7j3WRDu70NkcJvjqPJ4ikOUupOhvFNEHHRyF6/Q=";
  };

<<<<<<< HEAD
  cargoSha256 = "sha256-M1UkfzNcBv00Ctl5zRNn6CMizunGC3EM8zsA6PgOaLw=";
=======
  cargoSha256 = "sha256-zMya7bEehNKIfwQtJ252sflg06P4Ra8/lgBjn4UUqRg=";
>>>>>>> d189df23

  nativeBuildInputs = [ pkg-config ];

  buildInputs = [ openssl ]
    ++ lib.optionals stdenv.isDarwin [ CoreServices Security libiconv ];

  # Requires network access
  doCheck = false;

  meta = with lib; {
    description = "Find unused dependencies in Cargo.toml";
    homepage = "https://github.com/est31/cargo-udeps";
    license = licenses.mit;
    maintainers = with maintainers; [ b4dm4n ];
  };
}<|MERGE_RESOLUTION|>--- conflicted
+++ resolved
@@ -11,11 +11,7 @@
     sha256 = "sha256-Voei7j3WRDu70NkcJvjqPJ4ikOUupOhvFNEHHRyF6/Q=";
   };
 
-<<<<<<< HEAD
-  cargoSha256 = "sha256-M1UkfzNcBv00Ctl5zRNn6CMizunGC3EM8zsA6PgOaLw=";
-=======
   cargoSha256 = "sha256-zMya7bEehNKIfwQtJ252sflg06P4Ra8/lgBjn4UUqRg=";
->>>>>>> d189df23
 
   nativeBuildInputs = [ pkg-config ];
 
