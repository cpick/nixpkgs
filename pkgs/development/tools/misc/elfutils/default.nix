--- conflicted
+++ resolved
@@ -1,13 +1,8 @@
 { lib, stdenv, fetchurl, fetchpatch, pkg-config, musl-fts
 , musl-obstack, m4, zlib, zstd, bzip2, bison, flex, gettext, xz, setupDebugInfoDirs
 , argp-standalone
-<<<<<<< HEAD
 , enableDebuginfod ? lib.meta.availableOn stdenv.hostPlatform libarchive, sqlite, curl, libmicrohttpd, libarchive
-, gitUpdater
-=======
-, enableDebuginfod ? true, sqlite, curl, libmicrohttpd, libarchive
 , gitUpdater, autoreconfHook
->>>>>>> 989dc4cb
 }:
 
 # TODO: Look at the hardcoded paths to kernel, modules etc.
