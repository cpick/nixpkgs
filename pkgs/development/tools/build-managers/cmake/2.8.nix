{ stdenv, fetchurl, fetchpatch, curl, expat, zlib, bzip2
, useNcurses ? false, ncurses, useQt4 ? false, qt4, ps
}:

with stdenv.lib;

assert stdenv ? cc;
assert stdenv.cc ? libc;

let
  os = stdenv.lib.optionalString;
  majorVersion = "2.8";
  minorVersion = "12.2";
  version = "${majorVersion}.${minorVersion}";
in

stdenv.mkDerivation rec {
  name = "cmake-${os useNcurses "cursesUI-"}${os useQt4 "qt4UI-"}${version}";

  inherit majorVersion;

  src = fetchurl {
    url = "${meta.homepage}files/v${majorVersion}/cmake-${version}.tar.gz";
    sha256 = "0phf295a9cby0v7zqdswr238v5aiy3rb2fs6dz39zjxbmzlp8rcc";
  };

  enableParallelBuilding = true;

  patches =
    [(fetchpatch { # see https://www.cmake.org/Bug/view.php?id=13959
      name = "FindFreetype-2.5.patch";
      url = "https://www.cmake.org/Bug/file_download.php?file_id=4660&type=bug";
      sha256 = "136z63ff83hnwd247cq4m8m8164pklzyl5i2csf5h6wd8p01pdkj";
    })] ++
    # Don't search in non-Nix locations such as /usr, but do search in our libc.
<<<<<<< HEAD
    [ ./search-path-2.8.patch ] ++
    optional (hostPlatform != buildPlatform) (fetchurl {
=======
    [ ./search-path.patch ] ++
    optional (stdenv.hostPlatform != stdenv.buildPlatform) (fetchurl {
>>>>>>> 9a56eee0
      name = "fix-darwin-cross-compile.patch";
      url = "https://public.kitware.com/Bug/file_download.php?"
          + "file_id=4981&type=bug";
      sha256 = "16acmdr27adma7gs9rs0dxdiqppm15vl3vv3agy7y8s94wyh4ybv";
    });

  postPatch = ''
    substituteInPlace Utilities/cmlibarchive/CMakeLists.txt \
      --replace '"-framework CoreServices"' '""'
  '';

  buildInputs = [ curl expat zlib bzip2 ]
    ++ optional useNcurses ncurses
    ++ optional useQt4 qt4;

  propagatedBuildInputs = [ ps ];

  CMAKE_PREFIX_PATH = concatStringsSep ":"
    (concatMap (p: [ (p.dev or p) (p.out or p) ]) buildInputs);

  configureFlags = [
    "--docdir=/share/doc/${name}"
    "--mandir=/share/man"
    "--system-libs"
    "--no-system-libarchive"
   ] ++ stdenv.lib.optional useQt4 "--qt-gui";

  setupHook = ./setup-hook.sh;

  dontUseCmakeConfigure = true;

  preConfigure = with stdenv; ''
      source $setupHook
      fixCmakeFiles .
      substituteInPlace Modules/Platform/UnixPaths.cmake \
        --subst-var-by libc_bin ${getBin cc.libc} \
        --subst-var-by libc_dev ${getDev cc.libc} \
        --subst-var-by libc_lib ${getLib cc.libc}
      configureFlags="--parallel=''${NIX_BUILD_CORES:-1} $configureFlags"
    '';

  hardeningDisable = [ "format" ];

  meta = {
    homepage = https://cmake.org;
    description = "Cross-Platform Makefile Generator";
    platforms = if useQt4 then qt4.meta.platforms else stdenv.lib.platforms.unix;
    maintainers = with stdenv.lib.maintainers; [ ];
    license = stdenv.lib.licenses.bsd3;
  };
}<|MERGE_RESOLUTION|>--- conflicted
+++ resolved
@@ -33,13 +33,8 @@
       sha256 = "136z63ff83hnwd247cq4m8m8164pklzyl5i2csf5h6wd8p01pdkj";
     })] ++
     # Don't search in non-Nix locations such as /usr, but do search in our libc.
-<<<<<<< HEAD
     [ ./search-path-2.8.patch ] ++
-    optional (hostPlatform != buildPlatform) (fetchurl {
-=======
-    [ ./search-path.patch ] ++
     optional (stdenv.hostPlatform != stdenv.buildPlatform) (fetchurl {
->>>>>>> 9a56eee0
       name = "fix-darwin-cross-compile.patch";
       url = "https://public.kitware.com/Bug/file_download.php?"
           + "file_id=4981&type=bug";
