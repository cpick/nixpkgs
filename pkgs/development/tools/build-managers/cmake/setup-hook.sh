--- conflicted
+++ resolved
@@ -32,17 +32,15 @@
         cmakeFlags="-DCMAKE_INSTALL_PREFIX=$prefix $cmakeFlags"
     fi
 
-<<<<<<< HEAD
     if test -n "$crossConfig"; then
         # By now it supports linux builds only. We should set the proper
         # CMAKE_SYSTEM_NAME otherwise.
         # http://www.cmake.org/Wiki/CMake_Cross_Compiling
         cmakeFlags="-DCMAKE_CXX_COMPILER=$crossConfig-g++ -DCMAKE_C_COMPILER=$crossConfig-gcc $cmakeFlags"
     fi
-=======
+
     # Avoid cmake resetting the rpath of binaries, on make install
     cmakeFlags="-DCMAKE_SKIP_BUILD_RPATH=ON $cmakeFlags"
->>>>>>> 362f811a
 
     echo "cmake flags: $cmakeFlags ${cmakeFlagsArray[@]}"
 
