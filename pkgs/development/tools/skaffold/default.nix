{ lib, buildGoPackage, fetchFromGitHub }:

buildGoPackage rec {
  pname = "skaffold";
<<<<<<< HEAD
  version = "0.35.0";
  # rev is the 0.35.0 commit, mainly for skaffold version command output
  rev = "1da7608f9eb21ebe722bc054584e591e4223a3dc";
=======
  version = "0.36.0";
  # rev is the 0.36.0 commit, mainly for skaffold version command output
  rev = "1c054d4ffc7e14b4d81efcbea8b2022403ee4b89";
>>>>>>> b40ee826

  goPackagePath = "github.com/GoogleContainerTools/skaffold";
  subPackages = ["cmd/skaffold"];

  buildFlagsArray = let t = "${goPackagePath}/pkg/skaffold"; in  ''
    -ldflags=
      -X ${t}/version.version=v${version}
      -X ${t}/version.gitCommit=${rev}
      -X ${t}/version.buildDate=unknown
  '';

  src = fetchFromGitHub {
    owner = "GoogleContainerTools";
    repo = "skaffold";
    rev = "v${version}";
    sha256 = "1d7z36r33lmxm5cv1kby6g9zbsr88prgsp32x4jcs9l1ifwblhng";
  };

  meta = {
    description = "Easy and Repeatable Kubernetes Development";
    homepage = https://github.com/GoogleContainerTools/skaffold;
    license = lib.licenses.asl20;
    maintainers = with lib.maintainers; [ vdemeester ];
  };
}<|MERGE_RESOLUTION|>--- conflicted
+++ resolved
@@ -2,15 +2,9 @@
 
 buildGoPackage rec {
   pname = "skaffold";
-<<<<<<< HEAD
-  version = "0.35.0";
-  # rev is the 0.35.0 commit, mainly for skaffold version command output
-  rev = "1da7608f9eb21ebe722bc054584e591e4223a3dc";
-=======
   version = "0.36.0";
   # rev is the 0.36.0 commit, mainly for skaffold version command output
   rev = "1c054d4ffc7e14b4d81efcbea8b2022403ee4b89";
->>>>>>> b40ee826
 
   goPackagePath = "github.com/GoogleContainerTools/skaffold";
   subPackages = ["cmd/skaffold"];
