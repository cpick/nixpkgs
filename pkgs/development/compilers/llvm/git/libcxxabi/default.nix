--- conflicted
+++ resolved
@@ -80,11 +80,7 @@
 
   postInstall = ''
     mkdir -p "$dev/include"
-<<<<<<< HEAD
-    install -m 644 ../include/${if stdenv.isDarwin then "*" else "cxxabi.h"} "$dev/include"
-=======
     install -m 644 ../../${pname}/include/${if stdenv.isDarwin then "*" else "cxxabi.h"} "$dev/include"
->>>>>>> 56daf120
   '';
 
   meta = llvm_meta // {
