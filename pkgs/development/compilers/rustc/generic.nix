{ stdenv, fetchurl, fetchgit, fetchzip, file, python2, tzdata, procps
, llvmPackages_37, jemalloc, ncurses, binutils

, shortVersion, isRelease
, forceBundledLLVM ? false
, srcSha, srcRev ? ""
, snapshotHashLinux686, snapshotHashLinux64
, snapshotHashDarwin686, snapshotHashDarwin64
, snapshotDate, snapshotRev
, configureFlags ? []

, patches
}:

assert !stdenv.isFreeBSD;

/* Rust's build process has a few quirks :

- The Rust compiler is written is Rust, so it requires a bootstrap
  compiler, which is downloaded during the build. To make the build
  pure, we download it ourself before and put it where it is
  expected. Once the language is stable (1.0) , we might want to
  switch it to use nix's packaged rust compiler. This might not be possible
  as the compiler is highly coupled to the bootstrap.

NOTE : some derivation depend on rust. When updating this, please make
sure those derivations still compile. (racer, for example).

*/

assert (if isRelease then srcRev == "" else srcRev != "");

let version = if isRelease then
        "${shortVersion}"
      else
        "${shortVersion}-g${builtins.substring 0 7 srcRev}";

    name = "rustc-${version}";

    platform = if stdenv.system == "i686-linux"
      then "linux-i386"
      else if stdenv.system == "x86_64-linux"
      then "linux-x86_64"
      else if stdenv.system == "i686-darwin"
      then "macos-i386"
      else if stdenv.system == "x86_64-darwin"
      then "macos-x86_64"
      else abort "no snapshot to bootstrap for this platform (missing platform url suffix)";

    target = if stdenv.system == "i686-linux"
      then "i686-unknown-linux-gnu"
      else if stdenv.system == "x86_64-linux"
      then "x86_64-unknown-linux-gnu"
      else if stdenv.system == "i686-darwin"
      then "i686-apple-darwin"
      else if stdenv.system == "x86_64-darwin"
      then "x86_64-apple-darwin"
      else abort "no snapshot to bootstrap for this platform (missing target triple)";

    meta = with stdenv.lib; {
      homepage = http://www.rust-lang.org/;
      description = "A safe, concurrent, practical language";
      maintainers = with maintainers; [ madjar cstrahan wizeman globin havvy wkennington ];
      license = [ licenses.mit licenses.asl20 ];
      platforms = platforms.linux;
    };

    snapshotHash = if stdenv.system == "i686-linux"
      then snapshotHashLinux686
      else if stdenv.system == "x86_64-linux"
      then snapshotHashLinux64
      else if stdenv.system == "i686-darwin"
      then snapshotHashDarwin686
      else if stdenv.system == "x86_64-darwin"
      then snapshotHashDarwin64
      else abort "no snapshot for platform ${stdenv.system}";
    snapshotName = "rust-stage0-${snapshotDate}-${snapshotRev}-${platform}-${snapshotHash}.tar.bz2";
in

with stdenv.lib; stdenv.mkDerivation {
  inherit name;
  inherit version;
  inherit meta;

  __impureHostDeps = [ "/usr/lib/libedit.3.dylib" ];

  src = if isRelease then
      fetchzip {
        url = "http://static.rust-lang.org/dist/rustc-${version}-src.tar.gz";
        sha256 = srcSha;
      }
    else
      fetchgit {
        url = https://github.com/rust-lang/rust;
        rev = srcRev;
        sha256 = srcSha;
      };

  # We need rust to build rust. If we don't provide it, configure will try to download it.
  snapshot = stdenv.mkDerivation {
    name = "rust-stage0";
    src = fetchurl {
      url = "http://static.rust-lang.org/stage0-snapshots/${snapshotName}";
      sha1 = snapshotHash;
    };
    dontStrip = true;
    installPhase = ''
      mkdir -p "$out"
      cp -r bin "$out/bin"
<<<<<<< HEAD
    '' + stdenv.lib.optionalString stdenv.isLinux ''
      patchelf --interpreter "${stdenv.glibc.out}/lib/${stdenv.cc.dynamicLinker}" \
               --set-rpath "${stdenv.cc.cc.lib}/lib/:${stdenv.cc.cc.lib}/lib64/" \
=======
    '' + optionalString stdenv.isLinux ''
      patchelf --interpreter "${stdenv.glibc}/lib/${stdenv.cc.dynamicLinker}" \
               --set-rpath "${stdenv.cc.cc}/lib/:${stdenv.cc.cc}/lib64/" \
>>>>>>> b809f886
               "$out/bin/rustc"
    '';
  };

  configureFlags = configureFlags
                ++ [ "--enable-local-rust" "--local-rust-root=$snapshot" "--enable-rpath" ]
<<<<<<< HEAD
                ++ [ "--llvm-root=${llvmPackages_37.llvm}" ] #"--jemalloc-root=${jemalloc}/lib" ]
                ++ [ "--default-linker=${stdenv.cc}/bin/cc" "--default-ar=${binutils}/bin/ar" ]
                ++ stdenv.lib.optional (stdenv.cc.cc ? isClang) "--enable-clang";
=======
                # ++ [ "--jemalloc-root=${jemalloc}/lib"
                ++ [ "--default-linker=${stdenv.cc}/bin/cc" "--default-ar=${stdenv.cc.binutils}/bin/ar" ]
                ++ optional (stdenv.cc.cc ? isClang) "--enable-clang"
                ++ optional (!forceBundledLLVM) "--llvm-root=${llvmPackages_37.llvm}";
>>>>>>> b809f886

  inherit patches;

  postPatch = ''
    substituteInPlace src/rust-installer/gen-install-script.sh \
      --replace /bin/echo "$(type -P echo)"
    substituteInPlace src/rust-installer/gen-installer.sh \
      --replace /bin/echo "$(type -P echo)"

    # Workaround for NixOS/nixpkgs#8676
    substituteInPlace mk/rustllvm.mk \
      --replace "\$\$(subst  /,//," "\$\$(subst /,/,"

    # Fix dynamic linking against llvm
    ${optionalString (!forceBundledLLVM) ''sed -i 's/, kind = \\"static\\"//g' src/etc/mklldeps.py''}

    # Fix the configure script to not require curl as we won't use it
    sed -i configure \
      -e '/probe_need CFG_CURLORWGET/d'

    # Fix the use of jemalloc prefixes which our jemalloc doesn't have
    # TODO: reenable if we can figure out how to get our jemalloc to work
    #[ -f src/liballoc_jemalloc/lib.rs ] && sed -i 's,je_,,g' src/liballoc_jemalloc/lib.rs
    #[ -f src/liballoc/heap.rs ] && sed -i 's,je_,,g' src/liballoc/heap.rs # Remove for 1.4.0+

    # Useful debugging parameter
    #export VERBOSE=1
  '';

  preConfigure = ''
    # Needed flags as the upstream configure script has a broken prefix substitution
    configureFlagsArray+=("--datadir=$out/share")
    configureFlagsArray+=("--infodir=$out/share/info")
  '';

  # Procps is needed for one of the test cases
  nativeBuildInputs = [ file python2 ]
    ++ optionals stdenv.isLinux [ procps ];
  buildInputs = [ ncurses ]
    ++ optional (!forceBundledLLVM) llvmPackages_37.llvm;

  enableParallelBuilding = true;

  outputs = [ "out" "doc" ];

  preCheck = "export TZDIR=${tzdata}/share/zoneinfo";

  doCheck = true;
}<|MERGE_RESOLUTION|>--- conflicted
+++ resolved
@@ -107,31 +107,19 @@
     installPhase = ''
       mkdir -p "$out"
       cp -r bin "$out/bin"
-<<<<<<< HEAD
-    '' + stdenv.lib.optionalString stdenv.isLinux ''
+    '' + optionalString stdenv.isLinux ''
       patchelf --interpreter "${stdenv.glibc.out}/lib/${stdenv.cc.dynamicLinker}" \
                --set-rpath "${stdenv.cc.cc.lib}/lib/:${stdenv.cc.cc.lib}/lib64/" \
-=======
-    '' + optionalString stdenv.isLinux ''
-      patchelf --interpreter "${stdenv.glibc}/lib/${stdenv.cc.dynamicLinker}" \
-               --set-rpath "${stdenv.cc.cc}/lib/:${stdenv.cc.cc}/lib64/" \
->>>>>>> b809f886
                "$out/bin/rustc"
     '';
   };
 
   configureFlags = configureFlags
                 ++ [ "--enable-local-rust" "--local-rust-root=$snapshot" "--enable-rpath" ]
-<<<<<<< HEAD
-                ++ [ "--llvm-root=${llvmPackages_37.llvm}" ] #"--jemalloc-root=${jemalloc}/lib" ]
+                # ++ [ "--jemalloc-root=${jemalloc}/lib"
                 ++ [ "--default-linker=${stdenv.cc}/bin/cc" "--default-ar=${binutils}/bin/ar" ]
-                ++ stdenv.lib.optional (stdenv.cc.cc ? isClang) "--enable-clang";
-=======
-                # ++ [ "--jemalloc-root=${jemalloc}/lib"
-                ++ [ "--default-linker=${stdenv.cc}/bin/cc" "--default-ar=${stdenv.cc.binutils}/bin/ar" ]
                 ++ optional (stdenv.cc.cc ? isClang) "--enable-clang"
                 ++ optional (!forceBundledLLVM) "--llvm-root=${llvmPackages_37.llvm}";
->>>>>>> b809f886
 
   inherit patches;
 
