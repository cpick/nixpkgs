--- conflicted
+++ resolved
@@ -247,15 +247,9 @@
     }:
     prevAttrs: {
       buildInputs = prevAttrs.buildInputs ++ [
-<<<<<<< HEAD
         libglut
-        libcufft.lib
-        libcurand.lib
-=======
-        freeglut
         libcufft
         libcurand
->>>>>>> 213b7c56
         libGLU
         libglvnd
         mesa
