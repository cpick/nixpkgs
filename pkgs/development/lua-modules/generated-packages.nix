/* pkgs/development/lua-modules/generated-packages.nix is an auto-generated file -- DO NOT EDIT!
Regenerate it with: nix run nixpkgs#luarocks-packages-updater
You can customize the generated packages in pkgs/development/lua-modules/overrides.nix
*/

{ stdenv, lib, fetchurl, fetchgit, callPackage, ... }:
final: prev:
{
alt-getopt = callPackage({ buildLuarocksPackage, fetchFromGitHub, fetchurl, luaAtLeast, luaOlder }:
buildLuarocksPackage {
  pname = "alt-getopt";
  version = "0.8.0-1";
  knownRockspec = (fetchurl {
    url    = "https://raw.githubusercontent.com/rocks-moonscript-org/moonrocks-mirror/master/alt-getopt-0.8.0-1.rockspec";
    sha256 = "17yxi1lsrbkmwzcn1x48x8758d7v1frsz1bmnpqfv4vfnlh0x210";
  }).outPath;
  src = fetchFromGitHub {
    owner = "cheusov";
    repo = "lua-alt-getopt";
    rev = "0.8.0";
    hash = "sha256-OxtMNB8++cVQ/gQjntLUt3WYopGhYb1VbIUAZEzJB88=";
  };

  disabled = luaOlder "5.1" || luaAtLeast "5.4";

  meta = {
    homepage = "https://github.com/cheusov/lua-alt-getopt";
    description = "Process application arguments the same way as getopt_long";
    maintainers = with lib.maintainers; [ arobyn ];
    license.fullName = "MIT/X11";
  };
}) {};

argparse = callPackage({ buildLuarocksPackage, fetchurl, fetchzip, luaAtLeast, luaOlder }:
buildLuarocksPackage {
  pname = "argparse";
  version = "0.7.1-1";
  knownRockspec = (fetchurl {
    url    = "https://raw.githubusercontent.com/rocks-moonscript-org/moonrocks-mirror/master/argparse-0.7.1-1.rockspec";
    sha256 = "116iaczq6glzzin6qqa2zn7i22hdyzzsq6mzjiqnz6x1qmi0hig8";
  }).outPath;
  src = fetchzip {
    url    = "https://github.com/luarocks/argparse/archive/0.7.1.zip";
    sha256 = "0idg79d0dfis4qhbkbjlmddq87np75hb2vj41i6prjpvqacvg5v1";
  };

  disabled = luaOlder "5.1" || luaAtLeast "5.5";

  meta = {
    homepage = "https://github.com/luarocks/argparse";
    description = "A feature-rich command-line argument parser";
    license.fullName = "MIT";
  };
}) {};

basexx = callPackage({ buildLuarocksPackage, fetchurl, luaOlder }:
buildLuarocksPackage {
  pname = "basexx";
  version = "0.4.1-1";
  knownRockspec = (fetchurl {
    url    = "mirror://luarocks/basexx-0.4.1-1.rockspec";
    sha256 = "0kmydxm2wywl18cgj303apsx7hnfd68a9hx9yhq10fj7yfcxzv5f";
  }).outPath;
  src = fetchurl {
    url    = "https://github.com/aiq/basexx/archive/v0.4.1.tar.gz";
    sha256 = "1rnz6xixxqwy0q6y2hi14rfid4w47h69gfi0rnlq24fz8q2b0qpz";
  };

  disabled = luaOlder "5.1";

  meta = {
    homepage = "https://github.com/aiq/basexx";
    description = "A base2, base16, base32, base64 and base85 library for Lua";
    license.fullName = "MIT";
  };
}) {};

binaryheap = callPackage({ buildLuarocksPackage, fetchurl, luaOlder }:
buildLuarocksPackage {
  pname = "binaryheap";
  version = "0.4-1";
  knownRockspec = (fetchurl {
    url    = "mirror://luarocks/binaryheap-0.4-1.rockspec";
    sha256 = "1ah37lhskmrb26by5ygs7jblx7qnf6mphgw8kwhw0yacvmkcbql4";
  }).outPath;
  src = fetchurl {
    url    = "https://github.com/Tieske/binaryheap.lua/archive/version_0v4.tar.gz";
    sha256 = "0f5l4nb5s7dycbkgh3rrl7pf0npcf9k6m2gr2bsn09fjyb3bdc8h";
  };

  disabled = luaOlder "5.1";

  meta = {
    homepage = "https://github.com/Tieske/binaryheap.lua";
    description = "Binary heap implementation in pure Lua";
    maintainers = with lib.maintainers; [ vcunat ];
    license.fullName = "MIT/X11";
  };
}) {};

bit32 = callPackage({ buildLuarocksPackage, fetchFromGitHub, fetchurl, luaOlder }:
buildLuarocksPackage {
  pname = "bit32";
  version = "5.3.0-1";
  knownRockspec = (fetchurl {
    url    = "mirror://luarocks/bit32-5.3.0-1.rockspec";
    sha256 = "1d6xdihpksrj5a3yvsvnmf3vfk15hj6f8n1rrs65m7adh87hc0yd";
  }).outPath;
  src = fetchFromGitHub {
    owner = "keplerproject";
    repo = "lua-compat-5.2";
    rev = "bitlib-5.3.0";
    hash = "sha256-Ek7FMWskfHwHhEVfjTDZyL/cruHDiQo5Jmnwsvai+MY=";
  };

  disabled = luaOlder "5.1";

  meta = {
    homepage = "http://www.lua.org/manual/5.2/manual.html#6.7";
    description = "Lua 5.2 bit manipulation library";
    maintainers = with lib.maintainers; [ lblasc ];
    license.fullName = "MIT/X11";
  };
}) {};

busted = callPackage({ buildLuarocksPackage, dkjson, fetchFromGitHub, fetchurl, lua-term, luaOlder, lua_cliargs, luassert, luasystem, mediator_lua, penlight, say }:
buildLuarocksPackage {
  pname = "busted";
  version = "2.2.0-1";
  knownRockspec = (fetchurl {
    url    = "mirror://luarocks/busted-2.2.0-1.rockspec";
    sha256 = "0h4zk4lcm40wg3l0vgjn6lsyh9yayhljx65a0pz5n99dxal8lgnf";
  }).outPath;
  src = fetchFromGitHub {
    owner = "lunarmodules";
    repo = "busted";
    rev = "v2.2.0";
    hash = "sha256-5LxPqmoUwR3XaIToKUgap0L/sNS9uOV080MIenyLnl8=";
  };

  disabled = luaOlder "5.1";
  propagatedBuildInputs = [ dkjson lua-term lua_cliargs luassert luasystem mediator_lua penlight say ];

  meta = {
    homepage = "https://lunarmodules.github.io/busted/";
    description = "Elegant Lua unit testing";
    license.fullName = "MIT <http://opensource.org/licenses/MIT>";
  };
}) {};

cassowary = callPackage({ buildLuarocksPackage, fetchFromGitHub, fetchurl, luaOlder, penlight }:
buildLuarocksPackage {
  pname = "cassowary";
  version = "2.3.2-1";
  knownRockspec = (fetchurl {
    url    = "mirror://luarocks/cassowary-2.3.2-1.rockspec";
    sha256 = "0c6sflm8zpgbcdj47s3rd34h69h3nqcciaaqd1wdx5m0lwc3mii0";
  }).outPath;
  src = fetchFromGitHub {
    owner = "sile-typesetter";
    repo = "cassowary.lua";
    rev = "v2.3.2";
    hash = "sha256-wIVuf1L3g2BCM+zW4Nt1IyU6xaP4yYuzxHjVDxsgdNM=";
  };

  disabled = luaOlder "5.1";
  propagatedBuildInputs = [ penlight ];

  meta = {
    homepage = "https://github.com/sile-typesetter/cassowary.lua";
    description = "The cassowary constraint solver";
    maintainers = with lib.maintainers; [ alerque ];
    license.fullName = "Apache 2";
  };
}) {};

cldr = callPackage({ buildLuarocksPackage, fetchFromGitHub, fetchurl, luaOlder, penlight }:
buildLuarocksPackage {
  pname = "cldr";
  version = "0.3.0-0";
  knownRockspec = (fetchurl {
    url    = "mirror://luarocks/cldr-0.3.0-0.rockspec";
    sha256 = "1fnr8k713w21v7hc64s4w5lgcgnbphq3gm69pisc2s4wq2fkija1";
  }).outPath;
  src = fetchFromGitHub {
    owner = "alerque";
    repo = "cldr-lua";
    rev = "v0.3.0";
    hash = "sha256-5LY0YxHACtreP38biDZD97bkPuuT7an/Z1VBXEJYjkI=";
  };

  disabled = luaOlder "5.1";
  propagatedBuildInputs = [ penlight ];

  meta = {
    homepage = "https://github.com/alerque/cldr-lua";
    description = "Lua interface to Unicode CLDR data";
    maintainers = with lib.maintainers; [ alerque ];
    license.fullName = "MIT/ICU";
  };
}) {};

commons-nvim = callPackage({ buildLuarocksPackage, fetchurl, fetchzip, luaOlder }:
buildLuarocksPackage {
  pname = "commons.nvim";
  version = "15.0.2-1";
  knownRockspec = (fetchurl {
    url    = "mirror://luarocks/commons.nvim-15.0.2-1.rockspec";
    sha256 = "1n78bgp9y2smnhkjkdvn2c6lq6071k9dml4j6r7hk462hxsbjsqn";
  }).outPath;
  src = fetchzip {
    url    = "https://github.com/linrongbin16/commons.nvim/archive/cc17fd28c5f171c5d55f75d668b812e2d70b4cf3.zip";
    sha256 = "0w5z03r59jy3zb653dwp9c6fq8ivjj1j2ksnsx95wlmj1mx04ixi";
  };

  disabled = luaOlder "5.1";

  meta = {
    homepage = "https://linrongbin16.github.io/commons.nvim/";
    description = "The commons lua library for Neovim plugin project.";
    maintainers = with lib.maintainers; [ mrcjkb ];
    license.fullName = "MIT";
  };
}) {};

compat53 = callPackage({ buildLuarocksPackage, fetchurl, fetchzip, luaAtLeast, luaOlder }:
buildLuarocksPackage {
  pname = "compat53";
  version = "0.13-1";
  knownRockspec = (fetchurl {
    url    = "mirror://luarocks/compat53-0.13-1.rockspec";
    sha256 = "10gmhd526a5q0dl4dvjq7a5c7f3i7hcdla8hpygl79dhgbm649i3";
  }).outPath;
  src = fetchzip {
    url    = "https://github.com/lunarmodules/lua-compat-5.3/archive/v0.13.zip";
    sha256 = "06kpx5qyk1zki2r2g6z3alwhvmays50670z7mbl55h7s0kff2cpz";
  };

  disabled = luaOlder "5.1" || luaAtLeast "5.5";

  meta = {
    homepage = "https://github.com/lunarmodules/lua-compat-5.3";
    description = "Compatibility module providing Lua-5.3-style APIs for Lua 5.2 and 5.1";
    maintainers = with lib.maintainers; [ vcunat ];
    license.fullName = "MIT";
  };
}) {};

cosmo = callPackage({ buildLuarocksPackage, fetchFromGitHub, fetchurl, lpeg }:
buildLuarocksPackage {
  pname = "cosmo";
  version = "16.06.04-1";
  knownRockspec = (fetchurl {
    url    = "mirror://luarocks/cosmo-16.06.04-1.rockspec";
    sha256 = "0ipv1hrlhvaz1myz6qxabq7b7kb3bz456cya3r292487a3g9h9pb";
  }).outPath;
  src = fetchFromGitHub {
    owner = "mascarenhas";
    repo = "cosmo";
    rev = "v16.06.04";
    hash = "sha256-mJE5GkDnfZ3qAQyyyKj+aXOtlITeYs8lerGJSTzU/Tk=";
  };

  propagatedBuildInputs = [ lpeg ];

  meta = {
    homepage = "http://cosmo.luaforge.net";
    description = "Safe templates for Lua";
    license.fullName = "MIT/X11";
  };
}) {};

coxpcall = callPackage({ buildLuarocksPackage, fetchFromGitHub, fetchurl }:
buildLuarocksPackage {
  pname = "coxpcall";
  version = "1.17.0-1";
  knownRockspec = (fetchurl {
    url    = "mirror://luarocks/coxpcall-1.17.0-1.rockspec";
    sha256 = "0mf0nggg4ajahy5y1q5zh2zx9rmgzw06572bxx6k8b736b8j7gca";
  }).outPath;
  src = fetchFromGitHub {
    owner = "keplerproject";
    repo = "coxpcall";
    rev = "v1_17_0";
    hash = "sha256-EW8pGI9jiGutNVNmyiCP5sIVYZe2rJQc03OrKXIOeMw=";
  };


  meta = {
    homepage = "http://keplerproject.github.io/coxpcall";
    description = "Coroutine safe xpcall and pcall";
    license.fullName = "MIT/X11";
  };
}) {};

cqueues = callPackage({ buildLuarocksPackage, fetchurl, lua }:
buildLuarocksPackage {
  pname = "cqueues";
  version = "20200726.52-0";
  knownRockspec = (fetchurl {
    url    = "mirror://luarocks/cqueues-20200726.52-0.rockspec";
    sha256 = "0w2kq9w0wda56k02rjmvmzccz6bc3mn70s9v7npjadh85i5zlhhp";
  }).outPath;
  src = fetchurl {
    url    = "https://github.com/wahern/cqueues/archive/rel-20200726.tar.gz";
    sha256 = "0lhd02ag3r1sxr2hx847rdjkddm04l1vf5234v5cz9bd4kfjw4cy";
  };

  disabled = lua.luaversion != "5.2";

  meta = {
    homepage = "http://25thandclement.com/~william/projects/cqueues.html";
    description = "Continuation Queues: Embeddable asynchronous networking, threading, and notification framework for Lua on Unix.";
    maintainers = with lib.maintainers; [ vcunat ];
    license.fullName = "MIT/X11";
  };
}) {};

cyan = callPackage({ argparse, buildLuarocksPackage, fetchFromGitHub, fetchurl, luafilesystem, tl }:
buildLuarocksPackage {
  pname = "cyan";
  version = "0.3.0-1";
  knownRockspec = (fetchurl {
    url    = "mirror://luarocks/cyan-0.3.0-1.rockspec";
    sha256 = "1bs5gwgdhibj2gm8y3810b0hh6s9n00fgij8nnjag9kpqrd80vsj";
  }).outPath;
  src = fetchFromGitHub {
    owner = "teal-language";
    repo = "cyan";
    rev = "51649e4a814c05deaf5dde929ba82803f5170bbc";
    hash = "sha256-83F2hFAXHLg4l5O0+j3zbwTv0TaCWEfWErO9C0V9W04=";
  };

  propagatedBuildInputs = [ argparse luafilesystem tl ];

  meta = {
    homepage = "https://github.com/teal-language/cyan";
    description = "A build system for the Teal language";
    license.fullName = "MIT";
  };
}) {};

digestif = callPackage({ buildLuarocksPackage, fetchFromGitHub, fetchurl, lpeg, luaOlder }:
buildLuarocksPackage {
  pname = "digestif";
  version = "0.5.1-1";
  knownRockspec = (fetchurl {
    url    = "mirror://luarocks/digestif-0.5.1-1.rockspec";
    sha256 = "03hhzpq1szdw43slq38wbndwh8knv71q9pgwd7hvvkp9wykzjhwr";
  }).outPath;
  src = fetchFromGitHub {
    owner = "astoff";
    repo = "digestif";
    rev = "v0.5.1";
    hash = "sha256-8QTc4IKD1tjRlyrSZy7cyUzRkvm6IHwlOXchPf2BaMk=";
  };

  disabled = luaOlder "5.3";
  propagatedBuildInputs = [ lpeg ];

  meta = {
    homepage = "https://github.com/astoff/digestif/";
    description = "A code analyzer for TeX";
    license.fullName = "GPLv3+ and other free licenses";
  };
}) {};

dkjson = callPackage({ buildLuarocksPackage, fetchurl, luaAtLeast, luaOlder }:
buildLuarocksPackage {
  pname = "dkjson";
  version = "2.7-1";
  knownRockspec = (fetchurl {
    url    = "mirror://luarocks/dkjson-2.7-1.rockspec";
    sha256 = "0kgrgyn848hadsfhf2wccamgdpjs1cz7424fjp9vfqzjbwa06lxd";
  }).outPath;
  src = fetchurl {
    url    = "http://dkolf.de/dkjson-lua/dkjson-2.7.tar.gz";
    sha256 = "sha256-TFGmIQLy9r23Z3fx23NgUJtKARaANYi06CVfQ1ryOVw=";
  };

  disabled = luaOlder "5.1" || luaAtLeast "5.5";

  meta = {
    homepage = "http://dkolf.de/dkjson-lua/";
    description = "David Kolf's JSON module for Lua";
    license.fullName = "MIT/X11";
  };
}) {};

fennel = callPackage({ buildLuarocksPackage, fetchurl, luaOlder }:
buildLuarocksPackage {
  pname = "fennel";
  version = "1.4.2-1";
  knownRockspec = (fetchurl {
    url    = "mirror://luarocks/fennel-1.4.2-1.rockspec";
    sha256 = "17ygacyqdvplyz3046ay3xr4z83sdjrxkcl21mklpxx29j8p0bv1";
  }).outPath;
  src = fetchurl {
    url    = "https://fennel-lang.org/downloads/fennel-1.4.2.tar.gz";
    sha256 = "1inhy8rrywx8svdzhy1yaaa0cfyrmi21ckj7h8xmd7yqaw66ma86";
  };

  disabled = luaOlder "5.1";

  meta = {
    homepage = "https://fennel-lang.org/";
    description = "A lisp that compiles to Lua";
    maintainers = with lib.maintainers; [ misterio77 ];
    license.fullName = "MIT";
  };
}) {};

fidget-nvim = callPackage({ buildLuarocksPackage, fetchurl, fetchzip, luaOlder }:
buildLuarocksPackage {
  pname = "fidget.nvim";
  version = "1.1.0-1";
  knownRockspec = (fetchurl {
    url    = "mirror://luarocks/fidget.nvim-1.1.0-1.rockspec";
    sha256 = "0pgjbsqp6bs9kwi0qphihwhl47j1lzdgg3xfa6msikrcf8d7j0hf";
  }).outPath;
  src = fetchzip {
    url    = "https://github.com/j-hui/fidget.nvim/archive/300018af4abd00610a345e382ca1f4b7ba420f77.zip";
    sha256 = "0bwjcqkb735wqnzc8rngvpq1b2rxgc7m0arjypvnvzsxw6wd1f61";
  };

  disabled = luaOlder "5.1";

  meta = {
    homepage = "https://github.com/j-hui/fidget.nvim";
    description = "Extensible UI for Neovim notifications and LSP progress messages.";
    maintainers = with lib.maintainers; [ mrcjkb ];
    license.fullName = "MIT";
  };
}) {};

fifo = callPackage({ buildLuarocksPackage, fetchurl, fetchzip }:
buildLuarocksPackage {
  pname = "fifo";
  version = "0.2-0";
  knownRockspec = (fetchurl {
    url    = "https://raw.githubusercontent.com/rocks-moonscript-org/moonrocks-mirror/master/fifo-0.2-0.rockspec";
    sha256 = "0vr9apmai2cyra2n573nr3dyk929gzcs4nm1096jdxcixmvh2ymq";
  }).outPath;
  src = fetchzip {
    url    = "https://github.com/daurnimator/fifo.lua/archive/0.2.zip";
    sha256 = "1800k7h5hxsvm05bjdr65djjml678lwb0661cll78z1ys2037nzn";
  };


  meta = {
    homepage = "https://github.com/daurnimator/fifo.lua";
    description = "A lua library/'class' that implements a FIFO";
    license.fullName = "MIT/X11";
  };
}) {};

fluent = callPackage({ buildLuarocksPackage, cldr, fetchFromGitHub, fetchurl, luaOlder, luaepnf, penlight }:
buildLuarocksPackage {
  pname = "fluent";
  version = "0.2.0-0";
  knownRockspec = (fetchurl {
    url    = "mirror://luarocks/fluent-0.2.0-0.rockspec";
    sha256 = "1x3nk8xdf923rvdijr0jx8v6w3wxxfch7ri3kxca0pw80b5bc2fa";
  }).outPath;
  src = fetchFromGitHub {
    owner = "alerque";
    repo = "fluent-lua";
    rev = "v0.2.0";
    hash = "sha256-uDJWhQ/fDD9ZbYOgPk1FDlU3A3DAZw3Ujx92BglFWoo=";
  };

  disabled = luaOlder "5.1";
  propagatedBuildInputs = [ cldr luaepnf penlight ];

  meta = {
    homepage = "https://github.com/alerque/fluent-lua";
    description = "Lua implementation of Project Fluent";
    maintainers = with lib.maintainers; [ alerque ];
    license.fullName = "MIT";
  };
}) {};

funnyfiles-nvim = callPackage({ buildLuarocksPackage, fetchurl, fetchzip, luaOlder }:
buildLuarocksPackage {
  pname = "funnyfiles.nvim";
  version = "1.0.1-1";
  knownRockspec = (fetchurl {
    url    = "mirror://luarocks/funnyfiles.nvim-1.0.1-1.rockspec";
    sha256 = "1r3cgx8wvc1c4syk167m94ws513g0cdmmxnymf3zyidlszdwamy5";
  }).outPath;
  src = fetchzip {
    url    = "https://github.com/aikooo7/funnyfiles.nvim/archive/v1.0.1.zip";
    sha256 = "00p026r05gldbf18mmv8da9ap09di8dhy0rrd586pr2s2s36nzpd";
  };

  disabled = luaOlder "5.1";

  meta = {
    homepage = "https://github.com/aikooo7/funnyfiles.nvim";
    description = "This plugin is a way of creating/deleting files/folders without needing to open a file explorer.";
    maintainers = with lib.maintainers; [ mrcjkb ];
    license.fullName = "MIT";
  };
}) {};

fzf-lua = callPackage({ buildLuarocksPackage, fetchurl, fetchzip, luaOlder }:
buildLuarocksPackage {
  pname = "fzf-lua";
  version = "0.0.1243-1";
  knownRockspec = (fetchurl {
    url    = "mirror://luarocks/fzf-lua-0.0.1243-1.rockspec";
    sha256 = "1qg36v2gx36k313jisxyf6yjywzqngak2qcx211hd2wzxdnsaxdb";
  }).outPath;
  src = fetchzip {
    url    = "https://github.com/ibhagwan/fzf-lua/archive/9a0912d171940e8701d1f65d5ee2b23b810720c1.zip";
    sha256 = "0xzgpng4r9paza87fnxc3cfn331g1pmcayv1vky7jmriy5xsrxh6";
  };

  disabled = luaOlder "5.1";

  meta = {
    homepage = "https://github.com/ibhagwan/fzf-lua";
    description = "Improved fzf.vim written in lua";
    maintainers = with lib.maintainers; [ mrcjkb ];
    license.fullName = "AGPL-3.0";
  };
}) {};

fzy = callPackage({ buildLuarocksPackage, fetchurl, fetchzip, luaOlder }:
buildLuarocksPackage {
  pname = "fzy";
  version = "1.0.3-1";
  knownRockspec = (fetchurl {
    url    = "mirror://luarocks/fzy-1.0.3-1.rockspec";
    sha256 = "07d07afjs73bl5krfbaqx4pw2wpfrkyw2iksamkfa8dlqn9ajn1a";
  }).outPath;
  src = fetchzip {
    url    = "https://github.com/swarn/fzy-lua/archive/v1.0.3.zip";
    sha256 = "0w3alddhn0jd19vmminbi1b79mzlagyl1lygmfpxhzzccdv4vapm";
  };

  disabled = luaOlder "5.1";

  meta = {
    homepage = "https://github.com/swarn/fzy-lua";
    description = "A lua implementation of the fzy fuzzy matching algorithm";
    maintainers = with lib.maintainers; [ mrcjkb ];
    license.fullName = "MIT";
  };
}) {};

gitsigns-nvim = callPackage({ buildLuarocksPackage, fetchFromGitHub, lua }:
buildLuarocksPackage {
  pname = "gitsigns.nvim";
  version = "scm-1";

  src = fetchFromGitHub {
    owner = "lewis6991";
    repo = "gitsigns.nvim";
    rev = "035da036e68e509ed158414416c827d022d914bd";
    hash = "sha256-UK3DyvrQ0kLm9wrMQ6tLDoDunoThbY/Yfjn+eCZpuMw=";
  };

  disabled = lua.luaversion != "5.1";

  meta = {
    homepage = "http://github.com/lewis6991/gitsigns.nvim";
    description = "Git signs written in pure lua";
    license.fullName = "MIT/X11";
  };
}) {};

haskell-tools-nvim = callPackage({ buildLuarocksPackage, fetchurl, fetchzip, luaOlder }:
buildLuarocksPackage {
  pname = "haskell-tools.nvim";
  version = "3.1.8-1";
  knownRockspec = (fetchurl {
    url    = "mirror://luarocks/haskell-tools.nvim-3.1.8-1.rockspec";
    sha256 = "1jhms5gpah8lk0mn1gx127afmihyaq1fj8qrd6a8yh3wy12k1qxc";
  }).outPath;
  src = fetchzip {
    url    = "https://github.com/mrcjkb/haskell-tools.nvim/archive/3.1.8.zip";
    sha256 = "14nk6jyq2y4q93ij56bdjy17h3jlmjwsspw3l6ahvjsl6yg1lv75";
  };

  disabled = luaOlder "5.1";

  meta = {
    homepage = "https://github.com/mrcjkb/haskell-tools.nvim";
    description = "Supercharge your Haskell experience in neovim!";
    maintainers = with lib.maintainers; [ mrcjkb ];
    license.fullName = "GPL-2.0";
  };
}) {};

http = callPackage({ basexx, binaryheap, bit32, buildLuarocksPackage, compat53, cqueues, fetchurl, fetchzip, fifo, lpeg, lpeg_patterns, luaOlder, luaossl }:
buildLuarocksPackage {
  pname = "http";
  version = "0.3-0";
  knownRockspec = (fetchurl {
    url    = "mirror://luarocks/http-0.3-0.rockspec";
    sha256 = "0fn3irkf5nnmfc83alc40b316hs8l7zdq2xlaiaa65sjd8acfvia";
  }).outPath;
  src = fetchzip {
    url    = "https://github.com/daurnimator/lua-http/archive/v0.3.zip";
    sha256 = "1pqxxxifl2j1cik3kgayx43v6py5jp6r22myhvxfffysb3b84a2l";
  };

  disabled = luaOlder "5.1";
  propagatedBuildInputs = [ basexx binaryheap bit32 compat53 cqueues fifo lpeg lpeg_patterns luaossl ];

  meta = {
    homepage = "https://github.com/daurnimator/lua-http";
    description = "HTTP library for Lua";
    maintainers = with lib.maintainers; [ vcunat ];
    license.fullName = "MIT";
  };
}) {};

image-nvim = callPackage({ buildLuarocksPackage, fetchurl, fetchzip, luaOlder, magick }:
buildLuarocksPackage {
  pname = "image.nvim";
  version = "1.2.0-1";
  knownRockspec = (fetchurl {
    url    = "mirror://luarocks/image.nvim-1.2.0-1.rockspec";
    sha256 = "0732fk2p2v9f72689jms4pdjsx9m7vdi1ib65jfz7q4lv9pdx508";
  }).outPath;
  src = fetchzip {
    url    = "https://github.com/3rd/image.nvim/archive/v1.2.0.zip";
    sha256 = "1v4db60yykjajabmf12zjcg47bb814scjrig0wvn4yc11isinymg";
  };

  disabled = luaOlder "5.1";
  propagatedBuildInputs = [ magick ];

  meta = {
    homepage = "https://github.com/3rd/image.nvim";
    description = "🖼️ Bringing images to Neovim.";
    maintainers = with lib.maintainers; [ teto ];
    license.fullName = "MIT";
  };
}) {};

inspect = callPackage({ buildLuarocksPackage, fetchurl, luaOlder }:
buildLuarocksPackage {
  pname = "inspect";
  version = "3.1.3-0";
  knownRockspec = (fetchurl {
    url    = "mirror://luarocks/inspect-3.1.3-0.rockspec";
    sha256 = "1iivb2jmz0pacmac2msyqwvjjx8q6py4h959m8fkigia6srg5ins";
  }).outPath;
  src = fetchurl {
    url    = "https://github.com/kikito/inspect.lua/archive/v3.1.3.tar.gz";
    sha256 = "1sqylz5hmj5sbv4gi9988j6av3cb5lwkd7wiyim1h5lr7xhnlf23";
  };

  disabled = luaOlder "5.1";

  meta = {
    homepage = "https://github.com/kikito/inspect.lua";
    description = "Lua table visualizer, ideal for debugging";
    license.fullName = "MIT <http://opensource.org/licenses/MIT>";
  };
}) {};

jsregexp = callPackage({ buildLuarocksPackage, fetchFromGitHub, fetchurl, luaOlder }:
buildLuarocksPackage {
  pname = "jsregexp";
  version = "0.0.7-1";
  knownRockspec = (fetchurl {
    url    = "mirror://luarocks/jsregexp-0.0.7-1.rockspec";
    sha256 = "1yx0340h51xk23n0g8irj5c9bs35zy6p1zl5kp7vy2cwxazbipbl";
  }).outPath;
  src = fetchFromGitHub {
    owner = "kmarius";
    repo = "jsregexp";
    rev = "v0.0.7";
    hash = "sha256-aXRGmo6w7jgKlR2BwKhbFGHC0mOTwHfYsh+lvqNuFtQ=";
  };

  disabled = luaOlder "5.1";

  meta = {
    homepage = "https://github.com/kmarius/jsregexp";
    description = "javascript (ECMA19) regular expressions for lua";
    license.fullName = "MIT";
  };
}) {};

ldbus = callPackage({ buildLuarocksPackage, fetchFromGitHub, fetchurl, luaAtLeast, luaOlder }:
buildLuarocksPackage {
  pname = "ldbus";
  version = "scm-0";
  knownRockspec = (fetchurl {
    url    = "mirror://luarocks/ldbus-scm-0.rockspec";
    sha256 = "1c0h6fx7avzh89hl17v6simy1p4mjg8bimlsbjybks0zxznd8rbm";
  }).outPath;
  src = fetchFromGitHub {
    owner = "daurnimator";
    repo = "ldbus";
    rev = "6d4909c983c8a0e2c7384bac8055c628aa524ea2";
    hash = "sha256-8px1eFSxt/SJipxxmjTpGpJO7V0oOK39+nK7itJCCaM=";
  };

  disabled = luaOlder "5.1" || luaAtLeast "5.5";

  meta = {
    homepage = "https://github.com/daurnimator/ldbus";
    description = "A Lua library to access dbus.";
    license.fullName = "MIT/X11";
  };
}) {};

ldoc = callPackage({ buildLuarocksPackage, fetchFromGitHub, fetchurl, markdown, penlight }:
buildLuarocksPackage {
  pname = "ldoc";
  version = "1.5.0-1";
  knownRockspec = (fetchurl {
    url    = "mirror://luarocks/ldoc-1.5.0-1.rockspec";
    sha256 = "1c0yx9j3yqlzxpmspz7n7l1nvh2sww84zhkb1fsbg042sr8h9bxp";
  }).outPath;
  src = fetchFromGitHub {
    owner = "lunarmodules";
    repo = "ldoc";
    rev = "v1.5.0";
    hash = "sha256-Me2LT+UzO8G2vHqG7DjjoCRAtLmhiJHlSEYQGkprxTw=";
  };

  propagatedBuildInputs = [ markdown penlight ];

  meta = {
    homepage = "http://lunarmodules.github.io/ldoc";
    description = "A Lua Documentation Tool";
    license.fullName = "MIT <http://opensource.org/licenses/MIT>";
  };
}) {};

lgi = callPackage({ buildLuarocksPackage, fetchFromGitHub, fetchurl, luaOlder }:
buildLuarocksPackage {
  pname = "lgi";
  version = "0.9.2-1";
  knownRockspec = (fetchurl {
    url    = "mirror://luarocks/lgi-0.9.2-1.rockspec";
    sha256 = "1gqi07m4bs7xibsy4vx8qgyp3yb1wnh0gdq1cpwqzv35y6hn5ds3";
  }).outPath;
  src = fetchFromGitHub {
    owner = "pavouk";
    repo = "lgi";
    rev = "0.9.2";
    hash = "sha256-UpamUbvqzF0JKV3J0wIiJlV6iedwe823vD0EIm3zKw8=";
  };

  disabled = luaOlder "5.1";

  meta = {
    homepage = "http://github.com/pavouk/lgi";
    description = "Lua bindings to GObject libraries";
    license.fullName = "MIT/X11";
  };
}) {};

linenoise = callPackage({ buildLuarocksPackage, fetchurl, luaOlder }:
buildLuarocksPackage {
  pname = "linenoise";
  version = "0.9-1";

  src = fetchurl {
    url    = "https://github.com/hoelzro/lua-linenoise/archive/0.9.tar.gz";
    sha256 = "177h6gbq89arwiwxah9943i8hl5gvd9wivnd1nhmdl7d8x0dn76c";
  };

  disabled = luaOlder "5.1";

  meta = {
    homepage = "https://github.com/hoelzro/lua-linenoise";
    description = "A binding for the linenoise command line library";
    license.fullName = "MIT/X11";
  };
}) {};

ljsyscall = callPackage({ buildLuarocksPackage, fetchurl, lua }:
buildLuarocksPackage {
  pname = "ljsyscall";
  version = "0.12-1";
  knownRockspec = (fetchurl {
    url    = "mirror://luarocks/ljsyscall-0.12-1.rockspec";
    sha256 = "0zna5s852vn7q414z56kkyqwpighaghyq7h7in3myap4d9vcgm01";
  }).outPath;
  src = fetchurl {
    url    = "https://github.com/justincormack/ljsyscall/archive/v0.12.tar.gz";
    sha256 = "1w9g36nhxv92cypjia7igg1xpfrn3dbs3hfy6gnnz5mx14v50abf";
  };

  disabled = lua.luaversion != "5.1";

  meta = {
    homepage = "http://www.myriabit.com/ljsyscall/";
    description = "LuaJIT Linux syscall FFI";
    maintainers = with lib.maintainers; [ lblasc ];
    license.fullName = "MIT";
  };
}) {};

lmathx = callPackage({ buildLuarocksPackage, fetchurl }:
buildLuarocksPackage {
  pname = "lmathx";
  version = "20150624-1";
  knownRockspec = (fetchurl {
    url    = "mirror://luarocks/lmathx-20150624-1.rockspec";
    sha256 = "181wzsj1mxjyia43y8zwaydxahnl7a70qzcgc8jhhgic7jyi9pgv";
  }).outPath;
  src = fetchurl {
    url    = "http://www.tecgraf.puc-rio.br/~lhf/ftp/lua/5.3/lmathx.tar.gz";
    sha256 = "1r0ax3lq4xx6469aqc6qlfl3jynlghzhl5j65mpdj0kyzv4nknzf";
  };


  meta = {
    homepage = "http://www.tecgraf.puc-rio.br/~lhf/ftp/lua/#lmathx";
    description = "C99 extensions for the math library";
    maintainers = with lib.maintainers; [ alexshpilkin ];
    license.fullName = "Public domain";
  };
}) {};

lmpfrlib = callPackage({ buildLuarocksPackage, fetchurl, luaAtLeast, luaOlder }:
buildLuarocksPackage {
  pname = "lmpfrlib";
  version = "20170112-2";
  knownRockspec = (fetchurl {
    url    = "mirror://luarocks/lmpfrlib-20170112-2.rockspec";
    sha256 = "1x7qiwmk5b9fi87fn7yvivdsis8h9fk9r3ipqiry5ahx72vzdm7d";
  }).outPath;
  src = fetchurl {
    url    = "http://www.circuitwizard.de/lmpfrlib/lmpfrlib.c";
    sha256 = "1bkfwdacj1drzqsfxf352fjppqqwi5d4j084jr9vj9dvjb31rbc1";
  };

  disabled = luaOlder "5.3" || luaAtLeast "5.5";

  meta = {
    homepage = "http://www.circuitwizard.de/lmpfrlib/lmpfrlib.html";
    description = "Lua API for the GNU MPFR library";
    maintainers = with lib.maintainers; [ alexshpilkin ];
    license.fullName = "LGPL";
  };
}) {};

loadkit = callPackage({ buildLuarocksPackage, fetchFromGitHub, fetchurl, luaOlder }:
buildLuarocksPackage {
  pname = "loadkit";
  version = "1.1.0-1";
  knownRockspec = (fetchurl {
    url    = "mirror://luarocks/loadkit-1.1.0-1.rockspec";
    sha256 = "08fx0xh90r2zvjlfjkyrnw2p95xk1a0qgvlnq4siwdb2mm6fq12l";
  }).outPath;
  src = fetchFromGitHub {
    owner = "leafo";
    repo = "loadkit";
    rev = "v1.1.0";
    hash = "sha256-fw+aoP9+yDpme4qXupE07cV1QGZjb2aU7IOHapG+ihU=";
  };

  disabled = luaOlder "5.1";

  meta = {
    homepage = "https://github.com/leafo/loadkit";
    description = "Loadkit allows you to load arbitrary files within the Lua package path";
    maintainers = with lib.maintainers; [ alerque ];
    license.fullName = "MIT";
  };
}) {};

lpeg = callPackage({ buildLuarocksPackage, fetchurl, luaOlder }:
buildLuarocksPackage {
  pname = "lpeg";
  version = "1.1.0-1";
  knownRockspec = (fetchurl {
    url    = "mirror://luarocks/lpeg-1.1.0-1.rockspec";
    sha256 = "03af1p00madfhfxjzrsxb0jm0n49ixwadnkdp0vbgs77d2v985jn";
  }).outPath;
  src = fetchurl {
    url    = "http://www.inf.puc-rio.br/~roberto/lpeg/lpeg-1.1.0.tar.gz";
    sha256 = "0aimsjpcpkh3kk65f0pg1z2bp6d83rn4dg6pgbx1yv14s9kms5ab";
  };

  disabled = luaOlder "5.1";

  meta = {
    homepage = "http://www.inf.puc-rio.br/~roberto/lpeg.html";
    description = "Parsing Expression Grammars For Lua";
    maintainers = with lib.maintainers; [ vyp ];
    license.fullName = "MIT/X11";
  };
}) {};

lpeg_patterns = callPackage({ buildLuarocksPackage, fetchurl, fetchzip, lpeg }:
buildLuarocksPackage {
  pname = "lpeg_patterns";
  version = "0.5-0";
  knownRockspec = (fetchurl {
    url    = "mirror://luarocks/lpeg_patterns-0.5-0.rockspec";
    sha256 = "1vzl3ryryc624mchclzsfl3hsrprb9q214zbi1xsjcc4ckq5qfh7";
  }).outPath;
  src = fetchzip {
    url    = "https://github.com/daurnimator/lpeg_patterns/archive/v0.5.zip";
    sha256 = "1s3c179a64r45ffkawv9dnxw4mzwkzj00nr9z2gs5haajgpjivw6";
  };

  propagatedBuildInputs = [ lpeg ];

  meta = {
    homepage = "https://github.com/daurnimator/lpeg_patterns/archive/v0.5.zip";
    description = "a collection of LPEG patterns";
    license.fullName = "MIT";
  };
}) {};

lpeglabel = callPackage({ buildLuarocksPackage, fetchurl, luaOlder }:
buildLuarocksPackage {
  pname = "lpeglabel";
  version = "1.6.0-1";
  knownRockspec = (fetchurl {
    url    = "mirror://luarocks/lpeglabel-1.6.0-1.rockspec";
    sha256 = "13gc32pggng6f95xx5zw9n9ian518wlgb26mna9kh4q2xa1k42pm";
  }).outPath;
  src = fetchurl {
    url    = "https://github.com/sqmedeiros/lpeglabel/archive/v1.6.0-1.tar.gz";
    sha256 = "1i02lsxj20iygqm8fy6dih1gh21lqk5qj1mv14wlrkaywnv35wcv";
  };

  disabled = luaOlder "5.1";

  meta = {
    homepage = "https://github.com/sqmedeiros/lpeglabel/";
    description = "Parsing Expression Grammars For Lua with Labeled Failures";
    license.fullName = "MIT/X11";
  };
}) {};

lrexlib-gnu = callPackage({ buildLuarocksPackage, fetchFromGitHub, fetchurl, luaOlder }:
buildLuarocksPackage {
  pname = "lrexlib-gnu";
  version = "2.9.2-1";
  knownRockspec = (fetchurl {
    url    = "mirror://luarocks/lrexlib-gnu-2.9.2-1.rockspec";
    sha256 = "14dp5lzpz2prvimpcbqjygbyh9h791h0ywjknj9wgrjjd62qsy6i";
  }).outPath;
  src = fetchFromGitHub {
    owner = "rrthomas";
    repo = "lrexlib";
    rev = "rel-2-9-2";
    hash = "sha256-DzNDve+xeKb+kAcW+o7GK/RsoDhaDAVAWAhgjISCyZc=";
  };

  disabled = luaOlder "5.1";

  meta = {
    homepage = "https://github.com/rrthomas/lrexlib";
    description = "Regular expression library binding (GNU flavour).";
    license.fullName = "MIT/X11";
  };
}) {};

lrexlib-pcre = callPackage({ buildLuarocksPackage, fetchFromGitHub, fetchurl, luaOlder }:
buildLuarocksPackage {
  pname = "lrexlib-pcre";
  version = "2.9.2-1";
  knownRockspec = (fetchurl {
    url    = "mirror://luarocks/lrexlib-pcre-2.9.2-1.rockspec";
    sha256 = "1214ssm6apgprryqvijjjn82ikb27ylq94yijqf7qjyiy6pz7dc1";
  }).outPath;
  src = fetchFromGitHub {
    owner = "rrthomas";
    repo = "lrexlib";
    rev = "rel-2-9-2";
    hash = "sha256-DzNDve+xeKb+kAcW+o7GK/RsoDhaDAVAWAhgjISCyZc=";
  };

  disabled = luaOlder "5.1";

  meta = {
    homepage = "https://github.com/rrthomas/lrexlib";
    description = "Regular expression library binding (PCRE flavour).";
    maintainers = with lib.maintainers; [ vyp ];
    license.fullName = "MIT/X11";
  };
}) {};

lrexlib-posix = callPackage({ buildLuarocksPackage, fetchFromGitHub, fetchurl, luaOlder }:
buildLuarocksPackage {
  pname = "lrexlib-posix";
  version = "2.9.2-1";
  knownRockspec = (fetchurl {
    url    = "mirror://luarocks/lrexlib-posix-2.9.2-1.rockspec";
    sha256 = "1i11cdvz09a3wjhfjgc88g0mdmdrk13fnhhgskzgm5cmhsdx4s0i";
  }).outPath;
  src = fetchFromGitHub {
    owner = "rrthomas";
    repo = "lrexlib";
    rev = "rel-2-9-2";
    hash = "sha256-DzNDve+xeKb+kAcW+o7GK/RsoDhaDAVAWAhgjISCyZc=";
  };

  disabled = luaOlder "5.1";

  meta = {
    homepage = "https://github.com/rrthomas/lrexlib";
    description = "Regular expression library binding (POSIX flavour).";
    license.fullName = "MIT/X11";
  };
}) {};

lua-cjson = callPackage({ buildLuarocksPackage, fetchFromGitHub, fetchurl, luaOlder }:
buildLuarocksPackage {
  pname = "lua-cjson";
  version = "2.1.0.10-1";
  knownRockspec = (fetchurl {
    url    = "mirror://luarocks/lua-cjson-2.1.0.10-1.rockspec";
    sha256 = "05sp7rq72x4kdkyid1ch0yyscwsi5wk85d2hj6xwssz3h8n8drdg";
  }).outPath;
  src = fetchFromGitHub {
    owner = "openresty";
    repo = "lua-cjson";
    rev = "2.1.0.10";
    hash = "sha256-/SeQro0FaJn91bAGjsVIin+mJF89VUm/G0KyJkV9Qps=";
  };

  disabled = luaOlder "5.1";

  meta = {
    homepage = "http://www.kyne.com.au/~mark/software/lua-cjson.php";
    description = "A fast JSON encoding/parsing module";
    license.fullName = "MIT";
  };
}) {};

lua-cmsgpack = callPackage({ buildLuarocksPackage, fetchFromGitHub, fetchurl, luaOlder }:
buildLuarocksPackage {
  pname = "lua-cmsgpack";
  version = "0.4.0-0";
  knownRockspec = (fetchurl {
    url    = "mirror://luarocks/lua-cmsgpack-0.4.0-0.rockspec";
    sha256 = "10cvr6knx3qvjcw1q9v05f2qy607mai7lbq321nx682aa0n1fzin";
  }).outPath;
  src = fetchFromGitHub {
    owner = "antirez";
    repo = "lua-cmsgpack";
    rev = "0.4.0";
    hash = "sha256-oGKX5G3uNGCJOaZpjLmIJYuq5HtdLd9xM/TlmxODCkg=";
  };

  disabled = luaOlder "5.1";

  meta = {
    homepage = "http://github.com/antirez/lua-cmsgpack";
    description = "MessagePack C implementation and bindings for Lua 5.1/5.2/5.3";
    license.fullName = "Two-clause BSD";
  };
}) {};

lua-curl = callPackage({ buildLuarocksPackage, fetchurl, fetchzip, luaAtLeast, luaOlder }:
buildLuarocksPackage {
  pname = "lua-curl";
  version = "0.3.13-1";
  knownRockspec = (fetchurl {
    url    = "mirror://luarocks/lua-curl-0.3.13-1.rockspec";
    sha256 = "0lz534sm35hxazf1w71hagiyfplhsvzr94i6qyv5chjfabrgbhjn";
  }).outPath;
  src = fetchzip {
    url    = "https://github.com/Lua-cURL/Lua-cURLv3/archive/v0.3.13.zip";
    sha256 = "0gn59bwrnb2mvl8i0ycr6m3jmlgx86xlr9mwnc85zfhj7zhi5anp";
  };

  disabled = luaOlder "5.1" || luaAtLeast "5.5";

  meta = {
    homepage = "https://github.com/Lua-cURL";
    description = "Lua binding to libcurl";
    license.fullName = "MIT/X11";
  };
}) {};

lua-ffi-zlib = callPackage({ buildLuarocksPackage, fetchFromGitHub, fetchurl, luaOlder }:
buildLuarocksPackage {
  pname = "lua-ffi-zlib";
  version = "0.6-0";
  knownRockspec = (fetchurl {
    url    = "https://raw.githubusercontent.com/rocks-moonscript-org/moonrocks-mirror/master/lua-ffi-zlib-0.6-0.rockspec";
    sha256 = "060sac715f1ris13fjv6gwqm0lk6by0a2zhldxd8hdrc0jss8p34";
  }).outPath;
  src = fetchFromGitHub {
    owner = "hamishforbes";
    repo = "lua-ffi-zlib";
    rev = "v0.6";
    hash = "sha256-l3zN6amZ6uUbOl7vt5XF+Uyz0nbDrYgcaQCWRFSN22Q=";
  };

  disabled = luaOlder "5.1";

  meta = {
    homepage = "https://github.com/hamishforbes/lua-ffi-zlib";
    description = "A Lua module using LuaJIT's FFI feature to access zlib.";
  };
}) {};

lua-iconv = callPackage({ buildLuarocksPackage, fetchurl, luaOlder }:
buildLuarocksPackage {
  pname = "lua-iconv";
  version = "7.0.0-4";
  knownRockspec = (fetchurl {
    url    = "mirror://luarocks/lua-iconv-7.0.0-4.rockspec";
    sha256 = "0j34zf98wdr6ks6snsrqi00vwm3ngsa5f74kadsn178iw7hd8c3q";
  }).outPath;
  src = fetchurl {
    url    = "https://github.com/lunarmodules/lua-iconv/archive/v7.0.0/lua-iconv-7.0.0.tar.gz";
    sha256 = "0arp0h342hpp4kfdxc69yxspziky4v7c13jbf12yrs8f1lnjzr0x";
  };

  disabled = luaOlder "5.1";

  meta = {
    homepage = "https://github.com/lunarmodules/lua-iconv/";
    description = "Lua binding to the iconv";
    license.fullName = "MIT/X11";
  };
}) {};

lua-lsp = callPackage({ buildLuarocksPackage, dkjson, fetchFromGitHub, fetchurl, inspect, lpeglabel, luaAtLeast, luaOlder }:
buildLuarocksPackage {
  pname = "lua-lsp";
  version = "0.1.0-2";
  knownRockspec = (fetchurl {
    url    = "https://raw.githubusercontent.com/rocks-moonscript-org/moonrocks-mirror/master/lua-lsp-0.1.0-2.rockspec";
    sha256 = "19jsz00qlgbyims6cg8i40la7v8kr7zsxrrr3dg0kdg0i36xqs6c";
  }).outPath;
  src = fetchFromGitHub {
    owner = "Alloyed";
    repo = "lua-lsp";
    rev = "v0.1.0";
    hash = "sha256-Fy9d6ZS0R48dUpKpgJ9jRujQna5wsE3+StJ8GQyWY54=";
  };

  disabled = luaOlder "5.1" || luaAtLeast "5.4";
  propagatedBuildInputs = [ dkjson inspect lpeglabel ];

  meta = {
    homepage = "https://github.com/Alloyed/lua-lsp";
    description = "A Language Server implementation for lua, the language";
    license.fullName = "MIT";
  };
}) {};

lua-messagepack = callPackage({ buildLuarocksPackage, fetchurl, luaOlder }:
buildLuarocksPackage {
  pname = "lua-messagepack";
  version = "0.5.4-1";
  knownRockspec = (fetchurl {
    url    = "mirror://luarocks/lua-messagepack-0.5.4-1.rockspec";
    sha256 = "1jygn6f8ab69z0nn1gib45wvjp075gzxp54vdmgxb3qfar0q70kr";
  }).outPath;
  src = fetchurl {
    url    = "https://framagit.org/fperrad/lua-MessagePack/raw/releases/lua-messagepack-0.5.4.tar.gz";
    sha256 = "0kk1n9kf6wip8k2xx4wjlv7647biji2p86v4jf0h6d6wkaypq0kz";
  };

  disabled = luaOlder "5.1";

  meta = {
    homepage = "https://fperrad.frama.io/lua-MessagePack/";
    description = "a pure Lua implementation of the MessagePack serialization format";
    license.fullName = "MIT/X11";
  };
}) {};

lua-protobuf = callPackage({ buildLuarocksPackage, fetchFromGitHub, fetchurl, luaOlder }:
buildLuarocksPackage {
  pname = "lua-protobuf";
  version = "0.5.1-1";
  knownRockspec = (fetchurl {
    url    = "mirror://luarocks/lua-protobuf-0.5.1-1.rockspec";
    sha256 = "1ljn0xwrhcr49k4fzrh0g1q13j16sa6h3wd5q62995q4jlrmnhja";
  }).outPath;
  src = fetchFromGitHub {
    owner = "starwing";
    repo = "lua-protobuf";
    rev = "0.5.1";
    hash = "sha256-Di4fahYlTFfJ2xM6KMs5BY44JV7IKBxxR345uk8X9W8=";
  };

  disabled = luaOlder "5.1";

  meta = {
    homepage = "https://github.com/starwing/lua-protobuf";
    description = "protobuf data support for Lua";
    maintainers = with lib.maintainers; [ lockejan ];
    license.fullName = "MIT";
  };
}) {};

lua-resty-http = callPackage({ buildLuarocksPackage, fetchFromGitHub, fetchurl, luaOlder }:
buildLuarocksPackage {
  pname = "lua-resty-http";
  version = "0.17.2-0";
  knownRockspec = (fetchurl {
    url    = "mirror://luarocks/lua-resty-http-0.17.2-0.rockspec";
    sha256 = "10swbq779d1q794d17269v0ln26hblsk7kvxj9s60rx71skzql6s";
  }).outPath;
  src = fetchFromGitHub {
    owner = "ledgetech";
    repo = "lua-resty-http";
    rev = "v0.17.2";
    hash = "sha256-Ph3PpzQYKYMvPvjYwx4TeZ9RYoryMsO6mLpkAq/qlHY=";
  };

  disabled = luaOlder "5.1";

  meta = {
    homepage = "https://github.com/ledgetech/lua-resty-http";
    description = "Lua HTTP client cosocket driver for OpenResty / ngx_lua.";
    license.fullName = "2-clause BSD";
  };
}) {};

lua-resty-jwt = callPackage({ buildLuarocksPackage, fetchFromGitHub, fetchurl, lua-resty-openssl, luaOlder }:
buildLuarocksPackage {
  pname = "lua-resty-jwt";
  version = "0.2.3-0";
  knownRockspec = (fetchurl {
    url    = "mirror://luarocks/lua-resty-jwt-0.2.3-0.rockspec";
    sha256 = "1fxdwfr4pna3fdfm85kin97n53caq73h807wjb59wpqiynbqzc8c";
  }).outPath;
  src = fetchFromGitHub {
    owner = "cdbattags";
    repo = "lua-resty-jwt";
    rev = "v0.2.3";
    hash = "sha256-m8UbvKk2DR8yCYX9Uv5HjXcZDVyVeRlUKp7UiaN/SkA=";
  };

  disabled = luaOlder "5.1";
  propagatedBuildInputs = [ lua-resty-openssl ];

  meta = {
    homepage = "https://github.com/cdbattags/lua-resty-jwt";
    description = "JWT for ngx_lua and LuaJIT.";
    license.fullName = "Apache License Version 2";
  };
}) {};

lua-resty-openidc = callPackage({ buildLuarocksPackage, fetchFromGitHub, fetchurl, lua-resty-http, lua-resty-jwt, lua-resty-session, luaOlder }:
buildLuarocksPackage {
  pname = "lua-resty-openidc";
  version = "1.7.6-3";
  knownRockspec = (fetchurl {
    url    = "mirror://luarocks/lua-resty-openidc-1.7.6-3.rockspec";
    sha256 = "08nq24kxw51xiyyp5jailyqjfsgz4m4fzy4hb7g3fv76vcsf8msp";
  }).outPath;
  src = fetchFromGitHub {
    owner = "zmartzone";
    repo = "lua-resty-openidc";
    rev = "v1.7.6";
    hash = "sha256-1yBmYuFlF/RdOz9csteaqsEEUxVWdwE6IMgS5M9PsJU=";
  };

  disabled = luaOlder "5.1";
  propagatedBuildInputs = [ lua-resty-http lua-resty-jwt lua-resty-session ];

  meta = {
    homepage = "https://github.com/zmartzone/lua-resty-openidc";
    description = "A library for NGINX implementing the OpenID Connect Relying Party (RP) and the OAuth 2.0 Resource Server (RS) functionality";
    license.fullName = "Apache 2.0";
  };
}) {};

lua-resty-openssl = callPackage({ buildLuarocksPackage, fetchFromGitHub, fetchurl }:
buildLuarocksPackage {
  pname = "lua-resty-openssl";
  version = "1.3.1-1";
  knownRockspec = (fetchurl {
    url    = "mirror://luarocks/lua-resty-openssl-1.3.1-1.rockspec";
    sha256 = "1rqsmsnnnz78yb0x2xf7764l3rk54ngk3adm6an4g7dm5kryv33f";
  }).outPath;
  src = fetchFromGitHub {
    owner = "fffonion";
    repo = "lua-resty-openssl";
    rev = "1.3.1";
    hash = "sha256-4h6oIdiMyW9enJToUBtRuUdnKSyWuFFxIDvj4dFRKDs=";
  };


  meta = {
    homepage = "https://github.com/fffonion/lua-resty-openssl";
    description = "No summary";
    license.fullName = "BSD";
  };
}) {};

lua-resty-session = callPackage({ buildLuarocksPackage, fetchFromGitHub, fetchurl, lua-ffi-zlib, lua-resty-openssl, luaOlder }:
buildLuarocksPackage {
  pname = "lua-resty-session";
  version = "4.0.5-1";
  knownRockspec = (fetchurl {
    url    = "mirror://luarocks/lua-resty-session-4.0.5-1.rockspec";
    sha256 = "0h0kqwna46mrraq310qjb7yigxwv13n4czk24xnqr21czxsskzkg";
  }).outPath;
  src = fetchFromGitHub {
    owner = "bungle";
    repo = "lua-resty-session";
    rev = "v4.0.5";
    hash = "sha256-n0m6/4JnUPoidM7oWKd+ZyNbb/X/h8w21ptCrFaA8SI=";
  };

  disabled = luaOlder "5.1";
  propagatedBuildInputs = [ lua-ffi-zlib lua-resty-openssl ];

  meta = {
    homepage = "https://github.com/bungle/lua-resty-session";
    description = "Session Library for OpenResty - Flexible and Secure";
    license.fullName = "BSD";
  };
}) {};

lua-rtoml = callPackage({ buildLuarocksPackage, fetchFromGitHub, luaOlder, luarocks-build-rust-mlua }:
buildLuarocksPackage {
  pname = "lua-rtoml";
  version = "0.2-0";

  src = fetchFromGitHub {
    owner = "lblasc";
    repo = "lua-rtoml";
    rev = "c83f56b9519d85968d663308e303f384c55c7b18";
    hash = "sha256-PRoaUQSSvzl9VFK+aGHbJqCW37AsO+oFXNYgM0OdIoY=";
  };

  disabled = luaOlder "5.1";
  propagatedBuildInputs = [ luarocks-build-rust-mlua ];

  meta = {
    homepage = "https://github.com/lblasc/lua-rtoml";
    description = "Lua bindings for the Rust toml crate.";
    maintainers = with lib.maintainers; [ lblasc ];
    license.fullName = "MIT";
  };
}) {};

lua-subprocess = callPackage({ buildLuarocksPackage, fetchFromGitHub, luaOlder }:
buildLuarocksPackage {
  pname = "subprocess";
  version = "scm-1";

  src = fetchFromGitHub {
    owner = "0x0ade";
    repo = "lua-subprocess";
    rev = "bfa8e97da774141f301cfd1106dca53a30a4de54";
    hash = "sha256-4LiYWB3PAQ/s33Yj/gwC+Ef1vGe5FedWexeCBVSDIV0=";
  };

  disabled = luaOlder "5.1";

  meta = {
    homepage = "https://github.com/xlq/lua-subprocess";
    description = "A Lua module written in C that allows you to create child processes and communicate with them.";
    maintainers = with lib.maintainers; [ scoder12 ];
    license.fullName = "MIT";
  };
}) {};

lua-term = callPackage({ buildLuarocksPackage, fetchurl }:
buildLuarocksPackage {
  pname = "lua-term";
  version = "0.8-1";
  knownRockspec = (fetchurl {
    url    = "mirror://luarocks/lua-term-0.8-1.rockspec";
    sha256 = "1728lj3x8shc5m1yczrl75szq15rnfpzk36n0m49181ly9wxn7s0";
  }).outPath;
  src = fetchurl {
    url    = "https://github.com/hoelzro/lua-term/archive/0.08.tar.gz";
    sha256 = "1vfdg5dzqdi3gn6wpc9a3djhsl6fn2ikqdwr8rrqrnd91qwlzycg";
  };


  meta = {
    homepage = "https://github.com/hoelzro/lua-term";
    description = "Terminal functions for Lua";
    license.fullName = "MIT/X11";
  };
}) {};

lua-toml = callPackage({ buildLuarocksPackage, fetchFromGitHub, fetchurl, luaOlder }:
buildLuarocksPackage {
  pname = "lua-toml";
  version = "2.0-1";
  knownRockspec = (fetchurl {
    url    = "mirror://luarocks/lua-toml-2.0-1.rockspec";
    sha256 = "0zd3hrj1ifq89rjby3yn9y96vk20ablljvqdap981navzlbb7zvq";
  }).outPath;
  src = fetchFromGitHub {
    owner = "jonstoler";
    repo = "lua-toml";
    rev = "v2.0.1";
    hash = "sha256-6wCo06Ulmx6HVN2bTrklPqgGiEhDZ1fUfusdS/SDdFI=";
  };

  disabled = luaOlder "5.1";

  meta = {
    homepage = "https://github.com/jonstoler/lua-toml";
    description = "toml decoder/encoder for Lua";
    license.fullName = "MIT";
  };
}) {};

lua-utils-nvim = callPackage({ buildLuarocksPackage, fetchurl, fetchzip, luaOlder }:
buildLuarocksPackage {
  pname = "lua-utils.nvim";
  version = "1.0.2-1";
  knownRockspec = (fetchurl {
    url    = "mirror://luarocks/lua-utils.nvim-1.0.2-1.rockspec";
    sha256 = "0s11j4vd26haz72rb0c5m5h953292rh8r62mvlxbss6i69v2dkr9";
  }).outPath;
  src = fetchzip {
    url    = "https://github.com/nvim-neorg/lua-utils.nvim/archive/v1.0.2.zip";
    sha256 = "0bnl2kvxs55l8cjhfpa834bm010n8r4gmsmivjcp548c076msagn";
  };

  disabled = luaOlder "5.1";

  meta = {
    homepage = "https://github.com/nvim-neorg/lua-utils.nvim";
    description = "A set of utility functions for Neovim plugins.";
    maintainers = with lib.maintainers; [ mrcjkb ];
    license.fullName = "MIT";
  };
}) {};

lua-yajl = callPackage({ buildLuarocksPackage, fetchFromGitHub, fetchurl, luaOlder }:
buildLuarocksPackage {
  pname = "lua-yajl";
  version = "2.0-1";
  knownRockspec = (fetchurl {
    url    = "mirror://luarocks/lua-yajl-2.0-1.rockspec";
    sha256 = "0h600zgq5qc9z3cid1kr35q3qb98alg0m3qf0a3mfj33hya6pcxp";
  }).outPath;
  src = fetchFromGitHub {
    owner = "brimworks";
    repo = "lua-yajl";
    rev = "v2.0";
    hash = "sha256-/UhdjTUzd5ZsQG3CaS6i0cYOgkLR4TJCUAcw5yYhYEI=";
  };

  disabled = luaOlder "5.1";

  meta = {
    homepage = "http://github.com/brimworks/lua-yajl";
    description = "Integrate the yajl JSON library with Lua.";
    maintainers = with lib.maintainers; [ pstn ];
    license.fullName = "MIT/X11";
  };
}) {};

lua-zlib = callPackage({ buildLuarocksPackage, fetchFromGitHub, fetchurl, luaOlder }:
buildLuarocksPackage {
  pname = "lua-zlib";
  version = "1.2-2";
  knownRockspec = (fetchurl {
    url    = "mirror://luarocks/lua-zlib-1.2-2.rockspec";
    sha256 = "1ycjy59w6rkhasqqbiyra0f1sj87fswcz25zwxy4gyv7rrwy5hxd";
  }).outPath;
  src = fetchFromGitHub {
    owner = "brimworks";
    repo = "lua-zlib";
    rev = "v1.2";
    hash = "sha256-3gDYO4KcGUmcJFV22NDXWrFDwHNmPvMp++iXrz+QbC0=";
  };

  disabled = luaOlder "5.1";

  meta = {
    homepage = "https://github.com/brimworks/lua-zlib";
    description = "Simple streaming interface to zlib for Lua.";
    maintainers = with lib.maintainers; [ koral ];
    license.fullName = "MIT";
  };
}) {};

lua_cliargs = callPackage({ buildLuarocksPackage, fetchFromGitHub, fetchurl, luaOlder }:
buildLuarocksPackage {
  pname = "lua_cliargs";
  version = "3.0.2-1";
  knownRockspec = (fetchurl {
    url    = "mirror://luarocks/lua_cliargs-3.0.2-1.rockspec";
    sha256 = "1gp3n9ipaqdk59ilqx1ci5faxmx4dh9sgg3279jb8yfa7wg5b8pf";
  }).outPath;
  src = fetchFromGitHub {
    owner = "lunarmodules";
    repo = "lua_cliargs";
    rev = "v3.0.2";
    hash = "sha256-wL3qBQ8Lu3q8DK2Kaeo1dgzIHd8evaxFYJg47CcQiSg=";
  };

  disabled = luaOlder "5.1";

  meta = {
    homepage = "https://github.com/lunarmodules/lua_cliargs.git";
    description = "A command-line argument parsing module for Lua";
    license.fullName = "MIT";
  };
}) {};

luabitop = callPackage({ buildLuarocksPackage, fetchFromGitHub, luaAtLeast, luaOlder }:
buildLuarocksPackage {
  pname = "luabitop";
  version = "1.0.2-3";

  src = fetchFromGitHub {
    owner = "teto";
    repo = "luabitop";
    rev = "96f0a3d73ae5183d0a81bc2f29326eaa06becbfd";
    hash = "sha256-PrM8ncb3TaqgVhFdRa+rUsJ5WuIzS4/DRqVqj8tCaeg=";
  };

  disabled = luaOlder "5.1" || luaAtLeast "5.3";

  meta = {
    homepage = "http://bitop.luajit.org/";
    description = "Lua Bit Operations Module";
    license.fullName = "MIT/X license";
  };
}) {};

luacheck = callPackage({ argparse, buildLuarocksPackage, fetchFromGitHub, fetchurl, luaOlder, luafilesystem }:
buildLuarocksPackage {
  pname = "luacheck";
  version = "1.1.2-1";
  knownRockspec = (fetchurl {
    url    = "mirror://luarocks/luacheck-1.1.2-1.rockspec";
    sha256 = "11p7kf7v1b5rhi3m57g2zqwzmnnp79v76gh13b0fg2c78ljkq1k9";
  }).outPath;
  src = fetchFromGitHub {
    owner = "lunarmodules";
    repo = "luacheck";
    rev = "v1.1.2";
    hash = "sha256-AUEHRuldlnuxBWGRzcbjM4zu5IBGfbNEUakPmpS4VIo=";
  };

  disabled = luaOlder "5.1";
  propagatedBuildInputs = [ argparse luafilesystem ];

  meta = {
    homepage = "https://github.com/lunarmodules/luacheck";
    description = "A static analyzer and a linter for Lua";
    license.fullName = "MIT";
  };
}) {};

luacov = callPackage({ buildLuarocksPackage, fetchFromGitHub, fetchurl, luaAtLeast, luaOlder }:
buildLuarocksPackage {
  pname = "luacov";
  version = "0.15.0-1";
  knownRockspec = (fetchurl {
    url    = "mirror://luarocks/luacov-0.15.0-1.rockspec";
    sha256 = "18byfl23c73pazi60hsx0vd74hqq80mzixab76j36cyn8k4ni9db";
  }).outPath;
  src = fetchFromGitHub {
    owner = "keplerproject";
    repo = "luacov";
    rev = "v0.15.0";
    hash = "sha256-cZrsxQyW5Z13cguTzsdJyIMATJUw6GasLItho6wFpSA=";
  };

  disabled = luaOlder "5.1" || luaAtLeast "5.5";

  meta = {
    homepage = "https://keplerproject.github.io/luacov/";
    description = "Coverage analysis tool for Lua scripts";
    license.fullName = "MIT";
  };
}) {};

luadbi = callPackage({ buildLuarocksPackage, fetchFromGitHub, fetchurl, luaAtLeast, luaOlder }:
buildLuarocksPackage {
  pname = "luadbi";
  version = "0.7.3-1";
  knownRockspec = (fetchurl {
    url    = "mirror://luarocks/luadbi-0.7.3-1.rockspec";
    sha256 = "0lyiwyg6qnnj7d5rxim6b9p68nbszmwhg57xjlvalbcgwgipk1ns";
  }).outPath;
  src = fetchFromGitHub {
    owner = "mwild1";
    repo = "luadbi";
    rev = "v0.7.3";
    hash = "sha256-L2i/e44HvPRhGKH4pUE/6QzO8pHYymHdj2SpHf6YO/I=";
  };

  disabled = luaOlder "5.1" || luaAtLeast "5.5";

  meta = {
    homepage = "https://github.com/mwild1/luadbi";
    description = "Database abstraction layer";
    license.fullName = "MIT/X11";
  };
}) {};

luadbi-mysql = callPackage({ buildLuarocksPackage, fetchFromGitHub, fetchurl, luaAtLeast, luaOlder, luadbi }:
buildLuarocksPackage {
  pname = "luadbi-mysql";
  version = "0.7.3-1";
  knownRockspec = (fetchurl {
    url    = "https://raw.githubusercontent.com/rocks-moonscript-org/moonrocks-mirror/master/luadbi-mysql-0.7.3-1.rockspec";
    sha256 = "1x0pl6qpdi4vmhxs2076kkxmikbv0asndh8lp34r47lym37hcrr3";
  }).outPath;
  src = fetchFromGitHub {
    owner = "mwild1";
    repo = "luadbi";
    rev = "v0.7.3";
    hash = "sha256-L2i/e44HvPRhGKH4pUE/6QzO8pHYymHdj2SpHf6YO/I=";
  };

  disabled = luaOlder "5.1" || luaAtLeast "5.5";
  propagatedBuildInputs = [ luadbi ];

  meta = {
    homepage = "https://github.com/mwild1/luadbi";
    description = "Database abstraction layer";
    license.fullName = "MIT/X11";
  };
}) {};

luadbi-postgresql = callPackage({ buildLuarocksPackage, fetchFromGitHub, fetchurl, luaAtLeast, luaOlder, luadbi }:
buildLuarocksPackage {
  pname = "luadbi-postgresql";
  version = "0.7.3-1";
  knownRockspec = (fetchurl {
    url    = "mirror://luarocks/luadbi-postgresql-0.7.3-1.rockspec";
    sha256 = "1bnjsgk7cl6wmfhmn8b0av49yabf8flhdi1jhczksvvpf32p77bw";
  }).outPath;
  src = fetchFromGitHub {
    owner = "mwild1";
    repo = "luadbi";
    rev = "v0.7.3";
    hash = "sha256-L2i/e44HvPRhGKH4pUE/6QzO8pHYymHdj2SpHf6YO/I=";
  };

  disabled = luaOlder "5.1" || luaAtLeast "5.5";
  propagatedBuildInputs = [ luadbi ];

  meta = {
    homepage = "https://github.com/mwild1/luadbi";
    description = "Database abstraction layer";
    license.fullName = "MIT/X11";
  };
}) {};

luadbi-sqlite3 = callPackage({ buildLuarocksPackage, fetchFromGitHub, fetchurl, luaAtLeast, luaOlder, luadbi }:
buildLuarocksPackage {
  pname = "luadbi-sqlite3";
  version = "0.7.3-1";
  knownRockspec = (fetchurl {
    url    = "mirror://luarocks/luadbi-sqlite3-0.7.3-1.rockspec";
    sha256 = "0ppkk1jkxw2fhc4x26h7h2bks51shl3am552phn7all5h3k7h3by";
  }).outPath;
  src = fetchFromGitHub {
    owner = "mwild1";
    repo = "luadbi";
    rev = "v0.7.3";
    hash = "sha256-L2i/e44HvPRhGKH4pUE/6QzO8pHYymHdj2SpHf6YO/I=";
  };

  disabled = luaOlder "5.1" || luaAtLeast "5.5";
  propagatedBuildInputs = [ luadbi ];

  meta = {
    homepage = "https://github.com/mwild1/luadbi";
    description = "Database abstraction layer";
    license.fullName = "MIT/X11";
  };
}) {};

luaepnf = callPackage({ buildLuarocksPackage, fetchFromGitHub, fetchurl, lpeg, luaAtLeast, luaOlder }:
buildLuarocksPackage {
  pname = "luaepnf";
  version = "0.3-2";
  knownRockspec = (fetchurl {
    url    = "mirror://luarocks/luaepnf-0.3-2.rockspec";
    sha256 = "0kqmnj11wmfpc9mz04zzq8ab4mnbkrhcgc525wrq6pgl3p5li8aa";
  }).outPath;
  src = fetchFromGitHub {
    owner = "siffiejoe";
    repo = "lua-luaepnf";
    rev = "v0.3";
    hash = "sha256-iZksr6Ljy94D0VO4xSRO9s/VgcURvCfDMX9DOt2IetM=";
  };

  disabled = luaOlder "5.1" || luaAtLeast "5.5";
  propagatedBuildInputs = [ lpeg ];

  meta = {
    homepage = "http://siffiejoe.github.io/lua-luaepnf/";
    description = "Extended PEG Notation Format (easy grammars for LPeg)";
    license.fullName = "MIT";
  };
}) {};

luaevent = callPackage({ buildLuarocksPackage, fetchurl, luaOlder }:
buildLuarocksPackage {
  pname = "luaevent";
  version = "0.4.6-1";
  knownRockspec = (fetchurl {
    url    = "mirror://luarocks/luaevent-0.4.6-1.rockspec";
    sha256 = "03zixadhx4a7nh67n0sm6sy97c8i9va1a78hibhrl7cfbqc2zc7f";
  }).outPath;
  src = fetchurl {
    url    = "https://github.com/harningt/luaevent/archive/v0.4.6.tar.gz";
    sha256 = "0pbh315d3p7hxgzmbhphkcldxv2dadbka96131b8j5914nxvl4nx";
  };

  disabled = luaOlder "5.1";

  meta = {
    homepage = "https://github.com/harningt/luaevent";
    description = "libevent binding for Lua";
    license.fullName = "MIT";
  };
}) {};

luaexpat = callPackage({ buildLuarocksPackage, fetchFromGitHub, fetchurl, luaOlder }:
buildLuarocksPackage {
  pname = "luaexpat";
  version = "1.4.1-1";
  knownRockspec = (fetchurl {
    url    = "mirror://luarocks/luaexpat-1.4.1-1.rockspec";
    sha256 = "1abwd385x7wnza7qqz5s4aj6m2l1c23pjmbgnpq73q0s17pn1h0c";
  }).outPath;
  src = fetchFromGitHub {
    owner = "lunarmodules";
    repo = "luaexpat";
    rev = "1.4.1";
    hash = "sha256-SnI+a7555R/EFFdnrvJohP6uzwQiMNQPqgp0jxAI178=";
  };

  disabled = luaOlder "5.1";

  meta = {
    homepage = "https://lunarmodules.github.io/luaexpat";
    description = "XML Expat parsing";
    maintainers = with lib.maintainers; [ arobyn flosse ];
    license.fullName = "MIT/X11";
  };
}) {};

luaffi = callPackage({ buildLuarocksPackage, fetchFromGitHub, fetchurl, luaOlder }:
buildLuarocksPackage {
  pname = "luaffi";
  version = "scm-1";
  knownRockspec = (fetchurl {
    url    = "mirror://luarocks/luaffi-scm-1.rockspec";
    sha256 = "1nia0g4n1yv1sbv5np572y8yfai56a8bnscir807s5kj5bs0xhxm";
  }).outPath;
  src = fetchFromGitHub {
    owner = "facebook";
    repo = "luaffifb";
    rev = "a1cb731b08c91643b0665935eb5622b3d621211b";
    hash = "sha256-wRjAtEEy8KSlIoi/IIutL73Vbm1r+zKs26dEP7gzR1o=";
  };

  disabled = luaOlder "5.1";

  meta = {
    homepage = "https://github.com/facebook/luaffifb";
    description = "FFI library for calling C functions from lua";
    license.fullName = "BSD";
  };
}) {};

luafilesystem = callPackage({ buildLuarocksPackage, fetchFromGitHub, fetchurl, luaOlder }:
buildLuarocksPackage {
  pname = "luafilesystem";
  version = "1.8.0-1";
  knownRockspec = (fetchurl {
    url    = "mirror://luarocks/luafilesystem-1.8.0-1.rockspec";
    sha256 = "18nkaks0b75dmycljg5vljap5w8d0ysdkg96yl5szgzr7nzrymfa";
  }).outPath;
  src = fetchFromGitHub {
    owner = "keplerproject";
    repo = "luafilesystem";
    rev = "v1_8_0";
    hash = "sha256-pEA+Z1pkykWLTT6NHQ5lo8roOh2P0fiHtnK+byTkF5o=";
  };

  disabled = luaOlder "5.1";

  meta = {
    homepage = "https://github.com/keplerproject/luafilesystem";
    description = "File System Library for the Lua Programming Language";
    maintainers = with lib.maintainers; [ flosse ];
    license.fullName = "MIT/X11";
  };
}) {};

lualdap = callPackage({ buildLuarocksPackage, fetchFromGitHub, fetchurl, luaOlder }:
buildLuarocksPackage {
  pname = "lualdap";
  version = "1.4.0-1";
  knownRockspec = (fetchurl {
    url    = "mirror://luarocks/lualdap-1.4.0-1.rockspec";
    sha256 = "0n924gxm6ccr9hjk4bi5z70vgh7g75dl7293pab41a2qcrlsj9nk";
  }).outPath;
  src = fetchFromGitHub {
    owner = "lualdap";
    repo = "lualdap";
    rev = "v1.4.0";
    hash = "sha256-u91T7RlRa87CbYXZLhrzcpVvZWsCnQObmbS86kfsAHc=";
  };

  disabled = luaOlder "5.1";

  meta = {
    homepage = "https://lualdap.github.io/lualdap/";
    description = "A Lua interface to the OpenLDAP library";
    maintainers = with lib.maintainers; [ aanderse ];
    license.fullName = "MIT";
  };
}) {};

lualogging = callPackage({ buildLuarocksPackage, fetchFromGitHub, fetchurl, luasocket }:
buildLuarocksPackage {
  pname = "lualogging";
  version = "1.8.2-1";
  knownRockspec = (fetchurl {
    url    = "mirror://luarocks/lualogging-1.8.2-1.rockspec";
    sha256 = "164c4xgwkv2ya8fbb22wm48ywc4gx939b574r6bgl8zqayffdqmx";
  }).outPath;
  src = fetchFromGitHub {
    owner = "lunarmodules";
    repo = "lualogging";
    rev = "v1.8.2";
    hash = "sha256-RIblf2C9H6Iajzc9aqnvrK4xq8FAHq9InTO6m3aM5dc=";
  };

  propagatedBuildInputs = [ luasocket ];

  meta = {
    homepage = "https://github.com/lunarmodules/lualogging";
    description = "A simple API to use logging features";
    license.fullName = "MIT/X11";
  };
}) {};

luaossl = callPackage({ buildLuarocksPackage, fetchurl, fetchzip }:
buildLuarocksPackage {
  pname = "luaossl";
  version = "20220711-0";
  knownRockspec = (fetchurl {
    url    = "mirror://luarocks/luaossl-20220711-0.rockspec";
    sha256 = "0b68kvfz587ilmb5c1p7920kysg9q4m4fl4cz4d93jl3270mzh8y";
  }).outPath;
  src = fetchzip {
    url    = "https://github.com/wahern/luaossl/archive/rel-20220711.zip";
    sha256 = "1a9pgmc6fbhgh1m9ksz9fq057yzz46npqgakcsy9vngg47xacfdb";
  };


  meta = {
    homepage = "http://25thandclement.com/~william/projects/luaossl.html";
    description = "Most comprehensive OpenSSL module in the Lua universe.";
    license.fullName = "MIT/X11";
  };
}) {};

luaposix = callPackage({ bit32, buildLuarocksPackage, fetchurl, fetchzip, luaAtLeast, luaOlder }:
buildLuarocksPackage {
  pname = "luaposix";
  version = "34.1.1-1";
  knownRockspec = (fetchurl {
    url    = "mirror://luarocks/luaposix-34.1.1-1.rockspec";
    sha256 = "0hx6my54axjcb3bklr991wji374qq6mwa3ily6dvb72vi2534nwz";
  }).outPath;
  src = fetchzip {
    url    = "http://github.com/luaposix/luaposix/archive/v34.1.1.zip";
    sha256 = "0863r8c69yx92lalj174qdhavqmcs2cdimjim6k55qj9yn78v9zl";
  };

  disabled = luaOlder "5.1" || luaAtLeast "5.4";
  propagatedBuildInputs = [ bit32 ];

  meta = {
    homepage = "http://github.com/luaposix/luaposix/";
    description = "Lua bindings for POSIX";
    maintainers = with lib.maintainers; [ vyp lblasc ];
    license.fullName = "MIT/X11";
  };
}) {};

luarepl = callPackage({ buildLuarocksPackage, fetchurl, luaOlder }:
buildLuarocksPackage {
  pname = "luarepl";
  version = "0.10-1";
  knownRockspec = (fetchurl {
    url    = "mirror://luarocks/luarepl-0.10-1.rockspec";
    sha256 = "12zdljfs4wg55mj7a38iwg7p5i1pmc934v9qlpi61sw4brp6x8d3";
  }).outPath;
  src = fetchurl {
    url    = "https://github.com/hoelzro/lua-repl/archive/0.10.tar.gz";
    sha256 = "0wv37h9w6y5pgr39m7yxbf8imkwvaila6rnwjcp0xsxl5c1rzfjm";
  };

  disabled = luaOlder "5.1";

  meta = {
    homepage = "https://github.com/hoelzro/lua-repl";
    description = "A reusable REPL component for Lua, written in Lua";
    license.fullName = "MIT/X11";
  };
}) {};

luarocks-build-rust-mlua = callPackage({ buildLuarocksPackage, fetchFromGitHub, fetchurl }:
buildLuarocksPackage {
  pname = "luarocks-build-rust-mlua";
  version = "0.2.0-1";
  knownRockspec = (fetchurl {
    url    = "mirror://luarocks/luarocks-build-rust-mlua-0.2.0-1.rockspec";
    sha256 = "0mpxj2wpzgqffic1j6agisaawbfhh16gis29x6y60kyjq446mv0z";
  }).outPath;
  src = fetchFromGitHub {
    owner = "khvzak";
    repo = "luarocks-build-rust-mlua";
    rev = "0.2.0";
    hash = "sha256-f6trXv2/gzbitLXwHHrZnowEA/V5Yjb3Q9YlYr+9NBw=";
  };


  meta = {
    homepage = "https://github.com/khvzak/luarocks-build-rust-mlua";
    description = "A LuaRocks build backend for Lua modules written in Rust using mlua";
    maintainers = with lib.maintainers; [ mrcjkb ];
    license.fullName = "MIT";
  };
}) {};

<<<<<<< HEAD
luasec = callPackage({ buildLuarocksPackage, fetchFromGitHub, fetchurl, luaOlder, luasocket }:
=======
luarocks-build-treesitter-parser = callPackage({ buildLuarocksPackage, fetchurl, fetchzip, lua, luaOlder, luafilesystem }:
buildLuarocksPackage {
  pname = "luarocks-build-treesitter-parser";
  version = "2.0.0-1";
  knownRockspec = (fetchurl {
    url    = "mirror://luarocks/luarocks-build-treesitter-parser-2.0.0-1.rockspec";
    sha256 = "0ylax1r0yl5k742p8n0fq5irs2r632npigqp1qckfx7kwi89gxhb";
  }).outPath;
  src = fetchzip {
    url    = "https://github.com/nvim-neorocks/luarocks-build-treesitter-parser/archive/v2.0.0.zip";
    sha256 = "0gqiwk7dk1xn5n2m0iq5c7xkrgyaxwyd1spb573l289gprvlrbn5";
  };

  disabled = (luaOlder "5.1");
  propagatedBuildInputs = [ lua luafilesystem ];

  meta = {
    homepage = "https://github.com/nvim-neorocks/luarocks-build-treesitter-parser";
    description = "A luarocks build backend for tree-sitter parsers.";
    maintainers = with lib.maintainers; [ mrcjkb ];
    license.fullName = "MIT";
  };
}) {};

luasec = callPackage({ buildLuarocksPackage, fetchgit, fetchurl, lua, luaOlder, luasocket }:
>>>>>>> 435233f4
buildLuarocksPackage {
  pname = "luasec";
  version = "1.3.2-1";
  knownRockspec = (fetchurl {
    url    = "mirror://luarocks/luasec-1.3.2-1.rockspec";
    sha256 = "09nqs60cmbq1bi70cdh7v5xjnlsm2mrxv9pmbbvczijvz184jh33";
  }).outPath;
  src = fetchFromGitHub {
    owner = "brunoos";
    repo = "luasec";
    rev = "v1.3.2";
    hash = "sha256-o3uiZQnn/ID1qAgpZAqA4R3fWWk+Ajcgx++iNu1yLWc=";
  };

  disabled = luaOlder "5.1";
  propagatedBuildInputs = [ luasocket ];

  meta = {
    homepage = "https://github.com/brunoos/luasec/wiki";
    description = "A binding for OpenSSL library to provide TLS/SSL communication over LuaSocket.";
    maintainers = with lib.maintainers; [ flosse ];
    license.fullName = "MIT";
  };
}) {};

luasnip = callPackage({ buildLuarocksPackage, fetchurl, fetchzip, jsregexp, luaOlder }:
buildLuarocksPackage {
  pname = "luasnip";
  version = "2.3.0-1";
  knownRockspec = (fetchurl {
    url    = "mirror://luarocks/luasnip-2.3.0-1.rockspec";
    sha256 = "022srpvwwbms8i97mdhkwq0yg0pfjm7a6673iyf7cr1xj15pq23v";
  }).outPath;
  src = fetchzip {
    url    = "https://github.com/L3MON4D3/LuaSnip/archive/v2.3.0.zip";
    sha256 = "0bbackpym8k11gm32iwwzqjnqanpralanfjkl4lrs33xl7lsylqk";
  };

  disabled = luaOlder "5.1";
  propagatedBuildInputs = [ jsregexp ];

  meta = {
    homepage = "https://github.com/L3MON4D3/LuaSnip";
    description = "Snippet Engine for Neovim written in Lua.";
    license.fullName = "Apache-2.0";
  };
}) {};

luasocket = callPackage({ buildLuarocksPackage, fetchFromGitHub, fetchurl, luaOlder }:
buildLuarocksPackage {
  pname = "luasocket";
  version = "3.1.0-1";
  knownRockspec = (fetchurl {
    url    = "mirror://luarocks/luasocket-3.1.0-1.rockspec";
    sha256 = "0wg9735cyz2gj7r9za8yi83w765g0f4pahnny7h0pdpx58pgfx4r";
  }).outPath;
  src = fetchFromGitHub {
    owner = "lunarmodules";
    repo = "luasocket";
    rev = "v3.1.0";
    hash = "sha256-sKSzCrQpS+9reN9IZ4wkh4dB50wiIfA87xN4u1lyHo4=";
  };

  disabled = luaOlder "5.1";

  meta = {
    homepage = "https://github.com/lunarmodules/luasocket";
    description = "Network support for the Lua language";
    license.fullName = "MIT";
  };
}) {};

luasql-sqlite3 = callPackage({ buildLuarocksPackage, fetchFromGitHub, fetchurl, luaOlder }:
buildLuarocksPackage {
  pname = "luasql-sqlite3";
  version = "2.6.1-3";
  knownRockspec = (fetchurl {
    url    = "mirror://luarocks/luasql-sqlite3-2.6.1-3.rockspec";
    sha256 = "1qf8cx4cmsngwp65ksdsf5dsv6yhb4qwdrd2lkpyqaq6p55jfkyb";
  }).outPath;
  src = fetchFromGitHub {
    owner = "lunarmodules";
    repo = "luasql";
    rev = "2.6.0";
    hash = "sha256-bRddE9K9f6TFBD2nY5kkS0BzXilfUP7Z358QLPfna+I=";
  };

  disabled = luaOlder "5.1";

  meta = {
    homepage = "https://lunarmodules.github.io/luasql/";
    description = "Database connectivity for Lua (SQLite3 driver)";
    maintainers = with lib.maintainers; [ vyp ];
    license.fullName = "MIT/X11";
  };
}) {};

luassert = callPackage({ buildLuarocksPackage, fetchFromGitHub, fetchurl, luaOlder, say }:
buildLuarocksPackage {
  pname = "luassert";
  version = "1.9.0-1";
  knownRockspec = (fetchurl {
    url    = "mirror://luarocks/luassert-1.9.0-1.rockspec";
    sha256 = "1bkzr03190p33lprgy51nl84aq082fyc3f7s3wkk7zlay4byycxd";
  }).outPath;
  src = fetchFromGitHub {
    owner = "lunarmodules";
    repo = "luassert";
    rev = "v1.9.0";
    hash = "sha256-jjdB95Vr5iVsh5T7E84WwZMW6/5H2k2R/ny2VBs2l3I=";
  };

  disabled = luaOlder "5.1";
  propagatedBuildInputs = [ say ];

  meta = {
    homepage = "https://lunarmodules.github.io/busted/";
    description = "Lua assertions extension";
    license.fullName = "MIT <http://opensource.org/licenses/MIT>";
  };
}) {};

luasystem = callPackage({ buildLuarocksPackage, fetchFromGitHub, fetchurl, luaOlder }:
buildLuarocksPackage {
  pname = "luasystem";
  version = "0.3.0-2";
  knownRockspec = (fetchurl {
    url    = "mirror://luarocks/luasystem-0.3.0-2.rockspec";
    sha256 = "02kwkcwf81v6ncxl1ng2pxlhalz78q2476snh5xxv3wnwqwbp10a";
  }).outPath;
  src = fetchFromGitHub {
    owner = "lunarmodules";
    repo = "luasystem";
    rev = "v0.3.0";
    hash = "sha256-oTFH0x94gSo1sqk1GsDheoVrjJHxFWZLtlJ45GwupoU=";
  };

  disabled = luaOlder "5.1";

  meta = {
    homepage = "https://github.com/lunarmodules/luasystem";
    description = "Platform independent system calls for Lua.";
    license.fullName = "MIT <http://opensource.org/licenses/MIT>";
  };
}) {};

luaunbound = callPackage({ buildLuarocksPackage, fetchurl, luaAtLeast, luaOlder }:
buildLuarocksPackage {
  pname = "luaunbound";
  version = "1.0.0-1";
  knownRockspec = (fetchurl {
    url    = "mirror://luarocks/luaunbound-1.0.0-1.rockspec";
    sha256 = "1zlkibdwrj5p97nhs33cz8xx0323z3kiq5x7v0h3i7v6j0h8ppvn";
  }).outPath;
  src = fetchurl {
    url    = "https://code.zash.se/dl/luaunbound/luaunbound-1.0.0.tar.gz";
    sha256 = "1lsh0ylp5xskygxl5qdv6mhkm1x8xp0vfd5prk5hxkr19jk5mr3d";
  };

  disabled = luaOlder "5.1" || luaAtLeast "5.5";

  meta = {
    homepage = "https://www.zash.se/luaunbound.html";
    description = "A binding to libunbound";
    license.fullName = "MIT";
  };
}) {};

luaunit = callPackage({ buildLuarocksPackage, fetchurl, fetchzip, luaAtLeast, luaOlder }:
buildLuarocksPackage {
  pname = "luaunit";
  version = "3.4-1";
  knownRockspec = (fetchurl {
    url    = "mirror://luarocks/luaunit-3.4-1.rockspec";
    sha256 = "111435fa8p2819vcvg76qmknj0wqk01gy9d1nh55c36616xnj54n";
  }).outPath;
  src = fetchzip {
    url    = "https://github.com/bluebird75/luaunit/releases/download/LUAUNIT_V3_4/rock-luaunit-3.4.zip";
    sha256 = "0qf07y3229lq3qq1mfkv83gzbc7dgyr67hysqjb5bbk333flv56r";
  };

  disabled = luaOlder "5.1" || luaAtLeast "5.5";

  meta = {
    homepage = "http://github.com/bluebird75/luaunit";
    description = "A unit testing framework for Lua";
    maintainers = with lib.maintainers; [ lockejan ];
    license.fullName = "BSD";
  };
}) {};

luautf8 = callPackage({ buildLuarocksPackage, fetchurl, luaOlder }:
buildLuarocksPackage {
  pname = "luautf8";
  version = "0.1.5-2";
  knownRockspec = (fetchurl {
    url    = "mirror://luarocks/luautf8-0.1.5-2.rockspec";
    sha256 = "0v788kk1aj7r70w9fgjlp3qrpjbpa9z9l1m7d13csk0pgfkm5iqz";
  }).outPath;
  src = fetchurl {
    url    = "https://github.com/starwing/luautf8/archive/refs/tags/0.1.5.tar.gz";
    sha256 = "077ji840wfmy7hq0y13l01dv6jhasznykf89gk9m672jhz6dxggl";
  };

  disabled = luaOlder "5.1";

  meta = {
    homepage = "http://github.com/starwing/luautf8";
    description = "A UTF-8 support module for Lua";
    maintainers = with lib.maintainers; [ pstn ];
    license.fullName = "MIT";
  };
}) {};

luazip = callPackage({ buildLuarocksPackage, fetchFromGitHub, fetchurl, luaAtLeast, luaOlder }:
buildLuarocksPackage {
  pname = "luazip";
  version = "1.2.7-1";
  knownRockspec = (fetchurl {
    url    = "mirror://luarocks/luazip-1.2.7-1.rockspec";
    sha256 = "1wxy3p2ksaq4s8lg925mi9cvbh875gsapgkzm323dr8qaxxg7mba";
  }).outPath;
  src = fetchFromGitHub {
    owner = "mpeterv";
    repo = "luazip";
    rev = "1.2.7";
    hash = "sha256-pAuXdvF2hM3ApvOg5nn9EHTGlajujHMtHEoN3Sj+mMo=";
  };

  disabled = luaOlder "5.1" || luaAtLeast "5.4";

  meta = {
    homepage = "https://github.com/mpeterv/luazip";
    description = "Library for reading files inside zip files";
    license.fullName = "MIT";
  };
}) {};

lush-nvim = callPackage({ buildLuarocksPackage, fetchFromGitHub, fetchurl, luaAtLeast, luaOlder }:
buildLuarocksPackage {
  pname = "lush.nvim";
  version = "scm-1";
  knownRockspec = (fetchurl {
    url    = "mirror://luarocks/lush.nvim-scm-1.rockspec";
    sha256 = "0ivir5p3mmv051pyya2hj1yrnflrv8bp38dx033i3kzfbpyg23ca";
  }).outPath;
  src = fetchFromGitHub {
    owner = "rktjmp";
    repo = "lush.nvim";
    rev = "7c0e27f50901481fe83b974493c4ea67a4296aeb";
    hash = "sha256-GVGIZPBrunaWexwdnkbc0LxM3xMHslrwON2FunN3TDE=";
  };

  disabled = luaOlder "5.1" || luaAtLeast "5.4";

  meta = {
    homepage = "https://github.com/rktjmp/lush.nvim";
    description = "Define Neovim themes as a DSL in lua, with real-time feedback.";
    maintainers = with lib.maintainers; [ teto ];
    license.fullName = "MIT/X11";
  };
}) {};

luuid = callPackage({ buildLuarocksPackage, fetchurl, luaAtLeast, luaOlder }:
buildLuarocksPackage {
  pname = "luuid";
  version = "20120509-2";
  knownRockspec = (fetchurl {
    url    = "mirror://luarocks/luuid-20120509-2.rockspec";
    sha256 = "1q2fv25wfbiqn49mqv26gs4pyllch311akcf7jjn27l5ik8ji5b6";
  }).outPath;
  src = fetchurl {
    url    = "http://www.tecgraf.puc-rio.br/~lhf/ftp/lua/5.2/luuid.tar.gz";
    sha256 = "1bfkj613d05yps3fivmz0j1bxf2zkg9g1yl0ifffgw0vy00hpnvm";
  };

  disabled = luaOlder "5.2" || luaAtLeast "5.4";

  meta = {
    homepage = "http://www.tecgraf.puc-rio.br/~lhf/ftp/lua/#luuid";
    description = "A library for UUID generation";
    license.fullName = "Public domain";
  };
}) {};

luv = callPackage({ buildLuarocksPackage, cmake, fetchurl, luaOlder }:
buildLuarocksPackage {
  pname = "luv";
  version = "1.44.2-1";
  knownRockspec = (fetchurl {
    url    = "mirror://luarocks/luv-1.44.2-1.rockspec";
    sha256 = "07jwi50i16rv7sj914k1q3l9dy9wldbw2skmsdrzlkc57mqvg348";
  }).outPath;
  src = fetchurl {
    url    = "https://github.com/luvit/luv/releases/download/1.44.2-1/luv-1.44.2-1.tar.gz";
    sha256 = "0c2wkszxw6gwa4l6g1d2zzh660j13lif6c7a910vq7zn8jycgd9y";
  };

  disabled = luaOlder "5.1";
  nativeBuildInputs = [ cmake ];

  meta = {
    homepage = "https://github.com/luvit/luv";
    description = "Bare libuv bindings for lua";
    license.fullName = "Apache 2.0";
  };
}) {};

lyaml = callPackage({ buildLuarocksPackage, fetchurl, fetchzip, luaAtLeast, luaOlder }:
buildLuarocksPackage {
  pname = "lyaml";
  version = "6.2.8-1";
  knownRockspec = (fetchurl {
    url    = "mirror://luarocks/lyaml-6.2.8-1.rockspec";
    sha256 = "0d0h70kjl5fkq589y1sx8qy8as002dhcf88pf60pghvch002ryi1";
  }).outPath;
  src = fetchzip {
    url    = "http://github.com/gvvaughan/lyaml/archive/v6.2.8.zip";
    sha256 = "0r3jjsd8x2fs1aanki0s1mvpznl16f32c1qfgmicy0icgy5xfch0";
  };

  disabled = luaOlder "5.1" || luaAtLeast "5.5";

  meta = {
    homepage = "http://github.com/gvvaughan/lyaml";
    description = "libYAML binding for Lua";
    maintainers = with lib.maintainers; [ lblasc ];
    license.fullName = "MIT/X11";
  };
}) {};

magick = callPackage({ buildLuarocksPackage, fetchFromGitHub, fetchurl, lua }:
buildLuarocksPackage {
  pname = "magick";
  version = "1.6.0-1";
  knownRockspec = (fetchurl {
    url    = "mirror://luarocks/magick-1.6.0-1.rockspec";
    sha256 = "1pg150xsxnqvlhxpiy17s9hm4dkc84v46mlwi9rhriynqz8qks9w";
  }).outPath;
  src = fetchFromGitHub {
    owner = "leafo";
    repo = "magick";
    rev = "v1.6.0";
    hash = "sha256-gda+vLrWyMQ553jVCIRl1qYTS/rXsGhxrBsrJyI8EN4=";
  };

  disabled = lua.luaversion != "5.1";

  meta = {
    homepage = "https://github.com/leafo/magick.git";
    description = "Lua bindings to ImageMagick & GraphicsMagick for LuaJIT using FFI";
    maintainers = with lib.maintainers; [ donovanglover ];
    license.fullName = "MIT";
  };
}) {};

markdown = callPackage({ buildLuarocksPackage, fetchFromGitHub, fetchurl, luaAtLeast, luaOlder }:
buildLuarocksPackage {
  pname = "markdown";
  version = "0.33-1";
  knownRockspec = (fetchurl {
    url    = "mirror://luarocks/markdown-0.33-1.rockspec";
    sha256 = "02sixijfi6av8h59kx3ngrhygjn2sx1c85c0qfy20gxiz72wi1pl";
  }).outPath;
  src = fetchFromGitHub {
    owner = "mpeterv";
    repo = "markdown";
    rev = "0.33";
    hash = "sha256-PgRGiSwDODSyNSgeN7kNOCZwjLbGf1Qts/jrfLGYKwU=";
  };

  disabled = luaOlder "5.1" || luaAtLeast "5.4";

  meta = {
    homepage = "https://github.com/mpeterv/markdown";
    description = "Markdown text-to-html markup system.";
    license.fullName = "MIT/X11";
  };
}) {};

mediator_lua = callPackage({ buildLuarocksPackage, fetchurl, luaOlder }:
buildLuarocksPackage {
  pname = "mediator_lua";
  version = "1.1.2-0";
  knownRockspec = (fetchurl {
    url    = "mirror://luarocks/mediator_lua-1.1.2-0.rockspec";
    sha256 = "0frzvf7i256260a1s8xh92crwa2m42972qxfq29zl05aw3pyn7bm";
  }).outPath;
  src = fetchurl {
    url    = "https://github.com/Olivine-Labs/mediator_lua/archive/v1.1.2-0.tar.gz";
    sha256 = "16zzzhiy3y35v8advmlkzpryzxv5vji7727vwkly86q8sagqbxgs";
  };

  disabled = luaOlder "5.1";

  meta = {
    homepage = "http://olivinelabs.com/mediator_lua/";
    description = "Event handling through channels";
    license.fullName = "MIT <http://opensource.org/licenses/MIT>";
  };
}) {};

middleclass = callPackage({ buildLuarocksPackage, fetchurl, luaOlder }:
buildLuarocksPackage {
  pname = "middleclass";
  version = "4.1.1-0";
  knownRockspec = (fetchurl {
    url    = "mirror://luarocks/middleclass-4.1.1-0.rockspec";
    sha256 = "10xzs48lr1dy7cx99581r956gl16px0a9gbdlfar41n19r96mhb1";
  }).outPath;
  src = fetchurl {
    url    = "https://github.com/kikito/middleclass/archive/v4.1.1.tar.gz";
    sha256 = "11ahv0b9wgqfnabv57rb7ilsvn2vcvxb1czq6faqrsqylvr5l7nh";
  };

  disabled = luaOlder "5.1";

  meta = {
    homepage = "https://github.com/kikito/middleclass";
    description = "A simple OOP library for Lua";
    license.fullName = "MIT";
  };
}) {};

mimetypes = callPackage({ buildLuarocksPackage, fetchurl, luaOlder }:
buildLuarocksPackage {
  pname = "mimetypes";
  version = "1.0.0-3";
  knownRockspec = (fetchurl {
    url    = "mirror://luarocks/mimetypes-1.0.0-3.rockspec";
    sha256 = "02f5x5pkz6fba71mp031arrgmddsyivn5fsa0pj3q3a7nxxpmnq9";
  }).outPath;
  src = fetchurl {
    url    = "https://github.com/lunarmodules/lua-mimetypes/archive/v1.0.0/lua-mimetypes-1.0.0.tar.gz";
    sha256 = "1rc5lnzvw4cg8wxn4w4sar2xgf5vaivdd2hgpxxcqfzzcmblg1zk";
  };

  disabled = luaOlder "5.1";

  meta = {
    homepage = "https://github/lunarmodules/lua-mimetypes/";
    description = "A simple library for looking up the MIME types of files.";
    license.fullName = "MIT/X11";
  };
}) {};

moonscript = callPackage({ argparse, buildLuarocksPackage, fetchFromGitHub, lpeg, luaOlder, luafilesystem }:
buildLuarocksPackage {
  pname = "moonscript";
  version = "dev-1";

  src = fetchFromGitHub {
    owner = "leafo";
    repo = "moonscript";
    rev = "d5341c9093c49d3724072b209cde28b5cb0f47c9";
    hash = "sha256-sVMhqCzGhfEGoFueVINx9hnnE5vNN61S6t3CXGBnxcA=";
  };

  disabled = luaOlder "5.1";
  propagatedBuildInputs = [ argparse lpeg luafilesystem ];

  meta = {
    homepage = "http://moonscript.org";
    description = "A programmer friendly language that compiles to Lua";
    maintainers = with lib.maintainers; [ arobyn ];
    license.fullName = "MIT";
  };
}) {};

mpack = callPackage({ buildLuarocksPackage, fetchurl }:
buildLuarocksPackage {
  pname = "mpack";
  version = "1.0.12-0";
  knownRockspec = (fetchurl {
    url    = "mirror://luarocks/mpack-1.0.12-0.rockspec";
    sha256 = "01jr8vvkqdvadr5kpgsd17gjyz729hbd609qsm682ylggabgqsyy";
  }).outPath;
  src = fetchurl {
    url    = "https://github.com/libmpack/libmpack-lua/releases/download/1.0.12/libmpack-lua-1.0.12.tar.gz";
    sha256 = "1gzqks9cq3krd9rs3dq9jm1m23pjpqjv9ymkxj9gbyjcy6qn5dh6";
  };


  meta = {
    homepage = "https://github.com/libmpack/libmpack-lua";
    description = "Lua binding to libmpack";
    license.fullName = "MIT";
  };
}) {};

neotest = callPackage({ buildLuarocksPackage, fetchurl, fetchzip, luaOlder, nvim-nio, plenary-nvim }:
buildLuarocksPackage {
  pname = "neotest";
  version = "5.2.3-1";
  knownRockspec = (fetchurl {
    url    = "mirror://luarocks/neotest-5.2.3-1.rockspec";
    sha256 = "16pwkwv2dmi9aqhp6bdbgwhksi891iz73rvksqmv136jx6fi7za1";
  }).outPath;
  src = fetchzip {
    url    = "https://github.com/nvim-neotest/neotest/archive/5caac5cc235d495a2382bc2980630ef36ac87032.zip";
    sha256 = "1i1d6m17wf3p76nm75jk4ayd4zyhslmqi2pc7j8qx87391mnz2c4";
  };

  disabled = luaOlder "5.1";
  propagatedBuildInputs = [ nvim-nio plenary-nvim ];

  meta = {
    homepage = "https://github.com/nvim-neotest/neotest";
    description = "An extensible framework for interacting with tests within NeoVim.";
    maintainers = with lib.maintainers; [ mrcjkb ];
    license.fullName = "MIT";
  };
}) {};

nlua = callPackage({ buildLuarocksPackage, fetchurl, fetchzip, luaOlder }:
buildLuarocksPackage {
  pname = "nlua";
  version = "0.1.0-1";
  knownRockspec = (fetchurl {
    url    = "mirror://luarocks/nlua-0.1.0-1.rockspec";
    sha256 = "14ynhy85m2prawym1ap1kplkbicafbczpggzgdnji00frwqa1zvv";
  }).outPath;
  src = fetchzip {
    url    = "https://github.com/mfussenegger/nlua/archive/v0.1.0.zip";
    sha256 = "1x3pbv5ngbk0sjgwfpjsv3x49wzq4x29d9rm0hgyyb2g2mwag3jc";
  };

  disabled = luaOlder "5.1";

  meta = {
    homepage = "https://github.com/mfussenegger/nlua";
    description = "Neovim as Lua interpreter";
    maintainers = with lib.maintainers; [ teto ];
    license.fullName = "GPL-3.0";
  };
}) {};

nui-nvim = callPackage({ buildLuarocksPackage, fetchFromGitHub, fetchurl }:
buildLuarocksPackage {
  pname = "nui.nvim";
  version = "0.3.0-1";
  knownRockspec = (fetchurl {
    url    = "mirror://luarocks/nui.nvim-0.3.0-1.rockspec";
    sha256 = "0ng75wzbc0bn4zgwqk7dx5hazybfqxpjfzp7k2syh7kajmsy8z8b";
  }).outPath;
  src = fetchFromGitHub {
    owner = "MunifTanjim";
    repo = "nui.nvim";
    rev = "0.3.0";
    hash = "sha256-L0ebXtv794357HOAgT17xlEJsmpqIHGqGlYfDB20WTo=";
  };


  meta = {
    homepage = "https://github.com/MunifTanjim/nui.nvim";
    description = "UI Component Library for Neovim.";
    maintainers = with lib.maintainers; [ mrcjkb ];
    license.fullName = "MIT";
  };
}) {};

nvim-cmp = callPackage({ buildLuarocksPackage, fetchFromGitHub, luaAtLeast, luaOlder }:
buildLuarocksPackage {
  pname = "nvim-cmp";
  version = "scm-1";

  src = fetchFromGitHub {
    owner = "hrsh7th";
    repo = "nvim-cmp";
    rev = "8f3c541407e691af6163e2447f3af1bd6e17f9a3";
    hash = "sha256-rz+JMd/hsUEDNVan2sCuEGtbsOVi6oRmPtps+7qSXQE=";
  };

  disabled = luaOlder "5.1" || luaAtLeast "5.4";

  meta = {
    homepage = "https://github.com/hrsh7th/nvim-cmp";
    description = "A completion plugin for neovim";
    license.fullName = "MIT";
  };
}) {};

nvim-nio = callPackage({ buildLuarocksPackage, fetchurl, fetchzip, luaOlder }:
buildLuarocksPackage {
  pname = "nvim-nio";
  version = "1.9.0-1";
  knownRockspec = (fetchurl {
    url    = "mirror://luarocks/nvim-nio-1.9.0-1.rockspec";
    sha256 = "0hwjkz0pjd8dfc4l7wk04ddm8qzrv5m15gskhz9gllb4frnk6hik";
  }).outPath;
  src = fetchzip {
    url    = "https://github.com/nvim-neotest/nvim-nio/archive/v1.9.0.zip";
    sha256 = "0y3afl42z41ymksk29al5knasmm9wmqzby860x8zj0i0mfb1q5k5";
  };

  disabled = luaOlder "5.1";

  meta = {
    homepage = "https://github.com/nvim-neotest/nvim-nio";
    description = "A library for asynchronous IO in Neovim";
    maintainers = with lib.maintainers; [ mrcjkb ];
    license.fullName = "MIT";
  };
}) {};

pathlib-nvim = callPackage({ buildLuarocksPackage, fetchurl, fetchzip, luaOlder, nvim-nio }:
buildLuarocksPackage {
  pname = "pathlib.nvim";
  version = "2.2.2-1";
  knownRockspec = (fetchurl {
    url    = "mirror://luarocks/pathlib.nvim-2.2.2-1.rockspec";
    sha256 = "04dklc0ibl6dbfckmkpj2s1gvjfmr0k2hyagw37rxypifncrffkr";
  }).outPath;
  src = fetchzip {
    url    = "https://github.com/pysan3/pathlib.nvim/archive/v2.2.2.zip";
    sha256 = "10jhbdffaw1rh1qppzllmy96dbsn741bk46mph5kxpjq4ldx27hz";
  };

  disabled = luaOlder "5.1";
  propagatedBuildInputs = [ nvim-nio ];

  meta = {
    homepage = "https://pysan3.github.io/pathlib.nvim/";
    description = "OS Independent, ultimate solution to path handling in neovim.";
    license.fullName = "MPL-2.0";
  };
}) {};

penlight = callPackage({ buildLuarocksPackage, fetchFromGitHub, fetchurl, luaOlder, luafilesystem }:
buildLuarocksPackage {
  pname = "penlight";
  version = "1.14.0-1";
  knownRockspec = (fetchurl {
    url    = "mirror://luarocks/penlight-1.14.0-1.rockspec";
    sha256 = "1zmibf0pgcnf0lj1xmxs0srbyy1cswvb9g1jajy9lhicnpqqlgvh";
  }).outPath;
  src = fetchFromGitHub {
    owner = "lunarmodules";
    repo = "penlight";
    rev = "1.14.0";
    hash = "sha256-4zAt0GgQEkg9toaUaDn3ST3RvjLUDsuOzrKi9lhq0fQ=";
  };

  disabled = luaOlder "5.1";
  propagatedBuildInputs = [ luafilesystem ];

  meta = {
    homepage = "https://lunarmodules.github.io/penlight";
    description = "Lua utility libraries loosely based on the Python standard libraries";
    maintainers = with lib.maintainers; [ alerque ];
    license.fullName = "MIT/X11";
  };
}) {};

plenary-nvim = callPackage({ buildLuarocksPackage, fetchFromGitHub, luaAtLeast, luaOlder, luassert }:
buildLuarocksPackage {
  pname = "plenary.nvim";
  version = "scm-1";

  src = fetchFromGitHub {
    owner = "nvim-lua";
    repo = "plenary.nvim";
    rev = "08e301982b9a057110ede7a735dd1b5285eb341f";
    hash = "sha256-vy0MXEoSM4rvYpfwbc2PnilvMOA30Urv0FAxjXuvqQ8=";
  };

  disabled = luaOlder "5.1" || luaAtLeast "5.4";
  propagatedBuildInputs = [ luassert ];

  meta = {
    homepage = "http://github.com/nvim-lua/plenary.nvim";
    description = "lua functions you don't want to write ";
    license.fullName = "MIT/X11";
  };
}) {};

rapidjson = callPackage({ buildLuarocksPackage, cmake, fetchFromGitHub, fetchurl, luaOlder }:
buildLuarocksPackage {
  pname = "rapidjson";
  version = "0.7.1-1";
  knownRockspec = (fetchurl {
    url    = "mirror://luarocks/rapidjson-0.7.1-1.rockspec";
    sha256 = "01lbsn9rckdyx0va7nm9dammic9117kxiawp55yg2h5q3p978d41";
  }).outPath;
  src = fetchFromGitHub {
    owner = "xpol";
    repo = "lua-rapidjson";
    rev = "v0.7.1";
    hash = "sha256-y/czEVPtCt4uN1n49Qi7BrgZmkG+SDXlM5D2GvvO2qg=";
  };

  disabled = luaOlder "5.1";
  nativeBuildInputs = [ cmake ];

  meta = {
    homepage = "https://github.com/xpol/lua-rapidjson";
    description = "Json module based on the very fast RapidJSON.";
    license.fullName = "MIT";
  };
}) {};

rest-nvim = callPackage({ buildLuarocksPackage, fetchurl, fetchzip, lua-curl, luaOlder, mimetypes, nvim-nio, xml2lua }:
buildLuarocksPackage {
  pname = "rest.nvim";
  version = "2.0.1-1";
  knownRockspec = (fetchurl {
    url    = "mirror://luarocks/rest.nvim-2.0.1-1.rockspec";
    sha256 = "1ra76wnhi4nh56amyd8zqmg0mpsnhp3m41m3iyiq4hp1fah6nbqb";
  }).outPath;
  src = fetchzip {
    url    = "https://github.com/rest-nvim/rest.nvim/archive/v2.0.1.zip";
    sha256 = "09rs04d5h061zns1kdfycryx4ll8ix15q3ybpmqsdyp2gn8l77df";
  };

  disabled = luaOlder "5.1";
  propagatedBuildInputs = [ lua-curl mimetypes nvim-nio xml2lua ];

  meta = {
    homepage = "https://github.com/rest-nvim/rest.nvim";
    description = "A fast Neovim http client written in Lua";
    maintainers = with lib.maintainers; [ teto ];
    license.fullName = "GPL-3.0";
  };
}) {};

rocks-config-nvim = callPackage({ buildLuarocksPackage, fetchurl, fetchzip, luaOlder, rocks-nvim }:
buildLuarocksPackage {
  pname = "rocks-config.nvim";
  version = "1.5.0-1";
  knownRockspec = (fetchurl {
    url    = "mirror://luarocks/rocks-config.nvim-1.5.0-1.rockspec";
    sha256 = "14rj1p7grmdhi3xm683c3c441xxcldhi5flh6lg1fab1rm9mij6b";
  }).outPath;
  src = fetchzip {
    url    = "https://github.com/nvim-neorocks/rocks-config.nvim/archive/v1.5.0.zip";
    sha256 = "0kpvd9ddj1vhkz54ckqsym4fbj1krzpp8cslb20k8qk2n1ccjynv";
  };

  disabled = luaOlder "5.1";
  propagatedBuildInputs = [ rocks-nvim ];

  meta = {
    homepage = "https://github.com/nvim-neorocks/rocks-config.nvim";
    description = "Allow rocks.nvim to help configure your plugins.";
    maintainers = with lib.maintainers; [ mrcjkb ];
    license.fullName = "GPL-3.0";
  };
}) {};

rocks-dev-nvim = callPackage({ buildLuarocksPackage, fetchurl, fetchzip, lua, luaOlder, nvim-nio, rocks-nvim }:
buildLuarocksPackage {
  pname = "rocks-dev.nvim";
  version = "1.1.2-1";
  knownRockspec = (fetchurl {
    url    = "mirror://luarocks/rocks-dev.nvim-1.1.2-1.rockspec";
    sha256 = "09yz84akkparvqfsjpslxpv3wzvkjrbqil8fxwl5crffggn5mz1b";
  }).outPath;
  src = fetchzip {
    url    = "https://github.com/nvim-neorocks/rocks-dev.nvim/archive/v1.1.2.zip";
    sha256 = "19g8dlz2zch0sz21zm92l6ic81bx68wklidjw94xrjyv26139akc";
  };

  disabled = (luaOlder "5.1");
  propagatedBuildInputs = [ lua nvim-nio rocks-nvim ];

  meta = {
    homepage = "https://github.com/nvim-neorocks/rocks-dev.nvim";
    description = "A swiss-army knife for testing and developing rocks.nvim modules.";
    maintainers = with lib.maintainers; [ mrcjkb ];
    license.fullName = "GPL-3.0";
  };
}) {};

rocks-git-nvim = callPackage({ buildLuarocksPackage, fetchurl, fetchzip, luaOlder, nvim-nio, rocks-nvim }:
buildLuarocksPackage {
  pname = "rocks-git.nvim";
  version = "1.4.0-1";
  knownRockspec = (fetchurl {
    url    = "mirror://luarocks/rocks-git.nvim-1.4.0-1.rockspec";
    sha256 = "04zx6yvp5pg306wqaw6fymqci5qnzpzg27xjrycflcyxxq4xmnmg";
  }).outPath;
  src = fetchzip {
    url    = "https://github.com/nvim-neorocks/rocks-git.nvim/archive/v1.4.0.zip";
    sha256 = "0yjigf9pzy53yylznnnb68dwmylx9a3qv84kdc2whsf4cj23m2nj";
  };

  disabled = luaOlder "5.1";
  propagatedBuildInputs = [ nvim-nio rocks-nvim ];

  meta = {
    homepage = "https://github.com/nvim-neorocks/rocks-git.nvim";
    description = "Use rocks.nvim to install plugins from git!";
    maintainers = with lib.maintainers; [ mrcjkb ];
    license.fullName = "GPL-3.0";
  };
}) {};

rocks-nvim = callPackage({ buildLuarocksPackage, fetchurl, fetchzip, fidget-nvim, fzy, luaOlder, nvim-nio, rtp-nvim, toml-edit }:
buildLuarocksPackage {
  pname = "rocks.nvim";
  version = "2.26.0-1";
  knownRockspec = (fetchurl {
    url    = "mirror://luarocks/rocks.nvim-2.26.0-1.rockspec";
    sha256 = "1piypyxq1c6l203f3w8z4fhfi649h5ppl58lckvxph9dvidg11lf";
  }).outPath;
  src = fetchzip {
    url    = "https://github.com/nvim-neorocks/rocks.nvim/archive/v2.26.0.zip";
    sha256 = "10wck99dfwxv49pkd9pva7lqr4a79zccbqvb75qbxkgnj0yd5awc";
  };

  disabled = luaOlder "5.1";
  propagatedBuildInputs = [ fidget-nvim fzy nvim-nio rtp-nvim toml-edit ];

  meta = {
    homepage = "https://github.com/nvim-neorocks/rocks.nvim";
    description = "Neovim plugin management inspired by Cargo, powered by luarocks";
    maintainers = with lib.maintainers; [ mrcjkb ];
    license.fullName = "GPL-3.0";
  };
}) {};


rtp-nvim = callPackage ({ buildLuarocksPackage, fetchurl, fetchzip, luaOlder }:
buildLuarocksPackage {
  pname = "rtp.nvim";
  version = "1.0.0-1";
  knownRockspec = (fetchurl {
    url    = "mirror://luarocks/rtp.nvim-1.0.0-1.rockspec";
    sha256 = "0ddlwhk62g3yx1ysddsmlggfqv0hj7dljgczfwij1ijbz7qyp3hy";
  }).outPath;
  src = fetchzip {
    url    = "https://github.com/nvim-neorocks/rtp.nvim/archive/v1.0.0.zip";
    sha256 = "1kx7qzdz8rpwsjcp63wwn619nrkxn6xd0nr5pfm3g0z4072nnpzn";
  };

  disabled = luaOlder "5.1";

  meta = {
    homepage = "https://github.com/nvim-neorocks/rtp.nvim";
    description = "Source plugin and ftdetect directories on the Neovim runtimepath.";
    license.fullName = "GPL-3.0";
  };
}) {};

rustaceanvim = callPackage({ buildLuarocksPackage, fetchurl, fetchzip, luaOlder }:
buildLuarocksPackage {
  pname = "rustaceanvim";
  version = "4.22.8-1";
  knownRockspec = (fetchurl {
    url    = "mirror://luarocks/rustaceanvim-4.22.8-1.rockspec";
    sha256 = "18hghs9v9j3kv3fxwdp7qk9vhbxn4c8xd8pyxwnyjq5ad7ninr82";
  }).outPath;
  src = fetchzip {
    url    = "https://github.com/mrcjkb/rustaceanvim/archive/4.22.8.zip";
    sha256 = "1n9kqr8xdqamc8hd8a155h7rzyda8bz39n0zdgdw0j8hqc214vmm";
  };

  disabled = luaOlder "5.1";

  meta = {
    homepage = "https://github.com/mrcjkb/rustaceanvim";
    description = "Supercharge your Rust experience in Neovim! A heavily modified fork of rust-tools.nvim";
    maintainers = with lib.maintainers; [ mrcjkb ];
    license.fullName = "GPL-2.0";
  };
}) {};

say = callPackage({ buildLuarocksPackage, fetchFromGitHub, fetchurl, luaOlder }:
buildLuarocksPackage {
  pname = "say";
  version = "1.4.1-3";
  knownRockspec = (fetchurl {
    url    = "mirror://luarocks/say-1.4.1-3.rockspec";
    sha256 = "0iibmq5m5092y168banckgs15ngj2yjx11n40fyk7jly4pbasljq";
  }).outPath;
  src = fetchFromGitHub {
    owner = "lunarmodules";
    repo = "say";
    rev = "v1.4.1";
    hash = "sha256-IjNkK1leVtYgbEjUqguVMjbdW+0BHAOCE0pazrVuF50=";
  };

  disabled = luaOlder "5.1";

  meta = {
    homepage = "https://lunarmodules.github.io/say";
    description = "Lua string hashing/indexing library";
    license.fullName = "MIT";
  };
}) {};

serpent = callPackage({ buildLuarocksPackage, fetchFromGitHub, fetchurl, luaAtLeast, luaOlder }:
buildLuarocksPackage {
  pname = "serpent";
  version = "0.30-2";
  knownRockspec = (fetchurl {
    url    = "https://raw.githubusercontent.com/rocks-moonscript-org/moonrocks-mirror/master/serpent-0.30-2.rockspec";
    sha256 = "01696wwp1m8jlcj0y1wwscnz3cpcjdvm8pcnc6c6issa2s4544vr";
  }).outPath;
  src = fetchFromGitHub {
    owner = "pkulchenko";
    repo = "serpent";
    rev = "0.30";
    hash = "sha256-aCP/Lk11wdnqXzntgNlyZz1LkLgZApcvDiA//LLzAGE=";
  };

  disabled = luaOlder "5.1" || luaAtLeast "5.5";

  meta = {
    homepage = "https://github.com/pkulchenko/serpent";
    description = "Lua serializer and pretty printer";
    maintainers = with lib.maintainers; [ lockejan ];
    license.fullName = "MIT";
  };
}) {};

sqlite = callPackage({ buildLuarocksPackage, fetchFromGitHub, fetchurl, luv }:
buildLuarocksPackage {
  pname = "sqlite";
  version = "v1.2.2-0";
  knownRockspec = (fetchurl {
    url    = "mirror://luarocks/sqlite-v1.2.2-0.rockspec";
    sha256 = "0jxsl9lpxsbzc6s5bwmh27mglkqz1299lz68vfxayvailwl3xbxm";
  }).outPath;
  src = fetchFromGitHub {
    owner = "tami5";
    repo = "sqlite.lua";
    rev = "v1.2.2";
    hash = "sha256-NUjZkFawhUD0oI3pDh/XmVwtcYyPqa+TtVbl3k13cTI=";
  };

  propagatedBuildInputs = [ luv ];

  meta = {
    homepage = "https://github.com/tami5/sqlite.lua";
    description = "SQLite/LuaJIT binding and a highly opinionated wrapper for storing, retrieving, caching, and persisting [SQLite] databases";
    license.fullName = "MIT";
  };
}) {};

std-_debug = callPackage({ buildLuarocksPackage, fetchurl, fetchzip, luaAtLeast, luaOlder }:
buildLuarocksPackage {
  pname = "std._debug";
  version = "1.0.1-1";
  knownRockspec = (fetchurl {
    url    = "mirror://luarocks/std._debug-1.0.1-1.rockspec";
    sha256 = "0mr9hgzfr9v37da9rfys2wjq48hi3lv27i3g38433dlgbxipsbc4";
  }).outPath;
  src = fetchzip {
    url    = "http://github.com/lua-stdlib/_debug/archive/v1.0.1.zip";
    sha256 = "19vfpv389q79vgxwhhr09l6l6hf6h2yjp09zvnp0l07ar4v660pv";
  };

  disabled = luaOlder "5.1" || luaAtLeast "5.5";

  meta = {
    homepage = "http://lua-stdlib.github.io/_debug";
    description = "Debug Hints Library";
    license.fullName = "MIT/X11";
  };
}) {};

std-normalize = callPackage({ buildLuarocksPackage, fetchurl, fetchzip, luaAtLeast, luaOlder, std-_debug }:
buildLuarocksPackage {
  pname = "std.normalize";
  version = "2.0.3-1";
  knownRockspec = (fetchurl {
    url    = "mirror://luarocks/std.normalize-2.0.3-1.rockspec";
    sha256 = "1l83ikiaw4dch2r69cxpl93b9d4wf54vbjb6fcggnkxxgm0amj3a";
  }).outPath;
  src = fetchzip {
    url    = "http://github.com/lua-stdlib/normalize/archive/v2.0.3.zip";
    sha256 = "1gyywglxd2y7ck3hk8ap73w0x7hf9irpg6vgs8yc6k9k4c5g3fgi";
  };

  disabled = luaOlder "5.1" || luaAtLeast "5.5";
  propagatedBuildInputs = [ std-_debug ];

  meta = {
    homepage = "https://lua-stdlib.github.io/normalize";
    description = "Normalized Lua Functions";
    license.fullName = "MIT/X11";
  };
}) {};

stdlib = callPackage({ buildLuarocksPackage, fetchurl, fetchzip, luaAtLeast, luaOlder }:
buildLuarocksPackage {
  pname = "stdlib";
  version = "41.2.2-1";
  knownRockspec = (fetchurl {
    url    = "mirror://luarocks/stdlib-41.2.2-1.rockspec";
    sha256 = "0rscb4cm8s8bb8fk8rknc269y7bjqpslspsaxgs91i8bvabja6f6";
  }).outPath;
  src = fetchzip {
    url    = "http://github.com/lua-stdlib/lua-stdlib/archive/release-v41.2.2.zip";
    sha256 = "0ry6k0wh4vyar1z68s0qmqzkdkfn9lcznsl8av7x78qz6l16wfw4";
  };

  disabled = luaOlder "5.1" || luaAtLeast "5.5";

  meta = {
    homepage = "http://lua-stdlib.github.io/lua-stdlib";
    description = "General Lua Libraries";
    maintainers = with lib.maintainers; [ vyp ];
    license.fullName = "MIT/X11";
  };
}) {};

teal-language-server = callPackage({ buildLuarocksPackage, cyan, dkjson, fetchFromGitHub, fetchurl, luafilesystem }:
buildLuarocksPackage {
  pname = "teal-language-server";
  version = "dev-1";
  knownRockspec = (fetchurl {
    url    = "mirror://luarocks/teal-language-server-dev-1.rockspec";
    sha256 = "01l44c6bknz7ff9xqgich31hlb0yk4ms5k1hs4rhm3cs95s5vlzc";
  }).outPath;
  src = fetchFromGitHub {
    owner = "teal-language";
    repo = "teal-language-server";
    rev = "67b5d7cad60b9df472851a2c61591f2aab97da47";
    hash = "sha256-fUuOjJrwpLU1YoJm3yn+X15ioRf4GZoi6323On1W2Io=";
  };

  propagatedBuildInputs = [ cyan dkjson luafilesystem ];

  meta = {
    homepage = "https://github.com/teal-language/teal-language-server";
    description = "A language server for the Teal language";
    license.fullName = "MIT";
  };
}) {};

telescope-manix = callPackage({ buildLuarocksPackage, fetchurl, fetchzip, luaOlder, telescope-nvim }:
buildLuarocksPackage {
  pname = "telescope-manix";
  version = "1.0.2-1";
  knownRockspec = (fetchurl {
    url    = "mirror://luarocks/telescope-manix-1.0.2-1.rockspec";
    sha256 = "0a5cg3kx2pv8jsr0jdpxd1ahprh55n12ggzlqiailyyskzpx94bl";
  }).outPath;
  src = fetchzip {
    url    = "https://github.com/mrcjkb/telescope-manix/archive/1.0.2.zip";
    sha256 = "0y3n270zkii123r3987xzvp194dl0q1hy234v95w7l48cf4v495k";
  };

  disabled = luaOlder "5.1";
  propagatedBuildInputs = [ telescope-nvim ];

  meta = {
    homepage = "https://github.com/mrcjkb/telescope-manix";
    description = "A telescope.nvim extension for Manix - A fast documentation searcher for Nix";
    license.fullName = "GPL-2.0";
  };
}) {};

telescope-nvim = callPackage({ buildLuarocksPackage, fetchFromGitHub, fetchurl, lua, plenary-nvim }:
buildLuarocksPackage {
  pname = "telescope.nvim";
  version = "scm-1";
  knownRockspec = (fetchurl {
    url    = "mirror://luarocks/telescope.nvim-scm-1.rockspec";
    sha256 = "07mjkv1nv9b3ifxk2bbpbhvp0awblyklyz6aaqw418x4gm4q1g35";
  }).outPath;
  src = fetchFromGitHub {
    owner = "nvim-telescope";
    repo = "telescope.nvim";
    rev = "35f94f0ef32d70e3664a703cefbe71bd1456d899";
    hash = "sha256-AtvZ7b2bg+Iaei4rRzTBYf76vHJH2Yq5tJAJZrZw/pk=";
  };

  disabled = lua.luaversion != "5.1";
  propagatedBuildInputs = [ plenary-nvim ];

  meta = {
    homepage = "https://github.com/nvim-telescope/telescope.nvim";
    description = "Find, Filter, Preview, Pick. All lua, all the time.";
    license.fullName = "MIT";
  };
}) {};

tiktoken_core = callPackage({ buildLuarocksPackage, fetchFromGitHub, fetchurl, luaOlder, luarocks-build-rust-mlua }:
buildLuarocksPackage {
  pname = "tiktoken_core";
  version = "0.2.1-1";
  knownRockspec = (fetchurl {
    url    = "mirror://luarocks/tiktoken_core-0.2.1-1.rockspec";
    sha256 = "0mdmrpg82vmk0cqiqdayyk4vvl299z0xqrg58q18dfs5nc27wkla";
  }).outPath;
  src = fetchFromGitHub {
    owner = "gptlang";
    repo = "lua-tiktoken";
    rev = "0.2.1";
    hash = "sha256-drSAVGHrdDdaWUEAfCE/2ZCI2nuffpbupO+TVWv/l4Y=";
  };

  disabled = luaOlder "5.1";
  propagatedBuildInputs = [ luarocks-build-rust-mlua ];

  meta = {
    homepage = "https://github.com/gptlang/lua-tiktoken";
    description = "An experimental port of OpenAI's Tokenizer to lua";
    maintainers = with lib.maintainers; [ natsukium ];
    license.fullName = "MIT";
  };
}) {};

tl = callPackage({ argparse, buildLuarocksPackage, compat53, fetchFromGitHub, fetchurl, luafilesystem }:
buildLuarocksPackage {
  pname = "tl";
  version = "0.15.3-1";
  knownRockspec = (fetchurl {
    url    = "mirror://luarocks/tl-0.15.3-1.rockspec";
    sha256 = "15p67r5bjp997pymjq80yn1gyf7r5g2nwkachkwx88100ihblqrc";
  }).outPath;
  src = fetchFromGitHub {
    owner = "teal-language";
    repo = "tl";
    rev = "v0.15.3";
    hash = "sha256-nkwPYI4uB1rTtcBsZ7TKNPusWXtXViyBDSkiL9UH+Wo=";
  };

  propagatedBuildInputs = [ argparse compat53 luafilesystem ];

  meta = {
    homepage = "https://github.com/teal-language/tl";
    description = "Teal, a typed dialect of Lua";
    maintainers = with lib.maintainers; [ mephistophiles ];
    license.fullName = "MIT";
  };
}) {};

toml = callPackage({ buildLuarocksPackage, fetchgit, fetchurl, lua, luaOlder }:
buildLuarocksPackage {
  pname = "toml";
  version = "0.3.0-0";
  knownRockspec = (fetchurl {
    url    = "mirror://luarocks/toml-0.3.0-0.rockspec";
    sha256 = "0y4qdzsvf4xwnr49xcpbqclrq9d6snv83cbdkrchl0cn4cx6zpxy";
  }).outPath;
  src = fetchgit ( removeAttrs (builtins.fromJSON ''{
  "url": "https://github.com/LebJe/toml.lua.git",
  "rev": "319e9accf8c5cedf68795354ba81e54c817d1277",
  "date": "2023-02-19T23:00:49-05:00",
  "path": "/nix/store/p6a98sqp9a4jwsw6ghqcwpn9lxmhvkdg-toml.lua",
  "sha256": "05p33bq0ajl41vbsw9bx73shpf0p11n5gb6yy8asvp93zh2m51hq",
  "hash": "sha256-GIZSBfwj3a0V8t6sV2wIF7gL9Th9Ja7XDoRKBfAa4xY=",
  "fetchLFS": false,
  "fetchSubmodules": true,
  "deepClone": false,
  "leaveDotGit": false
}
 '') ["date" "path" "sha256"]) ;

  disabled = (luaOlder "5.1");
  propagatedBuildInputs = [ lua ];

  meta = {
    homepage = "https://github.com/LebJe/toml.lua";
    description = "TOML v1.0.0 parser and serializer for Lua. Powered by toml++.";
    maintainers = with lib.maintainers; [ mrcjkb ];
    license.fullName = "MIT";
  };
}) {};

toml-edit = callPackage({ buildLuarocksPackage, fetchurl, fetchzip, luaOlder, luarocks-build-rust-mlua }:
buildLuarocksPackage {
  pname = "toml-edit";
  version = "0.3.6-1";
  knownRockspec = (fetchurl {
    url    = "mirror://luarocks/toml-edit-0.3.6-1.rockspec";
    sha256 = "18fw256vzvfavfwrnzm507k4h3x2lx9l93ghr1ggsi4mhsnjki46";
  }).outPath;
  src = fetchzip {
    url    = "https://github.com/vhyrro/toml-edit.lua/archive/v0.3.6.zip";
    sha256 = "19v6axraj2n22lmilfr4x9nr40kcjb6wnpsfhf1mh2zy9nsd6ji6";
  };

  disabled = luaOlder "5.1";
  nativeBuildInputs = [ luarocks-build-rust-mlua ];

  meta = {
    homepage = "https://github.com/vhyrro/toml-edit.lua";
    description = "TOML Parser + Formatting and Comment-Preserving Editor";
    maintainers = with lib.maintainers; [ mrcjkb ];
    license.fullName = "MIT";
  };
}) {};

<<<<<<< HEAD
vstruct = callPackage({ buildLuarocksPackage, fetchFromGitHub, fetchurl, luaOlder }:
=======
tree-sitter-norg = callPackage({ buildLuarocksPackage, fetchurl, fetchzip }:
buildLuarocksPackage {
  pname = "tree-sitter-norg";
  version = "0.2.4-1";
  knownRockspec = (fetchurl {
    url    = "mirror://luarocks/tree-sitter-norg-0.2.4-1.rockspec";
    sha256 = "00mgn1kmhhrink64s1yjnz78lc7qbv0f021dsvr6z3b44srhcxb9";
  }).outPath;
  src = fetchzip {
    url    = "https://github.com/nvim-neorg/tree-sitter-norg/archive/v0.2.4.zip";
    sha256 = "08bsk3v61r0xhracanjv25jccqv80ahipx0mv5a1slzhcyymv8kd";
  };


  meta = {
    homepage = "https://github.com/nvim-neorg/tree-sitter-norg";
    description = "The official tree-sitter parser for Norg documents.";
    license.fullName = "MIT";
  };
}) {};

vstruct = callPackage({ buildLuarocksPackage, fetchgit, lua, luaOlder }:
>>>>>>> 435233f4
buildLuarocksPackage {
  pname = "vstruct";
  version = "2.1.1-1";
  knownRockspec = (fetchurl {
    url    = "mirror://luarocks/vstruct-2.1.1-1.rockspec";
    sha256 = "111ff5207hspda9fpj9dqdd699rax0df3abdnfbmdbdy3j07dd04";
  }).outPath;
  src = fetchFromGitHub {
    owner = "ToxicFrog";
    repo = "vstruct";
    rev = "v2.1.1";
    hash = "sha256-p9yRJ3Kr6WQ4vBSTOVLoX6peNCJW6b6kgXCySg7aiWo=";
  };

  disabled = luaOlder "5.1";

  meta = {
    homepage = "https://github.com/ToxicFrog/vstruct";
    description = "Lua library to manipulate binary data";
  };
}) {};

vusted = callPackage({ buildLuarocksPackage, busted, fetchFromGitHub, fetchurl, luasystem }:
buildLuarocksPackage {
  pname = "vusted";
  version = "2.3.4-1";
  knownRockspec = (fetchurl {
    url    = "mirror://luarocks/vusted-2.3.4-1.rockspec";
    sha256 = "1yzdr0xgsjfr4a80a2zrj58ls0gmms407q4h1dx75sszppzvm1wc";
  }).outPath;
  src = fetchFromGitHub {
    owner = "notomo";
    repo = "vusted";
    rev = "v2.3.4";
    hash = "sha256-Zh54mHNrbFH5qygzsXVv+Vc7oUP+RIQXBvK+UvaGvxY=";
  };

  propagatedBuildInputs = [ busted luasystem ];

  meta = {
    homepage = "https://github.com/notomo/vusted";
    description = "`busted` wrapper for testing neovim plugin";
    maintainers = with lib.maintainers; [ figsoda ];
    license.fullName = "MIT <http://opensource.org/licenses/MIT>";
  };
}) {};

xml2lua = callPackage({ buildLuarocksPackage, fetchFromGitHub, fetchurl, luaOlder }:
buildLuarocksPackage {
  pname = "xml2lua";
  version = "1.5-2";
  knownRockspec = (fetchurl {
    url    = "mirror://luarocks/xml2lua-1.5-2.rockspec";
    sha256 = "1h0zszjzi65jc2rmpam7ai38sx2ph09q66jkik5mgzr6cxm1cm4h";
  }).outPath;
  src = fetchFromGitHub {
    owner = "manoelcampos";
    repo = "xml2lua";
    rev = "v1.5-2";
    hash = "sha256-hDCUTM+EM9Z+rCg+CbL6qLzY/5qaz6J1Q2khfBlkY+4=";
  };

  disabled = luaOlder "5.1";

  meta = {
    homepage = "http://manoelcampos.github.io/xml2lua/";
    description = "An XML Parser written entirely in Lua that works for Lua 5.1+";
    maintainers = with lib.maintainers; [ teto ];
    license.fullName = "MIT";
  };
}) {};


}
/* GENERATED - do not edit this file */<|MERGE_RESOLUTION|>--- conflicted
+++ resolved
@@ -1937,9 +1937,6 @@
   };
 }) {};
 
-<<<<<<< HEAD
-luasec = callPackage({ buildLuarocksPackage, fetchFromGitHub, fetchurl, luaOlder, luasocket }:
-=======
 luarocks-build-treesitter-parser = callPackage({ buildLuarocksPackage, fetchurl, fetchzip, lua, luaOlder, luafilesystem }:
 buildLuarocksPackage {
   pname = "luarocks-build-treesitter-parser";
@@ -1964,8 +1961,7 @@
   };
 }) {};
 
-luasec = callPackage({ buildLuarocksPackage, fetchgit, fetchurl, lua, luaOlder, luasocket }:
->>>>>>> 435233f4
+luasec = callPackage({ buildLuarocksPackage, fetchFromGitHub, fetchurl, luaOlder, luasocket }:
 buildLuarocksPackage {
   pname = "luasec";
   version = "1.3.2-1";
@@ -3154,9 +3150,6 @@
   };
 }) {};
 
-<<<<<<< HEAD
-vstruct = callPackage({ buildLuarocksPackage, fetchFromGitHub, fetchurl, luaOlder }:
-=======
 tree-sitter-norg = callPackage({ buildLuarocksPackage, fetchurl, fetchzip }:
 buildLuarocksPackage {
   pname = "tree-sitter-norg";
@@ -3178,8 +3171,7 @@
   };
 }) {};
 
-vstruct = callPackage({ buildLuarocksPackage, fetchgit, lua, luaOlder }:
->>>>>>> 435233f4
+vstruct = callPackage({ buildLuarocksPackage, fetchFromGitHub, fetchurl, luaOlder }:
 buildLuarocksPackage {
   pname = "vstruct";
   version = "2.1.1-1";
