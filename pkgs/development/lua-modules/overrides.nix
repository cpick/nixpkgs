--- conflicted
+++ resolved
@@ -295,7 +295,9 @@
 
       buildInputs = [ pkgs.libuv ];
 
-      nativeBuildInputs = [ pkgs.pkg-config pkgs.fixDarwinDylibNames pkgs.cmake ];
+      nativeBuildInputs = [ pkgs.pkg-config pkgs.cmake ]
+        ++ pkgs.lib.optionals pkgs.stdenv.isDarwin [ pkgs.fixDarwinDylibNames ];
+
       # Fixup linking libluv.dylib, for some reason it's not linked against lua correctly.
       NIX_LDFLAGS = pkgs.lib.optionalString pkgs.stdenv.isDarwin
         (if isLuaJIT then "-lluajit-${lua.luaversion}" else "-llua");
@@ -305,11 +307,7 @@
 
     buildInputs = [ pkgs.pkg-config pkgs.libuv ];
 
-<<<<<<< HEAD
-        nativeBuildInputs = pkgs.lib.optionals pkgs.stdenv.isDarwin [ pkgs.fixDarwinDylibNames ];
-=======
     doInstallCheck = true;
->>>>>>> 66754ae9
 
     # Use system libuv instead of building local and statically linking
     extraVariables = {
