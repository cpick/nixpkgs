--- conflicted
+++ resolved
@@ -8,13 +8,8 @@
 
 buildPythonPackage rec {
   pname = "pyngrok";
-<<<<<<< HEAD
-  version = "7.0.3";
+  version = "7.0.4";
   pyproject = true;
-=======
-  version = "7.0.4";
-  format = "setuptools";
->>>>>>> 7b623c33
 
   disabled = pythonOlder "3.8";
 
