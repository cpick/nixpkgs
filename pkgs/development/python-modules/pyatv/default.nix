--- conflicted
+++ resolved
@@ -63,20 +63,6 @@
     pytestCheckHook
   ];
 
-<<<<<<< HEAD
-  pytestFlagsArray = [
-    "--asyncio-mode=auto"
-  ];
-
-  postPatch = ''
-    substituteInPlace setup.py \
-      --replace "pytest-runner" ""
-    # Remove all version pinning
-    sed -i -e "s/==[0-9.]*//" requirements/requirements.txt
-  '';
-
-=======
->>>>>>> 2d666e4b
   disabledTestPaths = [
     # Test doesn't work in the sandbox
     "tests/protocols/companion/test_companion_auth.py"
