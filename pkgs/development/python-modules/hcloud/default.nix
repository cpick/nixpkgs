{ lib
, buildPythonPackage
, fetchPypi
, future
, requests
, python-dateutil
, flake8
, isort
, mock
, pytest
}:

buildPythonPackage rec {
  pname = "hcloud";
<<<<<<< HEAD
  version = "1.8.2";

  src = fetchPypi {
    inherit pname version;
    sha256 = "9e39ac0866417acd27d8e2dc17c1d347b51ecf95987f2b6d0284fa3f6b01bbd1";
=======
  version = "1.9.0";

  src = fetchPypi {
    inherit pname version;
    sha256 = "0dk30ga59lhqba1facram6ls52z45sld6b81gy5cl63q67smy08f";
>>>>>>> eac5ef8a
  };

  propagatedBuildInputs = [ future requests python-dateutil ];

  checkInputs = [ flake8 isort mock pytest ];

  # Skip integration tests since they require a separate external fake API endpoint.
  checkPhase = ''
    pytest --ignore=tests/integration
  '';

  meta = with lib; {
    description = "Official Hetzner Cloud python library";
    homepage = "https://github.com/hetznercloud/hcloud-python";
    license = licenses.mit;
    platforms = platforms.all;
    maintainers = with maintainers; [ liff ];
  };
}<|MERGE_RESOLUTION|>--- conflicted
+++ resolved
@@ -12,19 +12,11 @@
 
 buildPythonPackage rec {
   pname = "hcloud";
-<<<<<<< HEAD
-  version = "1.8.2";
-
-  src = fetchPypi {
-    inherit pname version;
-    sha256 = "9e39ac0866417acd27d8e2dc17c1d347b51ecf95987f2b6d0284fa3f6b01bbd1";
-=======
   version = "1.9.0";
 
   src = fetchPypi {
     inherit pname version;
     sha256 = "0dk30ga59lhqba1facram6ls52z45sld6b81gy5cl63q67smy08f";
->>>>>>> eac5ef8a
   };
 
   propagatedBuildInputs = [ future requests python-dateutil ];
