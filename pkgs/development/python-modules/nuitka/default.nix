--- conflicted
+++ resolved
@@ -10,13 +10,9 @@
 }:
 
 buildPythonPackage rec {
-<<<<<<< HEAD
   pname = "nuitka";
   version = "1.1.5";
-=======
-  version = "1.4.8";
-  pname = "Nuitka";
->>>>>>> 21eda9bc
+  format = "setuptools";
 
   src = fetchFromGitHub {
     owner = "Nuitka";
