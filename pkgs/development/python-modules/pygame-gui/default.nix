{ lib
, pkgs
, buildPythonPackage
, fetchFromGitHub
, pygame
, python-i18n
, pytestCheckHook
}:

buildPythonPackage rec {
  pname = "pygame-gui";
<<<<<<< HEAD
  version = "060";
=======
  version = "0.6.4";
  # nixpkgs-update: no auto update
>>>>>>> d818fd7e

  src = fetchFromGitHub {
    owner = "MyreMylar";
    repo = "pygame_gui";
<<<<<<< HEAD
    rev = "v_${version}";
    sha256 = "1bw1nxfkjyn3h3xizz5s9lz6rgi9fav3y4cf5dq2hv9f5sads02g";
=======
    rev = "v_${lib.replaceStrings ["."] [""] version}";
    sha256 = "13+fK1hYxiMh0T+xbbmHViZjyBoQfRyIDc05fIJ/46U=";
>>>>>>> d818fd7e
  };

  propagatedBuildInputs = [ pygame python-i18n ];

  postPatch = ''
    substituteInPlace pygame_gui/core/utility.py \
      --replace "xsel" "${pkgs.xsel}/bin/xsel"
  '';

  checkInputs = [ pytestCheckHook ];

  preCheck = ''
    export HOME=$TMPDIR
    export SDL_VIDEODRIVER=dummy
  '';

  disabledTests = [
    # Clipboard doesn't exist in test environment
    "test_process_event_text_ctrl_c"
    "test_process_event_text_ctrl_v"
    "test_process_event_text_ctrl_v_nothing"
    "test_process_event_ctrl_v_over_limit"
    "test_process_event_ctrl_v_at_limit"
    "test_process_event_ctrl_v_over_limit_select_range"
    "test_process_event_text_ctrl_v_select_range"
    "test_process_event_text_ctrl_a"
    "test_process_event_text_ctrl_x"
  ];

  disabledTestPaths = [
    "tests/test_performance/test_text_performance.py"
  ];

  meta = with lib; {
    description = "A GUI system for pygame";
    homepage = "https://github.com/MyreMylar/pygame_gui";
    license = with licenses; [ mit ];
    maintainers = with maintainers; [ angustrau ];
  };
}<|MERGE_RESOLUTION|>--- conflicted
+++ resolved
@@ -9,23 +9,14 @@
 
 buildPythonPackage rec {
   pname = "pygame-gui";
-<<<<<<< HEAD
-  version = "060";
-=======
   version = "0.6.4";
   # nixpkgs-update: no auto update
->>>>>>> d818fd7e
 
   src = fetchFromGitHub {
     owner = "MyreMylar";
     repo = "pygame_gui";
-<<<<<<< HEAD
-    rev = "v_${version}";
-    sha256 = "1bw1nxfkjyn3h3xizz5s9lz6rgi9fav3y4cf5dq2hv9f5sads02g";
-=======
     rev = "v_${lib.replaceStrings ["."] [""] version}";
     sha256 = "13+fK1hYxiMh0T+xbbmHViZjyBoQfRyIDc05fIJ/46U=";
->>>>>>> d818fd7e
   };
 
   propagatedBuildInputs = [ pygame python-i18n ];
