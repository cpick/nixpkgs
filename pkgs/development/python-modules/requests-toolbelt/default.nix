{ lib
, buildPythonPackage
, fetchPypi
, requests
, betamax
, mock
, pytest
}:

buildPythonPackage rec {
  pname = "requests-toolbelt";
  version = "0.9.1";

  src = fetchPypi {
    inherit pname version;
    sha256 = "968089d4584ad4ad7c171454f0a5c6dac23971e9472521ea3b6d49d610aa6fc0";
  };

  checkInputs = [ betamax mock pytest ];
  propagatedBuildInputs = [ requests ];

  checkPhase = ''
    # disabled tests access the network
    py.test tests -k "not test_no_content_length_header \
                  and not test_read_file \
                  and not test_reads_file_from_url_wrapper"
  '';

  meta = {
    description = "A toolbelt of useful classes and functions to be used with python-requests";
    homepage = http://toolbelt.rtfd.org;
<<<<<<< HEAD
    maintainers = with lib.maintainers; [ jgeerds ];
    license = lib.licenses.asl20;
=======
    maintainers = with lib.maintainers; [ matthiasbeyer jgeerds ];
>>>>>>> e2cd07b9
  };
}<|MERGE_RESOLUTION|>--- conflicted
+++ resolved
@@ -29,11 +29,7 @@
   meta = {
     description = "A toolbelt of useful classes and functions to be used with python-requests";
     homepage = http://toolbelt.rtfd.org;
-<<<<<<< HEAD
-    maintainers = with lib.maintainers; [ jgeerds ];
     license = lib.licenses.asl20;
-=======
     maintainers = with lib.maintainers; [ matthiasbeyer jgeerds ];
->>>>>>> e2cd07b9
   };
 }