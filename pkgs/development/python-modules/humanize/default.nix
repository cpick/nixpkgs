--- conflicted
+++ resolved
@@ -13,11 +13,6 @@
   pname = "humanize";
   format = "pyproject";
 
-<<<<<<< HEAD
-  src = fetchPypi {
-    inherit pname version;
-    sha256 = "12f113f2e369dac7f35d3823f49262934f4a22a53a6d3d4c86b736f50db88c7b";
-=======
   disabled = pythonOlder "3.6";
 
   src = fetchFromGitHub {
@@ -25,7 +20,6 @@
     repo = pname;
     rev = version;
     sha256 = "sha256-lgGBvYb3ciqETBOR31gxQVD7YyopTtmr++nCwvm63Zs=";
->>>>>>> eaeea6e9
   };
 
   SETUPTOOLS_SCM_PRETEND_VERSION = version;
