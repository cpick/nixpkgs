{ lib
, buildPythonPackage
, fetchFromGitHub
, pythonOlder

# build-system
, poetry-core

# optional-dependencies
, furo
, myst-parser
, sphinx-autobuild
, sphinxHook

# tests
, pytest-asyncio
, pytestCheckHook
}:

buildPythonPackage rec {
  pname = "aiohappyeyeballs";
  version = "2.3.2";
  pyproject = true;

  disabled = pythonOlder "3.10";

  src = fetchFromGitHub {
    owner = "bdraco";
    repo = "aiohappyeyeballs";
    rev = "refs/tags/v${version}";
    hash = "sha256-3Lj1eUDPoVCElrxowBhhrS0GCjD5qeUCiSB/gHoqC3Q=";
  };

  outputs = [
    "out"
    "doc"
  ];

  postPatch = ''
    substituteInPlace pyproject.toml \
      --replace " --cov=aiohappyeyeballs --cov-report=term-missing:skip-covered" ""
  '';

  nativeBuildInputs = [
    poetry-core
  ] ++ passthru.optional-dependencies.docs;

  passthru.optional-dependencies = {
    docs = [
      furo
      myst-parser
      sphinx-autobuild
      sphinxHook
    ];
  };

  nativeCheckInputs = [
    pytest-asyncio
    pytestCheckHook
  ];

  pythonImportsCheck = [
    "aiohappyeyeballs"
  ];

  disabledTestPaths = [
    # https://github.com/bdraco/aiohappyeyeballs/issues/30
    "tests/test_impl.py"
  ];

  meta = with lib; {
    description = "Happy Eyeballs for pre-resolved hosts";
    homepage = "https://github.com/bdraco/aiohappyeyeballs";
<<<<<<< HEAD
    changelog = "https://github.com/bdraco/aiohappyeyeballs/blob/${src.rev}/CHANGELOG.md";
=======
    changelog = "https://github.com/bdraco/aiohappyeyeballs/blob/v${version}/CHANGELOG.md";
>>>>>>> a31eb10d
    license = licenses.psfl;
    maintainers = with maintainers; [ fab hexa ];
  };
}<|MERGE_RESOLUTION|>--- conflicted
+++ resolved
@@ -71,11 +71,7 @@
   meta = with lib; {
     description = "Happy Eyeballs for pre-resolved hosts";
     homepage = "https://github.com/bdraco/aiohappyeyeballs";
-<<<<<<< HEAD
-    changelog = "https://github.com/bdraco/aiohappyeyeballs/blob/${src.rev}/CHANGELOG.md";
-=======
     changelog = "https://github.com/bdraco/aiohappyeyeballs/blob/v${version}/CHANGELOG.md";
->>>>>>> a31eb10d
     license = licenses.psfl;
     maintainers = with maintainers; [ fab hexa ];
   };
