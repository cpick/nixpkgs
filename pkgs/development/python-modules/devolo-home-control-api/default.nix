{ lib
, buildPythonPackage
, fetchFromGitHub
, pytest-mock
, pytestCheckHook
, pythonOlder
, requests
, setuptools-scm
, websocket-client
, zeroconf
}:

buildPythonPackage rec {
  pname = "devolo-home-control-api";
  version = "0.18.3";
  disabled = pythonOlder "3.6";

  src = fetchFromGitHub {
    owner = "2Fake";
    repo = "devolo_home_control_api";
    rev = "v${version}";
<<<<<<< HEAD
    hash = "sha256-H4kLomHM0qq6LqsRMEp34oKy/4Me7AQi6dij2vraBS8=";
=======
    sha256 = "sha256-4AyC1DDYtKl8SwJf75BbzoOAhbZXmBZ05ma9YmLzksM=";
>>>>>>> ec58c18d
  };

  SETUPTOOLS_SCM_PRETEND_VERSION = version;

  nativeBuildInputs = [
    setuptools-scm
  ];

  propagatedBuildInputs = [
    requests
    zeroconf
    websocket-client
  ];

  nativeCheckInputs = [
    pytestCheckHook
    pytest-mock
  ];

  # Disable test that requires network access
  disabledTests = [
    "test__on_pong"
    "TestMprm"
  ];

  pythonImportsCheck = [ "devolo_home_control_api" ];

  meta = with lib; {
    description = "Python library to work with devolo Home Control";
    homepage = "https://github.com/2Fake/devolo_home_control_api";
    license = with licenses; [ gpl3Only ];
    maintainers = with maintainers; [ fab ];
  };
}<|MERGE_RESOLUTION|>--- conflicted
+++ resolved
@@ -19,11 +19,7 @@
     owner = "2Fake";
     repo = "devolo_home_control_api";
     rev = "v${version}";
-<<<<<<< HEAD
-    hash = "sha256-H4kLomHM0qq6LqsRMEp34oKy/4Me7AQi6dij2vraBS8=";
-=======
-    sha256 = "sha256-4AyC1DDYtKl8SwJf75BbzoOAhbZXmBZ05ma9YmLzksM=";
->>>>>>> ec58c18d
+    hash = "sha256-4AyC1DDYtKl8SwJf75BbzoOAhbZXmBZ05ma9YmLzksM=";
   };
 
   SETUPTOOLS_SCM_PRETEND_VERSION = version;
