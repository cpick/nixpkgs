{ lib
, buildPythonPackage
, fetchPypi
, pyhcl
, requests
, six
}:

buildPythonPackage rec {
  pname = "hvac";
  version = "0.10.14";

  src = fetchPypi {
    inherit pname version;
<<<<<<< HEAD
    sha256 = "0c616f29d6642adaabcd408a04469374ed83be12b24501bb337e8f37badfef22";
=======
    sha256 = "sha256-DGFvKdZkKtqrzUCKBEaTdO2DvhKyRQG7M36PN7rf7yI=";
>>>>>>> 465e5fc8
  };

  propagatedBuildInputs = [
    pyhcl
    requests
    six
  ];

  # Requires running a Vault server
  doCheck = false;

  pythonImportsCheck = [ "hvac" ];

  meta = with lib; {
    description = "HashiCorp Vault API client";
    homepage = "https://github.com/ianunruh/hvac";
    license = licenses.asl20;
    maintainers = with maintainers; [ ];
  };
}<|MERGE_RESOLUTION|>--- conflicted
+++ resolved
@@ -12,11 +12,7 @@
 
   src = fetchPypi {
     inherit pname version;
-<<<<<<< HEAD
-    sha256 = "0c616f29d6642adaabcd408a04469374ed83be12b24501bb337e8f37badfef22";
-=======
     sha256 = "sha256-DGFvKdZkKtqrzUCKBEaTdO2DvhKyRQG7M36PN7rf7yI=";
->>>>>>> 465e5fc8
   };
 
   propagatedBuildInputs = [
