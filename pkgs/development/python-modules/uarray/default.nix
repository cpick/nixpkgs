--- conflicted
+++ resolved
@@ -11,11 +11,7 @@
   numpy,
   astunparse,
   typing-extensions,
-<<<<<<< HEAD
-  pytest7CheckHook,
-=======
   pytestCheckHook,
->>>>>>> 1556ad26
   pytest-cov-stub,
 }:
 
@@ -49,11 +45,7 @@
   ];
 
   nativeCheckInputs = [
-<<<<<<< HEAD
-    pytest7CheckHook
-=======
     pytestCheckHook
->>>>>>> 1556ad26
     pytest-cov-stub
   ];
 
