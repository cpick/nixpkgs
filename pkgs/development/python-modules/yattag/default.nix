--- conflicted
+++ resolved
@@ -13,11 +13,7 @@
 
   src = fetchPypi {
     inherit pname version;
-<<<<<<< HEAD
-    hash = "sha256-ap/z/TMKYCh4BOpzcKhBZrYk6/S3rZ7XiLfFd3m2UmM=";
-=======
     hash = "sha256-lg+lS+EinZb0MXgTPgsZXAAzkf3Ens22tptzdNtr5BY=";
->>>>>>> 5c4218eb
   };
 
   pythonImportsCheck = [
