--- conflicted
+++ resolved
@@ -18,19 +18,11 @@
 
 buildPythonPackage rec {
   pname = "pywlroots";
-<<<<<<< HEAD
-  version = "0.15.0";
-
-  src = fetchPypi {
-    inherit pname version;
-    sha256 = "cc3edf7b6f5cef1b78875106ec39f5c317603737fadffb07ddf44218965a8351";
-=======
   version = "0.15.3";
 
   src = fetchPypi {
     inherit pname version;
     sha256 = "sCHeiD6KugHZLtxcVcLggdHC1gqCxStuHy1065TbGiY=";
->>>>>>> b32ed60c
   };
 
   # The XWayland detection uses some hard-coded FHS paths. Since we
