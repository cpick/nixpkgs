--- conflicted
+++ resolved
@@ -64,11 +64,7 @@
 
 stdenv.mkDerivation rec {
   pname = "webkitgtk";
-<<<<<<< HEAD
-  version = "2.34.2";
-=======
   version = "2.34.3";
->>>>>>> 5ed396a9
 
   outputs = [ "out" "dev" ];
 
@@ -76,11 +72,7 @@
 
   src = fetchurl {
     url = "https://webkitgtk.org/releases/${pname}-${version}.tar.xz";
-<<<<<<< HEAD
-    sha256 = "sha256-WEZ31ufK4S4nzcyOBbTPc7VISaJK/D16QM7JEBbe/wA=";
-=======
     sha256 = "sha256-DS83qjLiGjbk3Vpc565c4nQ1wp1oA7liuMkMsMxJxS0=";
->>>>>>> 5ed396a9
   };
 
   patches = lib.optionals stdenv.isLinux [
