--- conflicted
+++ resolved
@@ -43,38 +43,6 @@
 
   sourceRoot = "x265_${version}/source";
 
-<<<<<<< HEAD
-=======
-  patches = [
-    # More aliases for ARM platforms + do not force CLFAGS for ARM :
-    (fetchpatch {
-      url = "https://gitweb.gentoo.org/repo/gentoo.git/plain/media-libs/x265/files/arm-r1.patch?id=1d1de341e1404a46b15ae3e84bc400d474cf1a2c";
-      sha256 = "1hgzq5vxkwh0nyikxjfz8gz3jvx2nq3yy12mz3fn13qvzdlb5ilp";
-    })
-    # use proper check to avoid undefined symbols when enabling assembly on ARM :
-    (fetchpatch {
-      url = "https://gitweb.gentoo.org/repo/gentoo.git/plain/media-libs/x265/files/neon.patch?id=1d1de341e1404a46b15ae3e84bc400d474cf1a2c";
-      sha256 = "1mmshpbyldrfqxfmdajqal4l647zvlrwdai8pxw99qg4v8gajfii";
-    })
-    # More complete PPC64 matches :
-    (fetchpatch {
-      url = "https://gitweb.gentoo.org/repo/gentoo.git/plain/media-libs/x265/files/x265-3.3-ppc64.patch?id=1d1de341e1404a46b15ae3e84bc400d474cf1a2c";
-      sha256 = "1mvw678xfm0vr59n5jilq56qzcgk1gmcip2afyafkqiv21nbms8c";
-    })
-    # Namespace functions for multi-bitdepth builds so that libraries are self-contained (and tests succeeds) :
-    (fetchpatch {
-      url = "https://gitweb.gentoo.org/repo/gentoo.git/plain/media-libs/x265/files/test-ns.patch?id=1d1de341e1404a46b15ae3e84bc400d474cf1a2c";
-      sha256 = "0zg3g53l07yh7ar5c241x50y5zp7g8nh8rh63ad4bdpchpc2f52d";
-    })
-    # Fix detection of NEON (and armv6 build) :
-    ./fix-neon-detection.patch
-  ]
-    # CMake files require a bit of patching to support CMAKE_ASM_COMPILER.
-    # Made by @RossComputerGuy for x265 v3.5.
-    # https://mailman.videolan.org/pipermail/x265-devel/2024-July/013734.html
-    ++ lib.optional (stdenv.cc.isClang && !stdenv.targetPlatform.isDarwin) ./fix-clang-asm.patch;
-
->>>>>>> 1d8103b2
   postPatch = ''
     substituteInPlace cmake/Version.cmake \
       --replace "unknown" "${version}" \
