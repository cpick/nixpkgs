{ stdenv, fetchurl, fetchpatch, pkgconfig, gettext, perl, makeWrapper, shared-mime-info, isocodes
, expat, glib, cairo, pango, gdk_pixbuf, atk, at-spi2-atk, gobject-introspection
, xorg, epoxy, json-glib, libxkbcommon, gmp, gnome3
, x11Support ? stdenv.isLinux
, waylandSupport ? stdenv.isLinux, mesa_noglu, wayland, wayland-protocols
, xineramaSupport ? stdenv.isLinux
, cupsSupport ? stdenv.isLinux, cups ? null
, AppKit, Cocoa
}:

assert cupsSupport -> cups != null;

with stdenv.lib;

let
<<<<<<< HEAD
  version = "3.24.4";
=======
  version = "3.24.3";
>>>>>>> 5effa4e0
in
stdenv.mkDerivation rec {
  name = "gtk+3-${version}";

  src = fetchurl {
    url = "mirror://gnome/sources/gtk+/${stdenv.lib.versions.majorMinor version}/gtk+-${version}.tar.xz";
<<<<<<< HEAD
    sha256 = "176bl1pm5d5xkhmiwldzw833akna7shp59glkl6cjz580bzmjkyq";
=======
    sha256 = "1g839289bxakq4nn3m3ihi1rl6ym563pa5cxlswiyjwn9m9zl22p";
>>>>>>> 5effa4e0
  };

  outputs = [ "out" "dev" ];
  outputBin = "dev";

  nativeBuildInputs = [ pkgconfig gettext gobject-introspection perl makeWrapper ];

  patches = [
    ./3.0-immodules.cache.patch
    (fetchpatch {
      name = "Xft-setting-fallback-compute-DPI-properly.patch";
      url = "https://bug757142.bugzilla-attachments.gnome.org/attachment.cgi?id=344123";
      sha256 = "0g6fhqcv8spfy3mfmxpyji93k8d4p4q4fz1v9a1c1cgcwkz41d7p";
    })
<<<<<<< HEAD
=======
  ] ++ optionals stdenv.isDarwin [
    # X11 module requires <gio/gdesktopappinfo.h> which is not installed on Darwin
    # let’s drop that dependency in similar way to how other parts of the library do it
    # e.g. https://gitlab.gnome.org/GNOME/gtk/blob/3.24.4/gtk/gtk-launch.c#L31-33
    ./3.0-darwin-x11.patch
>>>>>>> 5effa4e0
  ];

  buildInputs = [ libxkbcommon epoxy json-glib isocodes ]
    ++ optional stdenv.isDarwin AppKit;
  propagatedBuildInputs = with xorg; with stdenv.lib;
    [ expat glib cairo pango gdk_pixbuf atk at-spi2-atk gnome3.gsettings-desktop-schemas
      libXrandr libXrender libXcomposite libXi libXcursor libSM libICE ]
    ++ optional stdenv.isDarwin Cocoa  # explicitly propagated, always needed
    ++ optionals waylandSupport [ mesa_noglu wayland wayland-protocols ]
    ++ optional xineramaSupport libXinerama
    ++ optional cupsSupport cups;
  #TODO: colord?

  # demos fail to install, no idea where's the problem
  preConfigure = "sed '/^SRC_SUBDIRS /s/demos//' -i Makefile.in";

  enableParallelBuilding = true;

  configureFlags = optional stdenv.isDarwin [
    "--disable-debug"
    "--disable-dependency-tracking"
    "--disable-glibtest"
  ] ++ optional (stdenv.isDarwin && !x11Support)
    "--enable-quartz-backend"
    ++ optional x11Support [
    "--enable-x11-backend"
  ] ++ optional waylandSupport [
    "--enable-wayland-backend"
  ];

  doCheck = false; # needs X11

  postInstall = optionalString (!stdenv.isDarwin) ''
    substituteInPlace "$out/lib/gtk-3.0/3.0.0/printbackends/libprintbackend-cups.la" \
      --replace '-L${gmp.dev}/lib' '-L${gmp.out}/lib'
    # The updater is needed for nixos env and it's tiny.
    moveToOutput bin/gtk-update-icon-cache "$out"
    # Launcher
    moveToOutput bin/gtk-launch "$out"

    # TODO: patch glib directly
    for f in $dev/bin/gtk-encode-symbolic-svg; do
      wrapProgram $f --prefix XDG_DATA_DIRS : "${shared-mime-info}/share"
    done
  '';

  passthru = {
    updateScript = gnome3.updateScript {
      packageName = "gtk+";
      attrPath = "gtk3";
    };
  };

  meta = with stdenv.lib; {
    description = "A multi-platform toolkit for creating graphical user interfaces";

    longDescription = ''
      GTK+ is a highly usable, feature rich toolkit for creating
      graphical user interfaces which boasts cross platform
      compatibility and an easy to use API.  GTK+ it is written in C,
      but has bindings to many other popular programming languages
      such as C++, Python and C# among others.  GTK+ is licensed
      under the GNU LGPL 2.1 allowing development of both free and
      proprietary software with GTK+ without any license fees or
      royalties.
    '';

    homepage = https://www.gtk.org/;

    license = licenses.lgpl2Plus;

    maintainers = with maintainers; [ raskin vcunat lethalman ];
    platforms = platforms.all;
  };
}<|MERGE_RESOLUTION|>--- conflicted
+++ resolved
@@ -13,22 +13,14 @@
 with stdenv.lib;
 
 let
-<<<<<<< HEAD
   version = "3.24.4";
-=======
-  version = "3.24.3";
->>>>>>> 5effa4e0
 in
 stdenv.mkDerivation rec {
   name = "gtk+3-${version}";
 
   src = fetchurl {
     url = "mirror://gnome/sources/gtk+/${stdenv.lib.versions.majorMinor version}/gtk+-${version}.tar.xz";
-<<<<<<< HEAD
     sha256 = "176bl1pm5d5xkhmiwldzw833akna7shp59glkl6cjz580bzmjkyq";
-=======
-    sha256 = "1g839289bxakq4nn3m3ihi1rl6ym563pa5cxlswiyjwn9m9zl22p";
->>>>>>> 5effa4e0
   };
 
   outputs = [ "out" "dev" ];
@@ -43,14 +35,11 @@
       url = "https://bug757142.bugzilla-attachments.gnome.org/attachment.cgi?id=344123";
       sha256 = "0g6fhqcv8spfy3mfmxpyji93k8d4p4q4fz1v9a1c1cgcwkz41d7p";
     })
-<<<<<<< HEAD
-=======
   ] ++ optionals stdenv.isDarwin [
     # X11 module requires <gio/gdesktopappinfo.h> which is not installed on Darwin
     # let’s drop that dependency in similar way to how other parts of the library do it
     # e.g. https://gitlab.gnome.org/GNOME/gtk/blob/3.24.4/gtk/gtk-launch.c#L31-33
     ./3.0-darwin-x11.patch
->>>>>>> 5effa4e0
   ];
 
   buildInputs = [ libxkbcommon epoxy json-glib isocodes ]
