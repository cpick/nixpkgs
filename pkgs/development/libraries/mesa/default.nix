--- conflicted
+++ resolved
@@ -23,11 +23,7 @@
 */
 
 let
-<<<<<<< HEAD
-  version = "10.6.1";
-=======
   version = "10.6.2";
->>>>>>> 8420f5c4
   # this is the default search path for DRI drivers
   driverLink = "/run/opengl-driver" + stdenv.lib.optionalString stdenv.isi686 "-32";
 in
@@ -41,11 +37,7 @@
       "https://launchpad.net/mesa/trunk/${version}/+download/mesa-${version}.tar.xz"
       "ftp://ftp.freedesktop.org/pub/mesa/${version}/mesa-${version}.tar.xz"
     ];
-<<<<<<< HEAD
-    sha256 = "6c80a2b647e57c85dc36e609d9aed17f878f0d8e0cf9ace86d14cf604101e1eb";
-=======
     sha256 = "05753d3db4212900927b9894221a1669a10f56786e86a7e818b6e18a0817dca9";
->>>>>>> 8420f5c4
   };
 
   prePatch = "patchShebangs .";
