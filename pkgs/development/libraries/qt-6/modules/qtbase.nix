{ stdenv
, lib
, src
, patches ? [ ]
, version
, coreutils
, bison
, flex
, gdb
, gperf
, lndir
, perl
, pkg-config
, python3
, which
, cmake
, ninja
, ccache
, xmlstarlet
, libproxy
, xorg
, zstd
, double-conversion
, util-linux
, systemd
, systemdSupport ? stdenv.isLinux
, libb2
, md4c
, mtdev
, lksctp-tools
, libselinux
, libsepol
, vulkan-headers
, vulkan-loader
, libthai
, libdrm
, libdatrie
, lttng-ust
, libepoxy
, libiconv
, dbus
, fontconfig
, freetype
, glib
, harfbuzz
, icu
, libX11
, libXcomposite
, libXext
, libXi
, libXrender
, libinput
, libjpeg
, libpng
, libxcb
, libxkbcommon
, libxml2
, libxslt
, openssl
, pcre
, pcre2
, sqlite
, udev
, xcbutil
, xcbutilimage
, xcbutilkeysyms
, xcbutilrenderutil
, xcbutilwm
, zlib
, at-spi2-core
, unixODBC
, unixODBCDrivers
  # darwin
, xcbuild
, AGL
, AVFoundation
, AppKit
, GSS
, MetalKit
  # optional dependencies
, cups
, libmysqlclient
, postgresql
, withGtk3 ? false
, dconf
, gtk3
  # options
, libGLSupported ? stdenv.isLinux
, libGL
, debug ? false
, developerBuild ? false
}:

let
  debugSymbols = debug || developerBuild;
in
stdenv.mkDerivation rec {
  pname = "qtbase";

  inherit src version;

  debug = debugSymbols;

  propagatedBuildInputs = [
    libxml2
    libxslt
    openssl
    sqlite
    zlib
    unixODBC
    # Text rendering
    harfbuzz
    icu
    # Image formats
    libjpeg
    libpng
    pcre2
    pcre
    libproxy
    zstd
    double-conversion
    libb2
    md4c
    dbus
    glib
    # unixODBC drivers
    unixODBCDrivers.psql
    unixODBCDrivers.sqlite
    unixODBCDrivers.mariadb
  ] ++ lib.optionals systemdSupport [
    systemd
  ] ++ lib.optionals stdenv.isLinux [
    util-linux
    mtdev
    lksctp-tools
    libselinux
    libsepol
    lttng-ust
    vulkan-headers
    vulkan-loader
    libthai
    libdrm
    libdatrie
    udev
    # Text rendering
    fontconfig
    freetype
    # X11 libs
    libX11
    libXcomposite
    libXext
    libXi
    libXrender
    libxcb
    libxkbcommon
    xcbutil
    xcbutilimage
    xcbutilkeysyms
    xcbutilrenderutil
    xcbutilwm
    xorg.libXdmcp
    xorg.libXtst
    xorg.xcbutilcursor
    libepoxy
  ] ++ lib.optionals stdenv.isDarwin [
    AGL
    AVFoundation
    AppKit
    GSS
    MetalKit
  ] ++ lib.optional libGLSupported libGL;

  buildInputs = [
    python3
    at-spi2-core
  ] ++ lib.optionals (!stdenv.isDarwin) [
    libinput
  ] ++ lib.optionals (stdenv.isDarwin && stdenv.isx86_64) [
    AppKit
  ]
  ++ lib.optional withGtk3 gtk3
  ++ lib.optional developerBuild gdb
  ++ lib.optional (cups != null) cups
  ++ lib.optional (libmysqlclient != null) libmysqlclient
  ++ lib.optional (postgresql != null) postgresql;

  nativeBuildInputs = [ bison flex gperf lndir perl pkg-config which cmake xmlstarlet ninja ];

  propagatedNativeBuildInputs = [ lndir ];

  enableParallelBuilding = true;

  inherit patches;

  # https://bugreports.qt.io/browse/QTBUG-97568
  postPatch = ''
    substituteInPlace src/corelib/CMakeLists.txt --replace /bin/ls ${coreutils}/bin/ls
  '' + lib.optionalString stdenv.isDarwin ''
    substituteInPlace cmake/QtAutoDetect.cmake --replace "/usr/bin/xcrun" "${xcbuild}/bin/xcrun"
  '';

  fix_qt_builtin_paths = ../hooks/fix-qt-builtin-paths.sh;
  fix_qt_module_paths = ../hooks/fix-qt-module-paths.sh;
  preHook = ''
    . "$fix_qt_builtin_paths"
    . "$fix_qt_module_paths"
    . ${../hooks/move-qt-dev-tools.sh}
    . ${../hooks/fix-qmake-libtool.sh}
  '';

  qtPluginPrefix = "lib/qt-6/plugins";
  qtQmlPrefix = "lib/qt-6/qml";

  cmakeFlags = [
    "-DINSTALL_PLUGINSDIR=${qtPluginPrefix}"
    "-DINSTALL_QMLDIR=${qtQmlPrefix}"
    "-DQT_FEATURE_libproxy=ON"
    "-DQT_FEATURE_system_sqlite=ON"
    "-DQT_FEATURE_openssl_linked=ON"
  ] ++ lib.optionals (!stdenv.isDarwin) [
    "-DQT_FEATURE_sctp=ON"
    "-DQT_FEATURE_journald=${if systemdSupport then "ON" else "OFF"}"
    "-DQT_FEATURE_vulkan=ON"
  ] ++ lib.optionals stdenv.isDarwin [
    # error: 'path' is unavailable: introduced in macOS 10.15
    "-DQT_FEATURE_cxx17_filesystem=OFF"
  ];

  NIX_LDFLAGS = toString (lib.optionals stdenv.isDarwin [
    # Undefined symbols for architecture arm64: "___gss_c_nt_hostbased_service_oid_desc"
    "-framework GSS"
  ]);

  outputs = [ "out" "dev" ];

  postInstall = ''
    moveToOutput "mkspecs" "$dev"
  '';

  devTools = [
    "libexec/moc"
    "libexec/rcc"
    "libexec/syncqt.pl"
    "libexec/qlalr"
    "libexec/ensure_pro_file.cmake"
    "libexec/cmake_automoc_parser"
    "libexec/qvkgen"
    "libexec/tracegen"
    "libexec/uic"
    "bin/fixqt4headers.pl"
    "bin/moc"
    "bin/qdbuscpp2xml"
    "bin/qdbusxml2cpp"
    "bin/qlalr"
    "bin/qmake"
    "bin/rcc"
    "bin/syncqt.pl"
    "bin/uic"
  ];

  postFixup = ''
    # Don't retain build-time dependencies like gdb.
    sed '/QMAKE_DEFAULT_.*DIRS/ d' -i $dev/mkspecs/qconfig.pri
    fixQtModulePaths "''${!outputDev}/mkspecs/modules"
    fixQtBuiltinPaths "''${!outputDev}" '*.pr?'

    # Move development tools to $dev
    moveQtDevTools
    moveToOutput libexec "$dev"

    # fixup .pc file (where to find 'moc' etc.)
<<<<<<< HEAD
    sed -i "$dev/lib/pkgconfig/Qt6Core.pc" \
      -e "/^bindir=/ c bindir=$dev/bin" \
      -e "/^libexecdir=/ c libexecdir=$dev/libexec"
=======
    if [ -f "$dev/lib/pkgconfig/Qt6Core.pc" ]; then
      sed -i "$dev/lib/pkgconfig/Qt6Core.pc" \
        -e "/^bindir=/ c bindir=$dev/bin"
    fi
>>>>>>> 33afbf39

    patchShebangs $out $dev

    # QTEST_ASSERT and other macros keeps runtime reference to qtbase.dev
    if [ -f "$dev/include/QtTest/qtestassert.h" ]; then
      substituteInPlace "$dev/include/QtTest/qtestassert.h" --replace "__FILE__" "__BASE_FILE__"
    fi
  '';

  dontStrip = debugSymbols;

  setupHook = ../hooks/qtbase-setup-hook.sh;

  meta = with lib; {
    homepage = "https://www.qt.io/";
    description = "A cross-platform application framework for C++";
    license = with licenses; [ fdl13Plus gpl2Plus lgpl21Plus lgpl3Plus ];
    maintainers = with maintainers; [ milahu nickcao LunNova ];
    platforms = platforms.unix;
  };
}<|MERGE_RESOLUTION|>--- conflicted
+++ resolved
@@ -269,16 +269,11 @@
     moveToOutput libexec "$dev"
 
     # fixup .pc file (where to find 'moc' etc.)
-<<<<<<< HEAD
-    sed -i "$dev/lib/pkgconfig/Qt6Core.pc" \
-      -e "/^bindir=/ c bindir=$dev/bin" \
-      -e "/^libexecdir=/ c libexecdir=$dev/libexec"
-=======
     if [ -f "$dev/lib/pkgconfig/Qt6Core.pc" ]; then
       sed -i "$dev/lib/pkgconfig/Qt6Core.pc" \
-        -e "/^bindir=/ c bindir=$dev/bin"
+        -e "/^bindir=/ c bindir=$dev/bin" \
+        -e "/^libexecdir=/ c libexecdir=$dev/libexec"
     fi
->>>>>>> 33afbf39
 
     patchShebangs $out $dev
 
