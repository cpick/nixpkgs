--- conflicted
+++ resolved
@@ -1,9 +1,5 @@
-<<<<<<< HEAD
-{ stdenv, hostPlatform, fetchurl, fetchpatch, libxml2, findXMLCatalogs, python2
-=======
 { stdenv, fetchurl, fetchpatch, libxml2, findXMLCatalogs, python2
 , buildPlatform, hostPlatform
->>>>>>> b0ada07f
 , cryptoSupport ? false
 , pythonSupport ? buildPlatform == hostPlatform
 }:
