{ stdenv, fetchgit
, fetchpatch
}:

stdenv.mkDerivation rec {
<<<<<<< HEAD
  pname = "liburing";
  version = "1.0.0pre156_${builtins.substring 0 7 src.rev}";
=======
  name = "liburing-${version}";
  version = "0.1";
>>>>>>> 8943fb5f

  src = fetchgit {
    url    = "http://git.kernel.dk/liburing";
    rev    = "refs/tags/liburing-${version}";
    sha256 = "038iqsbm9bdmlwvmb899bc6g1rw5dalr990azynbvgn8qs5adysh";
  };

  patches = [

    # This patch re-introduces support for aarch64-linux, by adding the
    # necessary memory barrier primitives for it to work.
    #
    # Already upstream: remove when moving to the next version
    (fetchpatch {
      url    = "http://git.kernel.dk/cgit/liburing/patch/?id=0520db454c29f1d96cda6cf6cedeb93df65301e8";
      sha256 = "1i8133sb1imzxpplmhlhnaxkffgplhj40vanivc6clbibvhgwpq6";
    })

    # This patch shuffles the name of the io_uring memory barrier primitives.
    # They were using extremely common names by accident, which caused
    # namespace conflicts with many other projects using the same names. Note:
    # this does not change the user-visible API of liburing (liburing is
    # designed exactly to hide the necessary memory barriers when using the
    # io_uring syscall directly). It only changes the names of some internals.
    # The only reason this caused problems at all is because memory barrier
    # primitives are written as preprocessor defines, in a common header file,
    # which get included unilaterally.
    #
    # Already upstream: remove when moving to the next version
    (fetchpatch {
      url    = "http://git.kernel.dk/cgit/liburing/patch/?id=552c6a08d04c74d20eeaa86f535bfd553b352370";
      sha256 = "123d6jdqfy7b8aq9f6ax767n48hhbx6pln3nlrp623595i8zz3wf";
    })

    # Finally, this patch fixes the aarch64-linux support introduced by the
    # first patch, but which was _broken_ by the second patch, in a horrid
    # twist of fate: it neglected to change the names of the aarch64 barriers
    # appropriately.
    #
    # Already upstream: remove when moving to the next version
    (fetchpatch {
      url    = "http://git.kernel.dk/cgit/liburing/patch/?id=6e9dd0c8c50b5988a0c77532c9c2bd6afd4790d2";
      sha256 = "11mqa1bp2pdfqh08gpcd98kg7lh3rrng41b4l1wvhxdbvg5rfw9c";
    })

  ];

  separateDebugInfo = true;
  enableParallelBuilding = true;

  outputs = [ "out" "lib" "dev" "man" ];

  configurePhase = ''
    ./configure \
      --prefix=$out \
      --includedir=$dev/include \
      --libdir=$lib/lib \
      --mandir=$man/share/man \
  '';

  # Copy the examples into $out.
  postInstall = ''
    mkdir -p $out/bin
    cp ./examples/io_uring-cp examples/io_uring-test $out/bin
    cp ./examples/link-cp $out/bin/io_uring-link-cp
  '';

  meta = with stdenv.lib; {
    description = "Userspace library for the Linux io_uring API";
    homepage    = http://git.kernel.dk/cgit/liburing/;
    license     = licenses.lgpl21;
    platforms   = platforms.linux;
    maintainers = with maintainers; [ thoughtpolice ];
  };
}<|MERGE_RESOLUTION|>--- conflicted
+++ resolved
@@ -3,13 +3,8 @@
 }:
 
 stdenv.mkDerivation rec {
-<<<<<<< HEAD
   pname = "liburing";
-  version = "1.0.0pre156_${builtins.substring 0 7 src.rev}";
-=======
-  name = "liburing-${version}";
   version = "0.1";
->>>>>>> 8943fb5f
 
   src = fetchgit {
     url    = "http://git.kernel.dk/liburing";
