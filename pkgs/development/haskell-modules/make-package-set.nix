# This expression takes a file like `hackage-packages.nix` and constructs
# a full package set out of that.

{ # package-set used for build tools (all of nixpkgs)
  buildPackages

, # A haskell package set for Setup.hs, compiler plugins, and similar
  # build-time uses.
  buildHaskellPackages

, # package-set used for non-haskell dependencies (all of nixpkgs)
  pkgs

, # stdenv to use for building haskell packages
  stdenv

, haskellLib

, # hashes for downloading Hackage packages
  all-cabal-hashes

, # compiler to use
  ghc

, # A function that takes `{ pkgs, stdenv, callPackage }` as the first arg and
  # `self` as second, and returns a set of haskell packages
  package-set

, # The final, fully overriden package set usable with the nixpkgs fixpoint
  # overriding functionality
  extensible-self
}:

# return value: a function from self to the package set
self:

let
  inherit (stdenv) buildPlatform hostPlatform;

  inherit (stdenv.lib) fix' extends makeOverridable;
  inherit (haskellLib) overrideCabal;

  mkDerivationImpl = pkgs.callPackage ./generic-builder.nix {
    inherit stdenv;
    nodejs = buildPackages.nodejs-slim;
    inherit buildHaskellPackages;
    inherit (self) ghc;
    inherit (buildHaskellPackages) jailbreak-cabal;
    hscolour = overrideCabal buildHaskellPackages.hscolour (drv: {
      isLibrary = false;
      doHaddock = false;
      hyperlinkSource = false;      # Avoid depending on hscolour for this build.
      postFixup = "rm -rf $out/lib $out/share $out/nix-support";
    });
    cpphs = overrideCabal (self.cpphs.overrideScope (self: super: {
      mkDerivation = drv: super.mkDerivation (drv // {
        enableSharedExecutables = false;
        enableSharedLibraries = false;
        doHaddock = false;
        useCpphs = false;
      });
    })) (drv: {
        isLibrary = false;
        postFixup = "rm -rf $out/lib $out/share $out/nix-support";
    });
  };

  mkDerivation = makeOverridable mkDerivationImpl;

  # manualArgs are the arguments that were explictly passed to `callPackage`, like:
  #
  # callPackage foo { bar = null; };
  #
  # here `bar` is a manual argument.
  callPackageWithScope = scope: fn: manualArgs:
    let
      # this code is copied from callPackage in lib/customisation.nix
      #
      # we cannot use `callPackage` here because we want to call `makeOverridable`
      # on `drvScope` (we cannot add `overrideScope` after calling `callPackage` because then it is
      # lost on `.override`) but determine the auto-args based on `drv` (the problem here
      # is that nix has no way to "passthrough" args while preserving the reflection
      # info that callPackage uses to determine the arguments).
      drv = if stdenv.lib.isFunction fn then fn else import fn;
      auto = builtins.intersectAttrs (stdenv.lib.functionArgs drv) scope;

      # this wraps the `drv` function to add a `overrideScope` function to the result.
      drvScope = allArgs: drv allArgs // {
        overrideScope = f:
          let newScope = mkScope (fix' (extends f scope.__unfix__));
          # note that we have to be careful here: `allArgs` includes the auto-arguments that
          # weren't manually specified. If we would just pass `allArgs` to the recursive call here,
          # then we wouldn't look up any packages in the scope in the next interation, because it
          # appears as if all arguments were already manually passed, so the scope change would do
          # nothing.
          in callPackageWithScope newScope drv manualArgs;
      };
    in stdenv.lib.makeOverridable drvScope (auto // manualArgs);

  mkScope = scope: pkgs // pkgs.xorg // pkgs.gnome2 // { inherit stdenv; } // scope;
  defaultScope = mkScope self;
  callPackage = drv: args: callPackageWithScope defaultScope drv args;

  withPackages = packages: buildPackages.callPackage ./with-packages-wrapper.nix {
    inherit (self) llvmPackages;
    inherit ghc;
    inherit packages;
  };

  haskellSrc2nix = { name, src, sha256 ? null, extraCabal2nixOptions ? "" }:
    let
      sha256Arg = if isNull sha256 then "--sha256=" else ''--sha256="${sha256}"'';
    in pkgs.buildPackages.stdenv.mkDerivation {
      name = "cabal2nix-${name}";
      nativeBuildInputs = [ pkgs.buildPackages.cabal2nix ];
      preferLocalBuild = true;
      phases = ["installPhase"];
      LANG = "en_US.UTF-8";
      LOCALE_ARCHIVE = pkgs.lib.optionalString buildPlatform.isLinux "${buildPackages.glibcLocales}/lib/locale/locale-archive";
      installPhase = ''
        export HOME="$TMP"
        mkdir -p "$out"
        cabal2nix --compiler=${ghc.haskellCompilerName} --system=${stdenv.system} ${sha256Arg} "${src}" ${extraCabal2nixOptions} > "$out/default.nix"
      '';
  };

  all-cabal-hashes-component = name: version: pkgs.runCommand "all-cabal-hashes-component-${name}-${version}" {} ''
    tar --wildcards -xzvf ${all-cabal-hashes} \*/${name}/${version}/${name}.{json,cabal}
    mkdir -p $out
    mv */${name}/${version}/${name}.{json,cabal} $out
  '';

  hackage2nix = name: version: let component = all-cabal-hashes-component name version; in self.haskellSrc2nix {
    name   = "${name}-${version}";
    sha256 = ''$(sed -e 's/.*"SHA256":"//' -e 's/".*$//' "${component}/${name}.json")'';
    src    = "${component}/${name}.cabal";
  };

in package-set { inherit pkgs stdenv callPackage; } self // {

    inherit mkDerivation callPackage haskellSrc2nix hackage2nix;

    inherit (haskellLib) packageSourceOverrides;

    callHackage = name: version: self.callPackage (self.hackage2nix name version);

    # Creates a Haskell package from a source package by calling cabal2nix on the source.
    callCabal2nix = name: src: args: let
      filter = path: type:
                 pkgs.lib.hasSuffix "${name}.cabal" path ||
                 baseNameOf path == "package.yaml";
      expr = haskellSrc2nix {
        inherit name;
<<<<<<< HEAD
        src =
          let filter = path: type:
                pkgs.lib.hasSuffix "${name}.cabal" path ||
                baseNameOf path == "package.yaml";
          in if pkgs.lib.canCleanSource src
               then pkgs.lib.cleanSourceWith { inherit src filter; }
             else src;
      }) args) (_: { inherit src; });
=======
        src = if pkgs.lib.canCleanSource src
                then pkgs.lib.cleanSourceWith { inherit src filter; }
              else src;
      };
    in overrideCabal (self.callPackage expr args) (orig: {
         inherit src;
         preConfigure =
           "# Generated from ${expr}\n${orig.preConfigure or ""}";
       });
>>>>>>> da86dadb

    # : { root : Path
    #   , source-overrides : Defaulted (Either Path VersionNumber)
    #   , overrides : Defaulted (HaskellPackageOverrideSet)
    #   , modifier : Defaulted
    #   } -> NixShellAwareDerivation
    # Given a path to a haskell package directory whose cabal file is
    # named the same as the directory name, an optional set of
    # source overrides as appropriate for the 'packageSourceOverrides'
    # function, an optional set of arbitrary overrides, and an optional
    # haskell package modifier,  return a derivation appropriate
    # for nix-build or nix-shell to build that package.
    developPackage = { root, source-overrides ? {}, overrides ? self: super: {}, modifier ? drv: drv }:
      let name = builtins.baseNameOf root;
          drv =
            (extensible-self.extend (pkgs.lib.composeExtensions (self.packageSourceOverrides source-overrides) overrides)).callCabal2nix name root {};
      in if pkgs.lib.inNixShell then (modifier drv).env else modifier drv;

    ghcWithPackages = selectFrom: withPackages (selectFrom self);

    ghcWithHoogle = selectFrom:
      let
        packages = selectFrom self;
        hoogle = callPackage ./hoogle.nix {
          inherit packages;
        };
      in withPackages (packages ++ [ hoogle ]);

    # Returns a derivation whose environment contains a GHC with only
    # the dependencies of packages listed in `packages`, not the
    # packages themselves. Using nix-shell on this derivation will
    # give you an environment suitable for developing the listed
    # packages with an incremental tool like cabal-install.
    #
    #     # default.nix
    #     with import <nixpkgs> {};
    #     haskellPackages.extend (haskell.lib.packageSourceOverrides {
    #       frontend = ./frontend;
    #       backend = ./backend;
    #       common = ./common;
    #     })
    #
    #     # shell.nix
    #     (import ./.).shellFor {
    #       packages = p: [p.frontend p.backend p.common];
    #       withHoogle = true;
    #     }
    #
    #     -- cabal.project
    #     packages:
    #       frontend/
    #       backend/
    #       common/
    #
    #     bash$ nix-shell --run "cabal new-build all"
    shellFor = { packages, withHoogle ? false, ... } @ args:
      let
        selected = packages self;
        packageInputs = builtins.map (p: p.override { mkDerivation = haskellLib.extractBuildInputs p.compiler; }) selected;
        haskellInputs =
          builtins.filter
            (input: pkgs.lib.all (p: input.outPath != p.outPath) selected)
            (pkgs.lib.concatMap (p: p.haskellBuildInputs) packageInputs);
        systemInputs = pkgs.lib.concatMap (p: p.systemBuildInputs) packageInputs;
        withPackages = if withHoogle then self.ghcWithHoogle else self.ghcWithPackages;
        mkDrvArgs = builtins.removeAttrs args ["packages" "withHoogle"];
      in pkgs.stdenv.mkDerivation (mkDrvArgs // {
        name = "ghc-shell-for-packages";
        nativeBuildInputs = [(withPackages (_: haskellInputs))] ++ mkDrvArgs.nativeBuildInputs or [];
        buildInputs = systemInputs ++ mkDrvArgs.buildInputs or [];
        phases = ["installPhase"];
        installPhase = "echo $nativeBuildInputs $buildInputs > $out";
      });

    ghc = ghc // {
      withPackages = self.ghcWithPackages;
      withHoogle = self.ghcWithHoogle;
    };

  }<|MERGE_RESOLUTION|>--- conflicted
+++ resolved
@@ -151,16 +151,6 @@
                  baseNameOf path == "package.yaml";
       expr = haskellSrc2nix {
         inherit name;
-<<<<<<< HEAD
-        src =
-          let filter = path: type:
-                pkgs.lib.hasSuffix "${name}.cabal" path ||
-                baseNameOf path == "package.yaml";
-          in if pkgs.lib.canCleanSource src
-               then pkgs.lib.cleanSourceWith { inherit src filter; }
-             else src;
-      }) args) (_: { inherit src; });
-=======
         src = if pkgs.lib.canCleanSource src
                 then pkgs.lib.cleanSourceWith { inherit src filter; }
               else src;
@@ -170,7 +160,6 @@
          preConfigure =
            "# Generated from ${expr}\n${orig.preConfigure or ""}";
        });
->>>>>>> da86dadb
 
     # : { root : Path
     #   , source-overrides : Defaulted (Either Path VersionNumber)
