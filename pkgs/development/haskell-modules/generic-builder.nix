{ stdenv, buildPackages, buildHaskellPackages, ghc
, jailbreak-cabal, hscolour, cpphs, nodejs
, buildPlatform, hostPlatform
}:

let
  isCross = buildPlatform != hostPlatform;
  inherit (buildPackages)
    fetchurl removeReferencesTo
    pkgconfig coreutils gnugrep gnused glibcLocales;
in

{ pname
, dontStrip ? (ghc.isGhcjs or false)
, version, revision ? null
, sha256 ? null
, src ? fetchurl { url = "mirror://hackage/${pname}-${version}.tar.gz"; inherit sha256; }
, buildDepends ? [], setupHaskellDepends ? [], libraryHaskellDepends ? [], executableHaskellDepends ? []
, buildTarget ? ""
, buildTools ? [], libraryToolDepends ? [], executableToolDepends ? [], testToolDepends ? [], benchmarkToolDepends ? []
, configureFlags ? []
, description ? ""
, doCheck ? !isCross && stdenv.lib.versionOlder "7.4" ghc.version
, doBenchmark ? false
, doHoogle ? true
, editedCabalFile ? null
, enableLibraryProfiling ? true
, enableExecutableProfiling ? false
, profilingDetail ? "all-functions"
# TODO enable shared libs for cross-compiling
, enableSharedExecutables ? false
, enableSharedLibraries ? ((ghc.isGhcjs or false) || stdenv.lib.versionOlder "7.7" ghc.version)
, enableDeadCodeElimination ? (!stdenv.isDarwin)  # TODO: use -dead_strip for darwin
, enableStaticLibraries ? true
, enableHsc2hsViaAsm ? hostPlatform.isWindows && stdenv.lib.versionAtLeast ghc.version "8.4"
, extraLibraries ? [], librarySystemDepends ? [], executableSystemDepends ? []
, homepage ? "http://hackage.haskell.org/package/${pname}"
, platforms ? with stdenv.lib.platforms; unix ++ windows # GHC can cross-compile
, hydraPlatforms ? null
, hyperlinkSource ? true
, isExecutable ? false, isLibrary ? !isExecutable
, jailbreak ? false
, license
, maintainers ? []
, doCoverage ? false
, doHaddock ? !(ghc.isHaLVM or false)
, passthru ? {}
, pkgconfigDepends ? [], libraryPkgconfigDepends ? [], executablePkgconfigDepends ? [], testPkgconfigDepends ? [], benchmarkPkgconfigDepends ? []
, testDepends ? [], testHaskellDepends ? [], testSystemDepends ? []
, benchmarkDepends ? [], benchmarkHaskellDepends ? [], benchmarkSystemDepends ? []
, testTarget ? ""
, broken ? false
, preCompileBuildDriver ? "", postCompileBuildDriver ? ""
, preUnpack ? "", postUnpack ? ""
, patches ? [], patchPhase ? "", prePatch ? "", postPatch ? ""
, preConfigure ? "", postConfigure ? ""
, preBuild ? "", postBuild ? ""
, installPhase ? "", preInstall ? "", postInstall ? ""
, checkPhase ? "", preCheck ? "", postCheck ? ""
, preFixup ? "", postFixup ? ""
, shellHook ? ""
, coreSetup ? false # Use only core packages to build Setup.hs.
, useCpphs ? false
, hardeningDisable ? stdenv.lib.optional (ghc.isHaLVM or false) "all"
, enableSeparateDataOutput ? false
, enableSeparateDocOutput ? doHaddock
} @ args:

assert editedCabalFile != null -> revision != null;

let

  inherit (stdenv.lib) optional optionals optionalString versionOlder versionAtLeast
                       concatStringsSep enableFeature optionalAttrs toUpper;

  isGhcjs = ghc.isGhcjs or false;
  isHaLVM = ghc.isHaLVM or false;
  packageDbFlag = if isGhcjs || isHaLVM || versionOlder "7.6" ghc.version
                  then "package-db"
                  else "package-conf";

  # GHC used for building Setup.hs
  #
  # Same as our GHC, unless we're cross, in which case it is native GHC with the
  # same version, or ghcjs, in which case its the ghc used to build ghcjs.
  nativeGhc = buildHaskellPackages.ghc;
  nativePackageDbFlag = if versionOlder "7.6" nativeGhc.version
                        then "package-db"
                        else "package-conf";

  # the target dir for haddock documentation
  docdir = docoutput: docoutput + "/share/doc";

  newCabalFileUrl = "http://hackage.haskell.org/package/${pname}-${version}/revision/${revision}.cabal";
  newCabalFile = fetchurl {
    url = newCabalFileUrl;
    sha256 = editedCabalFile;
    name = "${pname}-${version}-r${revision}.cabal";
  };

  defaultSetupHs = builtins.toFile "Setup.hs" ''
                     import Distribution.Simple
                     main = defaultMain
                   '';

  hasActiveLibrary = isLibrary && (enableStaticLibraries || enableSharedLibraries || enableLibraryProfiling);

  # We cannot enable -j<n> parallelism for libraries because GHC is far more
  # likely to generate a non-determistic library ID in that case. Further
  # details are at <https://github.com/peti/ghc-library-id-bug>.
  enableParallelBuilding = (versionOlder "7.8" ghc.version && !hasActiveLibrary) || versionOlder "8.0.1" ghc.version;

  crossCabalFlags = [
    "--with-ghc=${ghc.targetPrefix}ghc"
    "--with-ghc-pkg=${ghc.targetPrefix}ghc-pkg"
    "--with-gcc=${stdenv.cc.targetPrefix}cc"
    "--with-ld=${stdenv.cc.bintools.targetPrefix}ld"
    # use the one that comes with the cross compiler.
    "--with-hsc2hs=${ghc.targetPrefix}hsc2hs"
    "--with-strip=${stdenv.cc.bintools.targetPrefix}strip"
  ] ++ optionals (!isHaLVM) [
    "--hsc2hs-option=--cross-compile"
    (optionalString enableHsc2hsViaAsm "--hsc2hs-option=--via-asm")
  ];

  crossCabalFlagsString =
    stdenv.lib.optionalString isCross (" " + stdenv.lib.concatStringsSep " " crossCabalFlags);

  defaultConfigureFlags = [
    "--verbose" "--prefix=$out" "--libdir=\\$prefix/lib/\\$compiler" "--libsubdir=\\$pkgid"
    (optionalString enableSeparateDataOutput "--datadir=$data/share/${ghc.name}")
    (optionalString enableSeparateDocOutput "--docdir=${docdir "$doc"}")
    "--with-gcc=$CC" # Clang won't work without that extra information.
    "--package-db=$packageConfDir"
    (optionalString (enableSharedExecutables && stdenv.isLinux) "--ghc-option=-optl=-Wl,-rpath=$out/lib/${ghc.name}/${pname}-${version}")
    (optionalString (enableSharedExecutables && stdenv.isDarwin) "--ghc-option=-optl=-Wl,-headerpad_max_install_names")
    (optionalString enableParallelBuilding "--ghc-option=-j$NIX_BUILD_CORES")
    (optionalString useCpphs "--with-cpphs=${cpphs}/bin/cpphs --ghc-options=-cpp --ghc-options=-pgmP${cpphs}/bin/cpphs --ghc-options=-optP--cpp")
    (enableFeature (enableDeadCodeElimination && !hostPlatform.isAarch32 && !hostPlatform.isAarch64 && (versionAtLeast "8.0.1" ghc.version)) "split-objs")
    (enableFeature enableLibraryProfiling "library-profiling")
    (optionalString ((enableExecutableProfiling || enableLibraryProfiling) && versionOlder "8" ghc.version) "--profiling-detail=${profilingDetail}")
    (enableFeature enableExecutableProfiling (if versionOlder ghc.version "8" then "executable-profiling" else "profiling"))
    (enableFeature enableSharedLibraries "shared")
    (optionalString (versionAtLeast ghc.version "7.10") (enableFeature doCoverage "coverage"))
    (optionalString (versionOlder "8.4" ghc.version) (enableFeature enableStaticLibraries "static"))
    (optionalString (isGhcjs || versionOlder "7.4" ghc.version) (enableFeature enableSharedExecutables "executable-dynamic"))
    (optionalString (isGhcjs || versionOlder "7" ghc.version) (enableFeature doCheck "tests"))
    "--enable-library-vanilla"  # TODO: Should this be configurable?
    "--enable-library-for-ghci" # TODO: Should this be configurable?
  ] ++ optionals (enableDeadCodeElimination && (stdenv.lib.versionOlder "8.0.1" ghc.version)) [
     "--ghc-option=-split-sections"
  ] ++ optionals isGhcjs [
    "--ghcjs"
  ] ++ optionals isCross ([
    "--configure-option=--host=${hostPlatform.config}"
  ] ++ crossCabalFlags);

  setupCompileFlags = [
    (optionalString (!coreSetup) "-${nativePackageDbFlag}=$packageConfDir")
    (optionalString (isGhcjs || isHaLVM || versionOlder "7.8" ghc.version) "-j$NIX_BUILD_CORES")
    # https://github.com/haskell/cabal/issues/2398
    (optionalString (versionOlder "7.10" ghc.version && !isHaLVM) "-threaded")
  ];

  isHaskellPkg = x: (x ? pname) && (x ? version) && (x ? env);
  isSystemPkg = x: !isHaskellPkg x;

  allPkgconfigDepends = pkgconfigDepends ++ libraryPkgconfigDepends ++ executablePkgconfigDepends ++
                        optionals doCheck testPkgconfigDepends ++ optionals doBenchmark benchmarkPkgconfigDepends;

  nativeBuildInputs = [ ghc nativeGhc removeReferencesTo ] ++ optional (allPkgconfigDepends != []) pkgconfig ++
                      buildTools ++ libraryToolDepends ++ executableToolDepends;
  propagatedBuildInputs = buildDepends ++ libraryHaskellDepends ++ executableHaskellDepends;
<<<<<<< HEAD
  otherBuildInputs = extraLibraries ++ librarySystemDepends ++ executableSystemDepends ++
=======
  otherBuildInputs = setupHaskellDepends ++ extraLibraries ++ librarySystemDepends ++ executableSystemDepends ++
>>>>>>> 78319bd9
                     allPkgconfigDepends ++
                     optionals doCheck (testDepends ++ testHaskellDepends ++ testSystemDepends ++ testToolDepends) ++
                     optionals doBenchmark (benchmarkDepends ++ benchmarkHaskellDepends ++ benchmarkSystemDepends ++ benchmarkToolDepends);
  allBuildInputs = propagatedBuildInputs ++ otherBuildInputs;

  haskellBuildInputs = stdenv.lib.filter isHaskellPkg allBuildInputs;
  systemBuildInputs = stdenv.lib.filter isSystemPkg allBuildInputs;

  ghcEnv = ghc.withPackages (p: haskellBuildInputs);

  setupCommand = "./Setup";

  ghcCommand' = if isGhcjs then "ghcjs" else "ghc";
  ghcCommand = "${ghc.targetPrefix}${ghcCommand'}";
  ghcCommandCaps= toUpper ghcCommand';

  nativeGhcCommand = "${nativeGhc.targetPrefix}ghc";

in

assert allPkgconfigDepends != [] -> pkgconfig != null;

stdenv.mkDerivation ({
  name = "${pname}-${version}";

  outputs = [ "out" ] ++ (optional enableSeparateDataOutput "data") ++ (optional enableSeparateDocOutput "doc");
  setOutputFlags = false;

  pos = builtins.unsafeGetAttrPos "pname" args;

  prePhases = ["setupCompilerEnvironmentPhase"];
  preConfigurePhases = ["compileBuildDriverPhase"];
  preInstallPhases = ["haddockPhase"];

  inherit src;

  inherit nativeBuildInputs;
  buildInputs = otherBuildInputs ++ optionals (!hasActiveLibrary) propagatedBuildInputs;
  propagatedBuildInputs = optionals hasActiveLibrary propagatedBuildInputs;

  LANG = "en_US.UTF-8";         # GHC needs the locale configured during the Haddock phase.

  prePatch = optionalString (editedCabalFile != null) ''
    echo "Replace Cabal file with edited version from ${newCabalFileUrl}."
    cp ${newCabalFile} ${pname}.cabal
  '' + prePatch;

  postPatch = optionalString jailbreak ''
    echo "Run jailbreak-cabal to lift version restrictions on build inputs."
    ${jailbreak-cabal}/bin/jailbreak-cabal ${pname}.cabal
  '' + postPatch;

  setupCompilerEnvironmentPhase = ''
    runHook preSetupCompilerEnvironment

    echo "Build with ${ghc}."
    ${optionalString (hasActiveLibrary && hyperlinkSource) "export PATH=${hscolour}/bin:$PATH"}

    packageConfDir="$TMPDIR/package.conf.d"
    mkdir -p $packageConfDir

    setupCompileFlags="${concatStringsSep " " setupCompileFlags}"
    configureFlags="${concatStringsSep " " defaultConfigureFlags} $configureFlags"

    # host.*Pkgs defined in stdenv/setup.hs
    for p in "''${pkgsHostHost[@]}" "''${pkgsHostTarget[@]}"; do
      if [ -d "$p/lib/${ghc.name}/package.conf.d" ]; then
        cp -f "$p/lib/${ghc.name}/package.conf.d/"*.conf $packageConfDir/
        continue
      fi
      if [ -d "$p/include" ]; then
        configureFlags+=" --extra-include-dirs=$p/include"
      fi
      if [ -d "$p/lib" ]; then
        configureFlags+=" --extra-lib-dirs=$p/lib"
      fi
    done
  ''
  # only use the links hack if we're actually building dylibs. otherwise, the
  # "dynamic-library-dirs" point to nonexistent paths, and the ln command becomes
  # "ln -s $out/lib/links", which tries to recreate the links dir and fails
  + (optionalString (stdenv.isDarwin && enableSharedLibraries) ''
    # Work around a limit in the macOS Sierra linker on the number of paths
    # referenced by any one dynamic library:
    #
    # Create a local directory with symlinks of the *.dylib (macOS shared
    # libraries) from all the dependencies.
    local dynamicLinksDir="$out/lib/links"
    mkdir -p $dynamicLinksDir
    for d in $(grep dynamic-library-dirs "$packageConfDir/"*|awk '{print $2}'|sort -u); do
      ln -s "$d/"*.dylib $dynamicLinksDir
    done
    # Edit the local package DB to reference the links directory.
    for f in "$packageConfDir/"*.conf; do
      sed -i "s,dynamic-library-dirs: .*,dynamic-library-dirs: $dynamicLinksDir," $f
    done
  '') + ''
    ${ghcCommand}-pkg --${packageDbFlag}="$packageConfDir" recache

    runHook postSetupCompilerEnvironment
  '';

  compileBuildDriverPhase = ''
    runHook preCompileBuildDriver

    for i in Setup.hs Setup.lhs ${defaultSetupHs}; do
      test -f $i && break
    done

    echo setupCompileFlags: $setupCompileFlags
    ${nativeGhcCommand} $setupCompileFlags --make -o Setup -odir $TMPDIR -hidir $TMPDIR $i

    runHook postCompileBuildDriver
  '';

  # Cabal takes flags like `--configure-option=--host=...` instead
  configurePlatforms = [];
  inherit configureFlags;

  configurePhase = ''
    runHook preConfigure

    unset GHC_PACKAGE_PATH      # Cabal complains if this variable is set during configure.

    echo configureFlags: $configureFlags
    ${setupCommand} configure $configureFlags 2>&1 | ${coreutils}/bin/tee "$NIX_BUILD_TOP/cabal-configure.log"
    if ${gnugrep}/bin/egrep -q -z 'Warning:.*depends on multiple versions' "$NIX_BUILD_TOP/cabal-configure.log"; then
      echo >&2 "*** abort because of serious configure-time warning from Cabal"
      exit 1
    fi

    export GHC_PACKAGE_PATH="$packageConfDir:"

    runHook postConfigure
  '';

  buildPhase = ''
    runHook preBuild
    ${setupCommand} build ${buildTarget}${crossCabalFlagsString}
    runHook postBuild
  '';

  inherit doCheck;

  checkPhase = ''
    runHook preCheck
    ${setupCommand} test ${testTarget}
    runHook postCheck
  '';

  haddockPhase = ''
    runHook preHaddock
    ${optionalString (doHaddock && hasActiveLibrary) ''
      ${setupCommand} haddock --html \
        ${optionalString doHoogle "--hoogle"} \
        ${optionalString (hasActiveLibrary && hyperlinkSource) "--hyperlink-source"}
    ''}
    runHook postHaddock
  '';

  installPhase = ''
    runHook preInstall

    ${if !hasActiveLibrary then "${setupCommand} install" else ''
      ${setupCommand} copy
      local packageConfDir="$out/lib/${ghc.name}/package.conf.d"
      local packageConfFile="$packageConfDir/${pname}-${version}.conf"
      mkdir -p "$packageConfDir"
      ${setupCommand} register --gen-pkg-config=$packageConfFile
      if [ -d "$packageConfFile" ]; then
        mv "$packageConfFile/"* "$packageConfDir"
        rmdir "$packageConfFile"
      fi
      for packageConfFile in "$packageConfDir/"*; do
        local pkgId=$( ${gnused}/bin/sed -n -e 's|^id: ||p' $packageConfFile )
        mv $packageConfFile $packageConfDir/$pkgId.conf
      done
    ''}
    ${optionalString isGhcjs ''
      for exeDir in "$out/bin/"*.jsexe; do
        exe="''${exeDir%.jsexe}"
        printWords '#!${nodejs}/bin/node' > "$exe"
        echo >> "$exe"
        cat "$exeDir/all.js" >> "$exe"
        chmod +x "$exe"
      done
    ''}
    ${optionalString doCoverage "mkdir -p $out/share && cp -r dist/hpc $out/share"}
    ${optionalString (enableSharedExecutables && isExecutable && !isGhcjs && stdenv.isDarwin && stdenv.lib.versionOlder ghc.version "7.10") ''
      for exe in "$out/bin/"* ; do
        install_name_tool -add_rpath "$out/lib/ghc-${ghc.version}/${pname}-${version}" "$exe"
      done
    ''}

    ${optionalString enableSeparateDocOutput ''
    for x in ${docdir "$doc"}"/html/src/"*.html; do
      remove-references-to -t $out $x
    done
    mkdir -p $doc
    ''}
    ${optionalString enableSeparateDataOutput "mkdir -p $data"}

    runHook postInstall
  '';

  passthru = passthru // {

    inherit pname version;

    compiler = ghc;

    isHaskellLibrary = hasActiveLibrary;

    # TODO: ask why the split outputs are configurable at all?
    # TODO: include tests for split if possible
    # Given the haskell package, returns
    # the directory containing the haddock documentation.
    # `null' if no haddock documentation was built.
    # TODO: fetch the self from the fixpoint instead
    haddockDir = self: if doHaddock then "${docdir self.doc}/html" else null;

    env = stdenv.mkDerivation {
      name = "interactive-${pname}-${version}-environment";
      buildInputs = systemBuildInputs;
      nativeBuildInputs = [ ghcEnv ] ++ nativeBuildInputs;
      LANG = "en_US.UTF-8";
      LOCALE_ARCHIVE = optionalString (stdenv.hostPlatform.libc == "glibc") "${glibcLocales}/lib/locale/locale-archive";
      shellHook = ''
        export NIX_${ghcCommandCaps}="${ghcEnv}/bin/${ghcCommand}"
        export NIX_${ghcCommandCaps}PKG="${ghcEnv}/bin/${ghcCommand}-pkg"
        # TODO: is this still valid?
        export NIX_${ghcCommandCaps}_DOCDIR="${ghcEnv}/share/doc/ghc/html"
        ${if isHaLVM
            then ''export NIX_${ghcCommandCaps}_LIBDIR="${ghcEnv}/lib/HaLVM-${ghc.version}"''
            else ''export NIX_${ghcCommandCaps}_LIBDIR="${ghcEnv}/lib/${ghcCommand}-${ghc.version}"''}
        ${shellHook}
      '';
    };
  };

  meta = { inherit homepage license platforms; }
         // optionalAttrs broken               { inherit broken; }
         // optionalAttrs (description != "")  { inherit description; }
         // optionalAttrs (maintainers != [])  { inherit maintainers; }
         // optionalAttrs (hydraPlatforms != null) { inherit hydraPlatforms; }
         ;

}
// optionalAttrs (preCompileBuildDriver != "")  { inherit preCompileBuildDriver; }
// optionalAttrs (postCompileBuildDriver != "") { inherit postCompileBuildDriver; }
// optionalAttrs (preUnpack != "")      { inherit preUnpack; }
// optionalAttrs (postUnpack != "")     { inherit postUnpack; }
// optionalAttrs (patches != [])        { inherit patches; }
// optionalAttrs (patchPhase != "")     { inherit patchPhase; }
// optionalAttrs (preConfigure != "")   { inherit preConfigure; }
// optionalAttrs (postConfigure != "")  { inherit postConfigure; }
// optionalAttrs (preBuild != "")       { inherit preBuild; }
// optionalAttrs (postBuild != "")      { inherit postBuild; }
// optionalAttrs (doBenchmark)          { inherit doBenchmark; }
// optionalAttrs (checkPhase != "")     { inherit checkPhase; }
// optionalAttrs (preCheck != "")       { inherit preCheck; }
// optionalAttrs (postCheck != "")      { inherit postCheck; }
// optionalAttrs (preInstall != "")     { inherit preInstall; }
// optionalAttrs (installPhase != "")   { inherit installPhase; }
// optionalAttrs (postInstall != "")    { inherit postInstall; }
// optionalAttrs (preFixup != "")       { inherit preFixup; }
// optionalAttrs (postFixup != "")      { inherit postFixup; }
// optionalAttrs (dontStrip)            { inherit dontStrip; }
// optionalAttrs (hardeningDisable != []) { inherit hardeningDisable; }
// optionalAttrs (buildPlatform.libc == "glibc"){ LOCALE_ARCHIVE = "${glibcLocales}/lib/locale/locale-archive"; }
)<|MERGE_RESOLUTION|>--- conflicted
+++ resolved
@@ -171,11 +171,7 @@
   nativeBuildInputs = [ ghc nativeGhc removeReferencesTo ] ++ optional (allPkgconfigDepends != []) pkgconfig ++
                       buildTools ++ libraryToolDepends ++ executableToolDepends;
   propagatedBuildInputs = buildDepends ++ libraryHaskellDepends ++ executableHaskellDepends;
-<<<<<<< HEAD
-  otherBuildInputs = extraLibraries ++ librarySystemDepends ++ executableSystemDepends ++
-=======
   otherBuildInputs = setupHaskellDepends ++ extraLibraries ++ librarySystemDepends ++ executableSystemDepends ++
->>>>>>> 78319bd9
                      allPkgconfigDepends ++
                      optionals doCheck (testDepends ++ testHaskellDepends ++ testSystemDepends ++ testToolDepends) ++
                      optionals doBenchmark (benchmarkDepends ++ benchmarkHaskellDepends ++ benchmarkSystemDepends ++ benchmarkToolDepends);
