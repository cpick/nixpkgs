--- conflicted
+++ resolved
@@ -3,17 +3,11 @@
 , libXt, qt, readline
 , useSCEL ? false, emacs
 }:
-<<<<<<< HEAD
-
-let optional = stdenv.lib.optional; in
-
-=======
 
 let optional = stdenv.lib.optional;
 ljack2 = libjack2.override { gcc = gcc; };
 in
 
->>>>>>> f402c632
 stdenv.mkDerivation rec {
   name = "supercollider-3.6.6";
 
@@ -45,10 +39,6 @@
   nativeBuildInputs = [ cmake pkgconfig ];
 
   buildInputs = [
-<<<<<<< HEAD
-    gcc libjack2 libsndfile fftw curl libXt qt readline ]
-=======
     gcc ljack2 libsndfile fftw curl libXt qt readline ]
->>>>>>> f402c632
     ++ optional useSCEL emacs;
 }