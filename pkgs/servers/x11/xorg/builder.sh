--- conflicted
+++ resolved
@@ -9,12 +9,8 @@
     if test -n "$origPostInstall"; then eval "$origPostInstall"; fi
 
     local r p requires
-<<<<<<< HEAD
-    requires=$(grep "Requires:" ${dev:-$out}/lib/pkgconfig/*.pc | \
-=======
     set +o pipefail
-    requires=$(grep "Requires:" $out/lib/pkgconfig/*.pc | \
->>>>>>> 33373d93
+    requires=$(grep "Requires:" ${!outputDev}/lib/pkgconfig/*.pc | \
         sed "s/Requires://" | sed "s/,/ /g")
     set -o pipefail
 
