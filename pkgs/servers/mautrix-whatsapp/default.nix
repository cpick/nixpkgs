{ stdenv, buildGoModule, fetchFromGitHub }:

<<<<<<< HEAD
buildGoPackage {
=======
buildGoModule rec {
>>>>>>> ed54a5b5
  pname = "mautrix-unstable";
  version = "2019-09-03";

  src = fetchFromGitHub {
    owner = "tulir";
    repo = "mautrix-whatsapp";
    rev = "22fb5c125db1a0a3a8be8e8e09e92bb38718e6bf";
    sha256 = "03wd6mn9jr1hr3qxg1r707ibi1s9511y97bfrmzka4mrsymgamxa";
  };

  modSha256 = "14bqxx2hcr8yhcd5hi087pyc1hzqmr13p2fqb3nnsx12j7n07gww";

  meta = with stdenv.lib; {
    homepage = https://github.com/tulir/mautrix-whatsapp;
    description = "Matrix <-> Whatsapp hybrid puppeting/relaybot bridge";
    license = licenses.agpl3;
    maintainers = with maintainers; [ vskilet ma27 ];
  };
}<|MERGE_RESOLUTION|>--- conflicted
+++ resolved
@@ -1,10 +1,6 @@
 { stdenv, buildGoModule, fetchFromGitHub }:
 
-<<<<<<< HEAD
-buildGoPackage {
-=======
-buildGoModule rec {
->>>>>>> ed54a5b5
+buildGoModule {
   pname = "mautrix-unstable";
   version = "2019-09-03";
 
