<<<<<<< HEAD
{ fetchurl, stdenv, ncurses, curl, pkgconfig, gnutls, readline, openssl, perl, libjpeg
, libzrtpcpp }:

stdenv.mkDerivation rec {
  name = "freeswitch-1.6.6";

  src = fetchurl {
    url = "http://files.freeswitch.org/releases/freeswitch/${name}.tar.bz2";
    sha256 = "0kfvn5f75c6r6yp18almjz9p6llvpm66gpbxcjswrg3ddgbkzg0k";
  };

  buildInputs = [ ncurses curl pkgconfig gnutls readline openssl perl libjpeg
    libzrtpcpp ];
=======
{ fetchurl, stdenv, ncurses, curl, pkgconfig, gnutls, readline
, openssl, perl, sqlite, libjpeg, libzrtpcpp, speex, pcre
, ldns, libedit, yasm, which, lua, libopus, libsndfile }:

stdenv.mkDerivation rec {
  name = "freeswitch-1.6.9";

  src = fetchurl {
    url = "http://files.freeswitch.org/freeswitch-releases/${name}.tar.bz2";
    sha256 = "0g0x4m8rb2ybpxwrszb4w37rb10v9fbszm7l2skjakf4dx0gw5i7";
  };

  buildInputs = [
    ncurses curl pkgconfig gnutls readline openssl perl libjpeg
    sqlite libzrtpcpp pcre speex ldns libedit yasm which lua libopus
    libsndfile
  ];
>>>>>>> df27c35e

  NIX_CFLAGS_COMPILE = "-Wno-error";

  hardeningDisable = [ "format" ];

  meta = {
    description = "Cross-Platform Scalable FREE Multi-Protocol Soft Switch";
    homepage = http://freeswitch.org/;
    license = stdenv.lib.licenses.mpl11;
    maintainers = with stdenv.lib.maintainers; [ viric ];
    platforms = with stdenv.lib.platforms; linux;
  };
}<|MERGE_RESOLUTION|>--- conflicted
+++ resolved
@@ -1,18 +1,3 @@
-<<<<<<< HEAD
-{ fetchurl, stdenv, ncurses, curl, pkgconfig, gnutls, readline, openssl, perl, libjpeg
-, libzrtpcpp }:
-
-stdenv.mkDerivation rec {
-  name = "freeswitch-1.6.6";
-
-  src = fetchurl {
-    url = "http://files.freeswitch.org/releases/freeswitch/${name}.tar.bz2";
-    sha256 = "0kfvn5f75c6r6yp18almjz9p6llvpm66gpbxcjswrg3ddgbkzg0k";
-  };
-
-  buildInputs = [ ncurses curl pkgconfig gnutls readline openssl perl libjpeg
-    libzrtpcpp ];
-=======
 { fetchurl, stdenv, ncurses, curl, pkgconfig, gnutls, readline
 , openssl, perl, sqlite, libjpeg, libzrtpcpp, speex, pcre
 , ldns, libedit, yasm, which, lua, libopus, libsndfile }:
@@ -30,7 +15,6 @@
     sqlite libzrtpcpp pcre speex ldns libedit yasm which lua libopus
     libsndfile
   ];
->>>>>>> df27c35e
 
   NIX_CFLAGS_COMPILE = "-Wno-error";
 
