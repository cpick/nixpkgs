--- conflicted
+++ resolved
@@ -209,21 +209,9 @@
 
     linux_testing_bcachefs = callPackage ../os-specific/linux/kernel/linux-testing-bcachefs.nix {
       # Pinned on the last version which Kent's commits can be cleany rebased up.
-<<<<<<< HEAD
       kernel = linux_6_5;
       kernelPatches = linux_6_5.kernelPatches;
    };
-=======
-      kernel = callPackage ../os-specific/linux/kernel/mainline.nix {
-        branch = "6.4";
-      };
-      kernelPatches = [
-        kernelPatches.bridge_stp_helper
-        kernelPatches.request_key_helper
-        kernelPatches.dell_xps_regression
-      ];
-    };
->>>>>>> 4309990c
 
     linux_hardkernel_4_14 = callPackage ../os-specific/linux/kernel/linux-hardkernel-4.14.nix {
       kernelPatches = [
