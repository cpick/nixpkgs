--- conflicted
+++ resolved
@@ -3154,15 +3154,9 @@
   pexpect = callPackage ../development/python-modules/pexpect { };
 
   pdfkit = callPackage ../development/python-modules/pdfkit { };
-<<<<<<< HEAD
 
   periodictable = callPackage ../development/python-modules/periodictable { };
 
-=======
-
-  periodictable = callPackage ../development/python-modules/periodictable { };
-
->>>>>>> 02bf0e58
   pg8000 = callPackage ../development/python-modules/pg8000 { };
 
   pgspecial = callPackage ../development/python-modules/pgspecial { };
@@ -3240,13 +3234,10 @@
   premailer = callPackage ../development/python-modules/premailer { };
 
   prettytable = callPackage ../development/python-modules/prettytable { };
-<<<<<<< HEAD
-=======
 
   prompt_toolkit = self.prompt_toolkit_1;
 
   prompt_toolkit_1 = callPackage ../development/python-modules/prompt_toolkit/1.nix { };
->>>>>>> 02bf0e58
 
   prompt_toolkit_2 = callPackage ../development/python-modules/prompt_toolkit { };
 
@@ -3307,7 +3298,6 @@
   Babel = callPackage ../development/python-modules/Babel { };
 
   pybfd = callPackage ../development/python-modules/pybfd { };
-<<<<<<< HEAD
 
   pyblock = callPackage ../development/python-modules/pyblock { };
 
@@ -3317,17 +3307,6 @@
 
   pycapnp = callPackage ../development/python-modules/pycapnp { };
 
-=======
-
-  pyblock = callPackage ../development/python-modules/pyblock { };
-
-  pybcrypt = callPackage ../development/python-modules/pybcrypt { };
-
-  pyblosxom = callPackage ../development/python-modules/pyblosxom { };
-
-  pycapnp = callPackage ../development/python-modules/pycapnp { };
-
->>>>>>> 02bf0e58
   pycaption = callPackage ../development/python-modules/pycaption { };
 
   pycdio = callPackage ../development/python-modules/pycdio { };
@@ -3468,7 +3447,6 @@
   pyls-black = callPackage ../development/python-modules/pyls-black {};
 
   pyls-isort = callPackage ../development/python-modules/pyls-isort {};
-<<<<<<< HEAD
 
   pyls-mypy = callPackage ../development/python-modules/pyls-mypy {};
 
@@ -3490,29 +3468,6 @@
 
   progressbar33 = callPackage ../development/python-modules/progressbar33 { };
 
-=======
-
-  pyls-mypy = callPackage ../development/python-modules/pyls-mypy {};
-
-  pyudev = callPackage ../development/python-modules/pyudev {
-    inherit (pkgs) systemd;
-  };
-
-  pynmea2 = callPackage ../development/python-modules/pynmea2 {};
-
-  pynzb = callPackage ../development/python-modules/pynzb { };
-
-  process-tests = callPackage ../development/python-modules/process-tests { };
-
-  progressbar = callPackage ../development/python-modules/progressbar {};
-
-  progressbar2 = callPackage ../development/python-modules/progressbar2 { };
-
-  progressbar231 = callPackage ../development/python-modules/progressbar231 { };
-
-  progressbar33 = callPackage ../development/python-modules/progressbar33 { };
-
->>>>>>> 02bf0e58
   ldap = callPackage ../development/python-modules/ldap {
     inherit (pkgs) openldap cyrus_sasl;
   };
@@ -3680,15 +3635,10 @@
 
   isodate = callPackage ../development/python-modules/isodate { };
 
-<<<<<<< HEAD
+  owslib = callPackage ../development/python-modules/owslib { };
+
   resampy = callPackage ../development/python-modules/resampy { };
 
-=======
-  owslib = callPackage ../development/python-modules/owslib { };
-
-  resampy = callPackage ../development/python-modules/resampy { };
-
->>>>>>> 02bf0e58
   restructuredtext_lint = callPackage ../development/python-modules/restructuredtext_lint { };
 
   robomachine = callPackage ../development/python-modules/robomachine { };
@@ -3712,7 +3662,6 @@
   Pyro4 = callPackage ../development/python-modules/pyro4 { };
 
   root_numpy = callPackage ../development/python-modules/root_numpy { };
-<<<<<<< HEAD
 
   rootpy = callPackage ../development/python-modules/rootpy { };
 
@@ -3744,39 +3693,6 @@
 
   safe = callPackage ../development/python-modules/safe { };
 
-=======
-
-  rootpy = callPackage ../development/python-modules/rootpy { };
-
-  rope = callPackage ../development/python-modules/rope { };
-
-  ropper = callPackage ../development/python-modules/ropper { };
-
-  rpkg = callPackage ../development/python-modules/rpkg {};
-
-  rply = callPackage ../development/python-modules/rply {};
-
-  rpm = toPythonModule (pkgs.rpm.override{inherit python;});
-
-  rpmfluff = callPackage ../development/python-modules/rpmfluff {};
-
-  rpy2 = callPackage ../development/python-modules/rpy2 {};
-
-  Rtree = callPackage ../development/python-modules/Rtree { inherit (pkgs) libspatialindex; };
-
-  typing = callPackage ../development/python-modules/typing { };
-
-  typing-extensions = callPackage ../development/python-modules/typing-extensions { };
-
-  typeguard = callPackage ../development/python-modules/typeguard { };
-
-  s3transfer = callPackage ../development/python-modules/s3transfer { };
-
-  seqdiag = callPackage ../development/python-modules/seqdiag { };
-
-  safe = callPackage ../development/python-modules/safe { };
-
->>>>>>> 02bf0e58
   sampledata = callPackage ../development/python-modules/sampledata { };
 
   sasmodels = callPackage ../development/python-modules/sasmodels { };
@@ -3829,10 +3745,7 @@
 
   sphinx_1_2 = self.sphinx.overridePythonAttrs rec {
     name = "sphinx-1.2.3";
-<<<<<<< HEAD
     version = "1.2.3";
-=======
->>>>>>> 02bf0e58
     src = pkgs.fetchurl {
       url = "mirror://pypi/s/sphinx/sphinx-1.2.3.tar.gz";
       sha256 = "94933b64e2fe0807da0612c574a021c0dac28c7bd3c4a23723ae5a39ea8f3d04";
