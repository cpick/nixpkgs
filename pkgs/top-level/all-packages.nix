--- conflicted
+++ resolved
@@ -4552,17 +4552,6 @@
       ];
   };
 
-<<<<<<< HEAD
-  linux_nanonote_jz_2_6_34 = makeOverridable
-    (import ../os-specific/linux/kernel/linux-nanonote-jz-2.6.34.nix) {
-      inherit fetchurl fetchsvn stdenv perl mktemp module_init_tools ubootChooser;
-    };
-
-  linux_nanonote_jz_2_6_35 = makeOverridable
-    (import ../os-specific/linux/kernel/linux-nanonote-jz-2.6.35.nix) {
-      inherit fetchurl fetchsvn stdenv perl mktemp module_init_tools ubootChooser;
-    };
-=======
   linux_2_6_35 = makeOverridable (import ../os-specific/linux/kernel/linux-2.6.35.nix) {
     inherit fetchurl stdenv perl mktemp module_init_tools ubootChooser;
     kernelPatches =
@@ -4570,6 +4559,16 @@
         kernelPatches.sec_perm_2_6_24
       ];
   };
+
+  linux_nanonote_jz_2_6_34 = makeOverridable
+    (import ../os-specific/linux/kernel/linux-nanonote-jz-2.6.34.nix) {
+      inherit fetchurl fetchsvn stdenv perl mktemp module_init_tools ubootChooser;
+    };
+
+  linux_nanonote_jz_2_6_35 = makeOverridable
+    (import ../os-specific/linux/kernel/linux-nanonote-jz-2.6.35.nix) {
+      inherit fetchurl fetchsvn stdenv perl mktemp module_init_tools ubootChooser;
+    };
 
   linux_2_6_35_oldI686 = linux_2_6_35.override {
       extraConfig = ''
@@ -4581,7 +4580,6 @@
 	maintainers = [lib.maintainers.raskin];
       };
   };
->>>>>>> 7dea1a0f
 
   /* Linux kernel modules are inherently tied to a specific kernel.  So
      rather than provide specific instances of those packages for a
@@ -4684,12 +4682,9 @@
     recurseIntoAttrs (linuxPackagesFor linux_2_6_32_systemtap pkgs.linuxPackages_2_6_32_systemtap);
   linuxPackages_2_6_33 = recurseIntoAttrs (linuxPackagesFor linux_2_6_33 pkgs.linuxPackages_2_6_33);
   linuxPackages_2_6_34 = recurseIntoAttrs (linuxPackagesFor linux_2_6_34 pkgs.linuxPackages_2_6_34);
-<<<<<<< HEAD
+  linuxPackages_2_6_35 = recurseIntoAttrs (linuxPackagesFor linux_2_6_35 pkgs.linuxPackages_2_6_35);
   linuxPackages_nanonote_jz_2_6_34 = recurseIntoAttrs (linuxPackagesFor linux_nanonote_jz_2_6_34 pkgs.linuxPackages_nanonote_jz_2_6_34); 
   linuxPackages_nanonote_jz_2_6_35 = recurseIntoAttrs (linuxPackagesFor linux_nanonote_jz_2_6_35 pkgs.linuxPackages_nanonote_jz_2_6_35); 
-=======
-  linuxPackages_2_6_35 = recurseIntoAttrs (linuxPackagesFor linux_2_6_35 pkgs.linuxPackages_2_6_35);
->>>>>>> 7dea1a0f
 
   # The current default kernel / kernel modules.
   linux = linux_2_6_32;
@@ -6650,12 +6645,7 @@
       pyqt4 = pyqt4.override { qt4 = qt47; };
       libdbusmenu_qt = libdbusmenu_qt.override { qt4 = qt47; };
       shared_desktop_ontologies = shared_desktop_ontologies.override { v = "0.5"; };
-<<<<<<< HEAD
-    } // kde45);
-=======
-      stdenv = stdenv2;
     } // pkgs.kde45);
->>>>>>> 7dea1a0f
   };
 
   xfce = xfce4;
