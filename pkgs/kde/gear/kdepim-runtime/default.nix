--- conflicted
+++ resolved
@@ -7,26 +7,16 @@
   qtwebengine,
   cyrus_sasl,
   lib,
-<<<<<<< HEAD
+  libetebase,
   libkgapi,
   libxslt,
-=======
-  libetebase,
-  libkgapi,
->>>>>>> e1f88112
 }:
 mkKdeDerivation {
   pname = "kdepim-runtime";
 
-<<<<<<< HEAD
-  extraNativeBuildInputs = [shared-mime-info libxslt];
-  # FIXME: libkolabxml, libetebase
-  extraBuildInputs = [qtnetworkauth qtspeech qtwebengine cyrus_sasl];
-=======
-  extraNativeBuildInputs = [pkg-config shared-mime-info];
+  extraNativeBuildInputs = [pkg-config shared-mime-info libxslt];
   # FIXME: libkolabxml
   extraBuildInputs = [qtnetworkauth qtspeech qtwebengine cyrus_sasl libetebase];
->>>>>>> e1f88112
 
   qtWrapperArgs = [
     "--prefix SASL_PATH : ${lib.makeSearchPath "lib/sasl2" [ cyrus_sasl.out libkgapi ]}"
