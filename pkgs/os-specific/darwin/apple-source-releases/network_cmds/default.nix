{ stdenv, appleDerivation, xcbuildHook
, openssl, Librpcsvc, xnu, libpcap, developer_cmds }:

appleDerivation rec {
  nativeBuildInputs = [ xcbuildHook ];
  buildInputs = [ openssl xnu Librpcsvc libpcap developer_cmds ];

  NIX_CFLAGS_COMPILE = " -I./unbound -I${xnu}/Library/Frameworks/System.framework/Headers/";

  # "spray" requires some files that aren't compiling correctly in xcbuild.
  # "rtadvd" seems to fail with some missing constants.
  # "traceroute6" and "ping6" require ipsec which doesn't build correctly
  patchPhase = ''
    substituteInPlace network_cmds.xcodeproj/project.pbxproj \
      --replace "7294F0EA0EE8BAC80052EC88 /* PBXTargetDependency */," "" \
      --replace "7216D34D0EE89FEC00AE70E4 /* PBXTargetDependency */," "" \
      --replace "72CD1D9C0EE8C47C005F825D /* PBXTargetDependency */," "" \
      --replace "7216D2C20EE89ADF00AE70E4 /* PBXTargetDependency */," ""
  '';

  # temporary install phase until xcodebuild has "install" support
  installPhase = ''
    for f in Products/Release/*; do
      if [ -f $f ]; then
        install -D $file $out/bin/$(basename $f)
<<<<<<< HEAD
      done
=======
      fi
>>>>>>> d9707792
    done

    for n in 1 5; do
      mkdir -p $out/share/man/man$n
      install */*.$n $out/share/man/man$n
    done

    # TODO: patch files to load from $out/ instead of /usr/

    # mkdir -p $out/etc/
    # install rtadvd.tproj/rtadvd.conf ip6addrctl.tproj/ip6addrctl.conf $out/etc/

    # mkdir -p $out/local/OpenSourceVersions/
    # install network_cmds.plist $out/local/OpenSourceVersions/

    # mkdir -p $out/System/Library/LaunchDaemons
    # install kdumpd.tproj/com.apple.kdumpd.plist $out/System/Library/LaunchDaemons
 '';

  meta = {
    platforms = stdenv.lib.platforms.darwin;
    maintainers = with stdenv.lib.maintainers; [ matthewbauer ];
  };
}<|MERGE_RESOLUTION|>--- conflicted
+++ resolved
@@ -23,11 +23,7 @@
     for f in Products/Release/*; do
       if [ -f $f ]; then
         install -D $file $out/bin/$(basename $f)
-<<<<<<< HEAD
-      done
-=======
       fi
->>>>>>> d9707792
     done
 
     for n in 1 5; do
