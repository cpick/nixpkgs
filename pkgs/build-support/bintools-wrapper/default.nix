# The Nixpkgs CC is not directly usable, since it doesn't know where
# the C library and standard header files are. Therefore the compiler
# produced by that package cannot be installed directly in a user
# environment and used from the command line. So we use a wrapper
# script that sets up the right environment variables so that the
# compiler and the linker just "work".

{ name ? ""
, lib
, stdenvNoCC
, runtimeShell
, bintools ? null, libc ? null, coreutils ? null, gnugrep ? null
, netbsd ? null, netbsdCross ? null
, sharedLibraryLoader ?
  if libc == null then
    null
  else if stdenvNoCC.targetPlatform.isNetBSD then
    if !(targetPackages ? netbsdCross) then
      netbsd.ld_elf_so
    else if libc != targetPackages.netbsdCross.headers then
      targetPackages.netbsdCross.ld_elf_so
    else
      null
  else
    lib.getLib libc
, nativeTools, noLibc ? false, nativeLibc, nativePrefix ? ""
, propagateDoc ? bintools != null && bintools ? man
, extraPackages ? [], extraBuildCommands ? ""
, isGNU ? bintools.isGNU or false
, isLLVM ? bintools.isLLVM or false
, isCCTools ? bintools.isCCTools or false
, expand-response-params
, targetPackages ? {}
, useMacosReexportHack ? false
, wrapGas ? false

# Note: the hardening flags are part of the bintools-wrapper, rather than
# the cc-wrapper, because a few of them are handled by the linker.
, defaultHardeningFlags ? [
    "bindnow"
    "format"
    "fortify"
    "fortify3"
    "pic"
    "relro"
    "stackprotector"
    "strictoverflow"
<<<<<<< HEAD
  ] ++ lib.optional (with stdenvNoCC; lib.any (x: x) [
    # OpenBSD static linking requires PIE
    (with targetPlatform; isOpenBSD && isStatic)
    (lib.all (x: x) [
      # Musl-based platforms will keep "pie", other platforms will not.
      # If you change this, make sure to update section `{#sec-hardening-in-nixpkgs}`
      # in the nixpkgs manual to inform users about the defaults.
      (targetPlatform.libc == "musl")
      # Except when:
      #    - static aarch64, where compilation works, but produces segfaulting dynamically linked binaries.
      #    - static armv7l, where compilation fails.
      (!(targetPlatform.isAarch && targetPlatform.isStatic))
    ])
  ]) "pie"
=======
    "zerocallusedregs"
  ] ++ lib.optional (with stdenvNoCC;
    # Musl-based platforms will keep "pie", other platforms will not.
    # If you change this, make sure to update section `{#sec-hardening-in-nixpkgs}`
    # in the nixpkgs manual to inform users about the defaults.
    targetPlatform.libc == "musl"
    # Except when:
    #    - static aarch64, where compilation works, but produces segfaulting dynamically linked binaries.
    #    - static armv7l, where compilation fails.
    && !(targetPlatform.isAarch && targetPlatform.isStatic)
  ) "pie"
>>>>>>> 2ae9aee1

# Darwin code signing support utilities
, postLinkSignHook ? null, signingUtils ? null
}:

assert propagateDoc -> bintools ? man;
assert nativeTools -> !propagateDoc && nativePrefix != "";
assert !nativeTools -> bintools != null && coreutils != null && gnugrep != null;
assert !(nativeLibc && noLibc);
assert (noLibc || nativeLibc) == (libc == null);

let
  inherit (lib)
    attrByPath
    concatStringsSep
    getBin
    getDev
    getLib
    getName
    getVersion
    hasSuffix
    optional
    optionalAttrs
    optionals
    optionalString
    platforms
    removePrefix
    replaceStrings
    ;

  inherit (stdenvNoCC) hostPlatform targetPlatform;

  # Prefix for binaries. Customarily ends with a dash separator.
  #
  # TODO(@Ericson2314) Make unconditional, or optional but always true by
  # default.
  targetPrefix = optionalString (targetPlatform != hostPlatform)
                                        (targetPlatform.config + "-");

  bintoolsVersion = getVersion bintools;
  bintoolsName = removePrefix targetPrefix (getName bintools);

  libc_bin = optionalString (libc != null) (getBin libc);
  libc_dev = optionalString (libc != null) (getDev libc);
  libc_lib = optionalString (libc != null) (getLib libc);
  bintools_bin = optionalString (!nativeTools) (getBin bintools);
  # The wrapper scripts use 'cat' and 'grep', so we may need coreutils.
  coreutils_bin = optionalString (!nativeTools) (getBin coreutils);

  # See description in cc-wrapper.
  suffixSalt = replaceStrings ["-" "."] ["_" "_"] targetPlatform.config;

  # The dynamic linker has different names on different platforms. This is a
  # shell glob that ought to match it.
  dynamicLinker =
    /**/ if sharedLibraryLoader == null then ""
    else if targetPlatform.libc == "musl"             then "${sharedLibraryLoader}/lib/ld-musl-*"
    else if targetPlatform.libc == "uclibc"           then "${sharedLibraryLoader}/lib/ld*-uClibc.so.1"
    else if (targetPlatform.libc == "bionic" && targetPlatform.is32bit) then "/system/bin/linker"
    else if (targetPlatform.libc == "bionic" && targetPlatform.is64bit) then "/system/bin/linker64"
    else if targetPlatform.libc == "nblibc"           then "${sharedLibraryLoader}/libexec/ld.elf_so"
    else if targetPlatform.system == "i686-linux"     then "${sharedLibraryLoader}/lib/ld-linux.so.2"
    else if targetPlatform.system == "x86_64-linux"   then "${sharedLibraryLoader}/lib/ld-linux-x86-64.so.2"
    # ELFv1 (.1) or ELFv2 (.2) ABI
    else if targetPlatform.isPower64                  then "${sharedLibraryLoader}/lib/ld64.so.*"
    # ARM with a wildcard, which can be "" or "-armhf".
    else if (with targetPlatform; isAarch32 && isLinux)   then "${sharedLibraryLoader}/lib/ld-linux*.so.3"
    else if targetPlatform.system == "aarch64-linux"  then "${sharedLibraryLoader}/lib/ld-linux-aarch64.so.1"
    else if targetPlatform.system == "powerpc-linux"  then "${sharedLibraryLoader}/lib/ld.so.1"
    else if targetPlatform.isMips                     then "${sharedLibraryLoader}/lib/ld.so.1"
    # `ld-linux-riscv{32,64}-<abi>.so.1`
    else if targetPlatform.isRiscV                    then "${sharedLibraryLoader}/lib/ld-linux-riscv*.so.1"
    else if targetPlatform.isLoongArch64              then "${sharedLibraryLoader}/lib/ld-linux-loongarch*.so.1"
    else if targetPlatform.isDarwin                   then "/usr/lib/dyld"
    else if targetPlatform.isFreeBSD                  then "${sharedLibraryLoader}/libexec/ld-elf.so.1"
    else if hasSuffix "pc-gnu" targetPlatform.config then "ld.so.1"
    else "";

in

stdenvNoCC.mkDerivation {
  pname = targetPrefix
    + (if name != "" then name else "${bintoolsName}-wrapper");
  version = optionalString (bintools != null) bintoolsVersion;

  preferLocalBuild = true;

  outputs = [ "out" ] ++ optionals propagateDoc ([ "man" ] ++ optional (bintools ? info) "info");

  passthru = {
    inherit targetPrefix suffixSalt;
    inherit bintools libc nativeTools nativeLibc nativePrefix isGNU isLLVM;

    emacsBufferSetup = pkgs: ''
      ; We should handle propagation here too
      (mapc
        (lambda (arg)
          (when (file-directory-p (concat arg "/lib"))
            (setenv "NIX_LDFLAGS_${suffixSalt}" (concat (getenv "NIX_LDFLAGS_${suffixSalt}") " -L" arg "/lib")))
          (when (file-directory-p (concat arg "/lib64"))
            (setenv "NIX_LDFLAGS_${suffixSalt}" (concat (getenv "NIX_LDFLAGS_${suffixSalt}") " -L" arg "/lib64"))))
        '(${concatStringsSep " " (map (pkg: "\"${pkg}\"") pkgs)}))
    '';

    inherit defaultHardeningFlags;
  };

  dontBuild = true;
  dontConfigure = true;

  enableParallelBuilding = true;

  unpackPhase = ''
    src=$PWD
  '';

  installPhase =
    ''
      mkdir -p $out/bin $out/nix-support

      wrap() {
        local dst="$1"
        local wrapper="$2"
        export prog="$3"
        export use_response_file_by_default=${if isCCTools then "1" else "0"}
        substituteAll "$wrapper" "$out/bin/$dst"
        chmod +x "$out/bin/$dst"
      }
    ''

    + (if nativeTools then ''
      echo ${nativePrefix} > $out/nix-support/orig-bintools

      ldPath="${nativePrefix}/bin"
    '' else ''
      echo $bintools_bin > $out/nix-support/orig-bintools

      ldPath="${bintools_bin}/bin"
    ''

    # Solaris needs an additional ld wrapper.
    + optionalString (targetPlatform.isSunOS && nativePrefix != "") ''
      ldPath="${nativePrefix}/bin"
      exec="$ldPath/${targetPrefix}ld"
      wrap ld-solaris ${./ld-solaris-wrapper.sh}
    '')

    # If we are asked to wrap `gas` and this bintools has it,
    # then symlink it (`as` will be symlinked next).
    # This is mainly for the wrapped gnat-bootstrap on x86-64 Darwin,
    # as it must have both the GNU assembler from cctools (installed as `gas`)
    # and the Clang integrated assembler (installed as `as`).
    # See pkgs/os-specific/darwin/binutils/default.nix for details.
    + optionalString wrapGas ''
      if [ -e $ldPath/${targetPrefix}gas ]; then
        ln -s $ldPath/${targetPrefix}gas $out/bin/${targetPrefix}gas
      fi
    ''

    # Create symlinks for rest of the binaries.
    + ''
      for binary in objdump objcopy size strings as ar nm gprof dwp c++filt addr2line \
          ranlib readelf elfedit dlltool dllwrap windmc windres; do
        if [ -e $ldPath/${targetPrefix}''${binary} ]; then
          ln -s $ldPath/${targetPrefix}''${binary} $out/bin/${targetPrefix}''${binary}
        fi
      done

    '' + (if !useMacosReexportHack then ''
      if [ -e ''${ld:-$ldPath/${targetPrefix}ld} ]; then
        wrap ${targetPrefix}ld ${./ld-wrapper.sh} ''${ld:-$ldPath/${targetPrefix}ld}
      fi
    '' else ''
      ldInner="${targetPrefix}ld-reexport-delegate"
      wrap "$ldInner" ${./macos-sierra-reexport-hack.bash} ''${ld:-$ldPath/${targetPrefix}ld}
      wrap "${targetPrefix}ld" ${./ld-wrapper.sh} "$out/bin/$ldInner"
      unset ldInner
    '') + ''

      for variant in $ldPath/${targetPrefix}ld.*; do
        basename=$(basename "$variant")
        wrap $basename ${./ld-wrapper.sh} $variant
      done
    '';

  strictDeps = true;
  depsTargetTargetPropagated = extraPackages;

  setupHooks = [
    ../setup-hooks/role.bash
    ./setup-hook.sh
  ];

  postFixup =
    ##
    ## General libc support
    ##
    optionalString (libc != null) (''
      touch "$out/nix-support/libc-ldflags"
      echo "-L${libc_lib}${libc.libdir or "/lib"}" >> $out/nix-support/libc-ldflags

      echo "${libc_lib}" > $out/nix-support/orig-libc
      echo "${libc_dev}" > $out/nix-support/orig-libc-dev
    ''

    ##
    ## Dynamic linker support
    ##
    + optionalString (sharedLibraryLoader != null) ''
      if [[ -z ''${dynamicLinker+x} ]]; then
        echo "Don't know the name of the dynamic linker for platform '${targetPlatform.config}', so guessing instead." >&2
        local dynamicLinker="${sharedLibraryLoader}/lib/ld*.so.?"
      fi
    ''

    # Expand globs to fill array of options
    + ''
      dynamicLinker=($dynamicLinker)

      case ''${#dynamicLinker[@]} in
        0) echo "No dynamic linker found for platform '${targetPlatform.config}'." >&2;;
        1) echo "Using dynamic linker: '$dynamicLinker'" >&2;;
        *) echo "Multiple dynamic linkers found for platform '${targetPlatform.config}'." >&2;;
      esac

      if [ -n "''${dynamicLinker-}" ]; then
        echo $dynamicLinker > $out/nix-support/dynamic-linker

        ${if targetPlatform.isDarwin then ''
          printf "export LD_DYLD_PATH=%q\n" "$dynamicLinker" >> $out/nix-support/setup-hook
        '' else optionalString (sharedLibraryLoader != null) ''
          if [ -e ${sharedLibraryLoader}/lib/32/ld-linux.so.2 ]; then
            echo ${sharedLibraryLoader}/lib/32/ld-linux.so.2 > $out/nix-support/dynamic-linker-m32
          fi
          touch $out/nix-support/ld-set-dynamic-linker
        ''}
      fi
    '')

    ##
    ## User env support
    ##

    # Propagate the underling unwrapped bintools so that if you
    # install the wrapper, you get tools like objdump (same for any
    # binaries of libc).
    + optionalString (!nativeTools) ''
      printWords ${bintools_bin} ${optionalString (libc != null) libc_bin} > $out/nix-support/propagated-user-env-packages
    ''

    ##
    ## Man page and info support
    ##
    + optionalString propagateDoc (''
      ln -s ${bintools.man} $man
    '' + optionalString (bintools ? info) ''
      ln -s ${bintools.info} $info
    '')

    ##
    ## Hardening support
    ##

    # some linkers on some platforms don't support specific -z flags
    + ''
      export hardening_unsupported_flags=""
      if [[ "$($ldPath/${targetPrefix}ld -z now 2>&1 || true)" =~ un(recognized|known)\ option ]]; then
        hardening_unsupported_flags+=" bindnow"
      fi
      if [[ "$($ldPath/${targetPrefix}ld -z relro 2>&1 || true)" =~ un(recognized|known)\ option ]]; then
        hardening_unsupported_flags+=" relro"
      fi
    ''

    + optionalString hostPlatform.isCygwin ''
      hardening_unsupported_flags+=" pic"
    ''

    + optionalString (targetPlatform.isAvr || targetPlatform.isWindows) ''
      hardening_unsupported_flags+=" relro bindnow"
    ''

    + optionalString (libc != null && targetPlatform.isAvr) ''
      for isa in avr5 avr3 avr4 avr6 avr25 avr31 avr35 avr51 avrxmega2 avrxmega4 avrxmega5 avrxmega6 avrxmega7 tiny-stack; do
        echo "-L${getLib libc}/avr/lib/$isa" >> $out/nix-support/libc-cflags
      done
    ''

    + optionalString targetPlatform.isDarwin ''
      echo "-arch ${targetPlatform.darwinArch}" >> $out/nix-support/libc-ldflags
    ''

    ##
    ## GNU specific extra strip flags
    ##

    # TODO(@sternenseemann): make a generic strip wrapper?
    + optionalString (bintools.isGNU or false) ''
      wrap ${targetPrefix}strip ${./gnu-binutils-strip-wrapper.sh} \
        "${bintools_bin}/bin/${targetPrefix}strip"
    ''

    ###
    ### Remove certain timestamps from final binaries
    ###
    + optionalString (targetPlatform.isDarwin && !(bintools.isGNU or false)) ''
      echo "export ZERO_AR_DATE=1" >> $out/nix-support/setup-hook
    ''

    + ''
      for flags in "$out/nix-support"/*flags*; do
        substituteInPlace "$flags" --replace $'\n' ' '
      done

      substituteAll ${./add-flags.sh} $out/nix-support/add-flags.sh
      substituteAll ${./add-hardening.sh} $out/nix-support/add-hardening.sh
      substituteAll ${../wrapper-common/utils.bash} $out/nix-support/utils.bash
    ''

    ###
    ### Ensure consistent LC_VERSION_MIN_MACOSX
    ###
    + optionalString targetPlatform.isDarwin (
      let
        inherit (targetPlatform)
          darwinPlatform darwinSdkVersion
          darwinMinVersion darwinMinVersionVariable;
      in ''
        export darwinPlatform=${darwinPlatform}
        export darwinMinVersion=${darwinMinVersion}
        export darwinSdkVersion=${darwinSdkVersion}
        export darwinMinVersionVariable=${darwinMinVersionVariable}
        substituteAll ${./add-darwin-ldflags-before.sh} $out/nix-support/add-local-ldflags-before.sh
      ''
    )

    ##
    ## Code signing on Apple Silicon
    ##
    + optionalString (targetPlatform.isDarwin && targetPlatform.isAarch64) ''
      echo 'source ${postLinkSignHook}' >> $out/nix-support/post-link-hook

      export signingUtils=${signingUtils}

      wrap \
        ${targetPrefix}install_name_tool \
        ${./darwin-install_name_tool-wrapper.sh} \
        "${bintools_bin}/bin/${targetPrefix}install_name_tool"

      wrap \
        ${targetPrefix}strip ${./darwin-strip-wrapper.sh} \
        "${bintools_bin}/bin/${targetPrefix}strip"
    ''

    ##
    ## Extra custom steps
    ##
    + extraBuildCommands;

  env = {
    # for substitution in utils.bash
    # TODO(@sternenseemann): invent something cleaner than passing in "" in case of absence
    expandResponseParams = "${expand-response-params}/bin/expand-response-params";
    # TODO(@sternenseemann): rename env var via stdenv rebuild
    shell = (getBin runtimeShell + runtimeShell.shellPath or "");
    gnugrep_bin = optionalString (!nativeTools) gnugrep;
    wrapperName = "BINTOOLS_WRAPPER";
    inherit dynamicLinker targetPrefix suffixSalt coreutils_bin;
    inherit bintools_bin libc_bin libc_dev libc_lib;
    default_hardening_flags_str = builtins.toString defaultHardeningFlags;
  };

  meta =
    let bintools_ = optionalAttrs (bintools != null) bintools; in
    (optionalAttrs (bintools_ ? meta) (removeAttrs bintools.meta ["priority"])) //
    { description =
        attrByPath ["meta" "description"] "System binary utilities" bintools_
        + " (wrapper script)";
      priority = 10;
  } // optionalAttrs useMacosReexportHack {
    platforms = platforms.darwin;
  };
}<|MERGE_RESOLUTION|>--- conflicted
+++ resolved
@@ -45,7 +45,7 @@
     "relro"
     "stackprotector"
     "strictoverflow"
-<<<<<<< HEAD
+    "zerocallusedregs"
   ] ++ lib.optional (with stdenvNoCC; lib.any (x: x) [
     # OpenBSD static linking requires PIE
     (with targetPlatform; isOpenBSD && isStatic)
@@ -60,19 +60,6 @@
       (!(targetPlatform.isAarch && targetPlatform.isStatic))
     ])
   ]) "pie"
-=======
-    "zerocallusedregs"
-  ] ++ lib.optional (with stdenvNoCC;
-    # Musl-based platforms will keep "pie", other platforms will not.
-    # If you change this, make sure to update section `{#sec-hardening-in-nixpkgs}`
-    # in the nixpkgs manual to inform users about the defaults.
-    targetPlatform.libc == "musl"
-    # Except when:
-    #    - static aarch64, where compilation works, but produces segfaulting dynamically linked binaries.
-    #    - static armv7l, where compilation fails.
-    && !(targetPlatform.isAarch && targetPlatform.isStatic)
-  ) "pie"
->>>>>>> 2ae9aee1
 
 # Darwin code signing support utilities
 , postLinkSignHook ? null, signingUtils ? null
