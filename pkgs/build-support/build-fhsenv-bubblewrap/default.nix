{ lib
, stdenv
, callPackage
, runCommandLocal
, writeShellScript
, glibc
, pkgsi686Linux
, coreutils
, bubblewrap
}:

{ name ? null
, pname ? null
, version ? null
, runScript ? "bash"
, extraInstallCommands ? ""
, meta ? {}
, passthru ? {}
, extraPreBwrapCmds ? ""
, extraBwrapArgs ? []
, unshareUser ? false
, unshareIpc ? false
, unsharePid ? false
, unshareNet ? false
, unshareUts ? false
, unshareCgroup ? false
, privateTmp ? false
, dieWithParent ? true
, ...
} @ args:

assert (pname != null || version != null) -> (name == null && pname != null); # You must declare either a name or pname + version (preferred).

let
  inherit (lib)
    concatLines
    concatStringsSep
    escapeShellArgs
    filter
    optionalString
    splitString
    ;

  inherit (lib.attrsets) removeAttrs;

  pname = if args ? name && args.name != null then args.name else args.pname;
  versionStr = optionalString (version != null) ("-" + version);
  name = pname + versionStr;

  buildFHSEnv = callPackage ./buildFHSEnv.nix { };

  fhsenv = buildFHSEnv (removeAttrs (args // { inherit name; }) [
    "runScript" "extraInstallCommands" "meta" "passthru" "extraPreBwrapCmds" "extraBwrapArgs" "dieWithParent"
    "unshareUser" "unshareCgroup" "unshareUts" "unshareNet" "unsharePid" "unshareIpc" "privateTmp"
    "pname" "version"
  ]);

  etcBindEntries = let
    files = [
      # NixOS Compatibility
      "static"
      "nix" # mainly for nixUnstable users, but also for access to nix/netrc
      # Shells
      "shells"
      "bashrc"
      "zshenv"
      "zshrc"
      "zinputrc"
      "zprofile"
      # Users, Groups, NSS
      "passwd"
      "group"
      "shadow"
      "hosts"
      "resolv.conf"
      "nsswitch.conf"
      # User profiles
      "profiles"
      # Sudo & Su
      "login.defs"
      "sudoers"
      "sudoers.d"
      # Time
      "localtime"
      "zoneinfo"
      # Other Core Stuff
      "machine-id"
      "os-release"
      # PAM
      "pam.d"
      # Fonts
      "fonts"
      # ALSA
      "alsa"
      "asound.conf"
      # SSL
      "ssl/certs"
      "ca-certificates"
      "pki"
    ];
  in map (path: "/etc/${path}") files;

  # Create this on the fly instead of linking from /nix
  # The container might have to modify it and re-run ldconfig if there are
  # issues running some binary with LD_LIBRARY_PATH
  createLdConfCache = ''
    cat > /etc/ld.so.conf <<EOF
    /lib
    /lib/x86_64-linux-gnu
    /lib64
    /usr/lib
    /usr/lib/x86_64-linux-gnu
    /usr/lib64
    /lib/i386-linux-gnu
    /lib32
    /usr/lib/i386-linux-gnu
    /usr/lib32
    /run/opengl-driver/lib
    /run/opengl-driver-32/lib
    EOF
    ldconfig &> /dev/null
  '';
  init = run: writeShellScript "${name}-init" ''
    source /etc/profile
    ${createLdConfCache}
    exec ${run} "$@"
  '';

  indentLines = str: concatLines (map (s: "  " + s) (filter (s: s != "") (splitString "\n" str)));
  bwrapCmd = { initArgs ? "" }: ''
    ${extraPreBwrapCmds}
    ignored=(/nix /dev /proc /etc ${optionalString privateTmp "/tmp"})
    ro_mounts=()
    symlinks=()
    etc_ignored=()

    # loop through all entries of root in the fhs environment, except its /etc.
    for i in ${fhsenv}/*; do
      path="/''${i##*/}"
      if [[ $path == '/etc' ]]; then
        :
      elif [[ -L $i ]]; then
        symlinks+=(--symlink "$(${coreutils}/bin/readlink "$i")" "$path")
        ignored+=("$path")
      else
        ro_mounts+=(--ro-bind "$i" "$path")
        ignored+=("$path")
      fi
    done

    # loop through the entries of /etc in the fhs environment.
    if [[ -d ${fhsenv}/etc ]]; then
      for i in ${fhsenv}/etc/*; do
        path="/''${i##*/}"
        # NOTE: we're binding /etc/fonts and /etc/ssl/certs from the host so we
        # don't want to override it with a path from the FHS environment.
        if [[ $path == '/fonts' || $path == '/ssl' ]]; then
          continue
        fi
        if [[ -L $i ]]; then
          symlinks+=(--symlink "$i" "/etc$path")
        else
          ro_mounts+=(--ro-bind "$i" "/etc$path")
        fi
        etc_ignored+=("/etc$path")
      done
    fi

    # propagate /etc from the actual host if nested
    if [[ -e /.host-etc ]]; then
      ro_mounts+=(--ro-bind /.host-etc /.host-etc)
    else
      ro_mounts+=(--ro-bind /etc /.host-etc)
    fi

<<<<<<< HEAD
    for i in ${escapeShellArgs etcBindEntries}; do
=======
    # link selected etc entries from the actual root
    for i in ${lib.escapeShellArgs etcBindEntries}; do
>>>>>>> 88e7ad7c
      if [[ "''${etc_ignored[@]}" =~ "$i" ]]; then
        continue
      fi
      if [[ -e $i ]]; then
        symlinks+=(--symlink "/.host-etc/''${i#/etc/}" "$i")
      fi
    done

    declare -a auto_mounts
    # loop through all directories in the root
    for dir in /*; do
      # if it is a directory and it is not ignored
      if [[ -d "$dir" ]] && [[ ! "''${ignored[@]}" =~ "$dir" ]]; then
        # add it to the mount list
        auto_mounts+=(--bind "$dir" "$dir")
      fi
    done

    declare -a x11_args
    # Always mount a tmpfs on /tmp/.X11-unix
    # Rationale: https://github.com/flatpak/flatpak/blob/be2de97e862e5ca223da40a895e54e7bf24dbfb9/common/flatpak-run.c#L277
    x11_args+=(--tmpfs /tmp/.X11-unix)

    # Try to guess X socket path. This doesn't cover _everything_, but it covers some things.
    if [[ "$DISPLAY" == :* ]]; then
      display_nr=''${DISPLAY#?}
      local_socket=/tmp/.X11-unix/X$display_nr
      x11_args+=(--ro-bind-try "$local_socket" "$local_socket")
    fi

    ${optionalString privateTmp ''
    # sddm places XAUTHORITY in /tmp
    if [[ "$XAUTHORITY" == /tmp/* ]]; then
      x11_args+=(--ro-bind-try "$XAUTHORITY" "$XAUTHORITY")
    fi

    # dbus-run-session puts the socket in /tmp
    IFS=";" read -ra addrs <<<"$DBUS_SESSION_BUS_ADDRESS"
    for addr in "''${addrs[@]}"; do
      [[ "$addr" == unix:* ]] || continue
      IFS="," read -ra parts <<<"''${addr#unix:}"
      for part in "''${parts[@]}"; do
        printf -v part '%s' "''${part//\\/\\\\}"
        printf -v part '%b' "''${part//%/\\x}"
        [[ "$part" == path=/tmp/* ]] || continue
        x11_args+=(--ro-bind-try "''${part#path=}" "''${part#path=}")
      done
    done
    ''}

    cmd=(
      ${bubblewrap}/bin/bwrap
      --dev-bind /dev /dev
      --proc /proc
      --chdir "$(pwd)"
      ${optionalString unshareUser "--unshare-user"}
      ${optionalString unshareIpc "--unshare-ipc"}
      ${optionalString unsharePid "--unshare-pid"}
      ${optionalString unshareNet "--unshare-net"}
      ${optionalString unshareUts "--unshare-uts"}
      ${optionalString unshareCgroup "--unshare-cgroup"}
      ${optionalString dieWithParent "--die-with-parent"}
      --ro-bind /nix /nix
      ${optionalString privateTmp "--tmpfs /tmp"}
      # Our glibc will look for the cache in its own path in `/nix/store`.
      # As such, we need a cache to exist there, because pressure-vessel
      # depends on the existence of an ld cache. However, adding one
      # globally proved to be a bad idea (see #100655), the solution we
      # settled on being mounting one via bwrap.
      # Also, the cache needs to go to both 32 and 64 bit glibcs, for games
      # of both architectures to work.
      --tmpfs ${glibc}/etc \
      --tmpfs /etc \
      --symlink /etc/ld.so.conf ${glibc}/etc/ld.so.conf \
      --symlink /etc/ld.so.cache ${glibc}/etc/ld.so.cache \
      --ro-bind ${glibc}/etc/rpc ${glibc}/etc/rpc \
      --remount-ro ${glibc}/etc \
  '' + optionalString (stdenv.isx86_64 && stdenv.isLinux) (indentLines ''
      --tmpfs ${pkgsi686Linux.glibc}/etc \
      --symlink /etc/ld.so.conf ${pkgsi686Linux.glibc}/etc/ld.so.conf \
      --symlink /etc/ld.so.cache ${pkgsi686Linux.glibc}/etc/ld.so.cache \
      --ro-bind ${pkgsi686Linux.glibc}/etc/rpc ${pkgsi686Linux.glibc}/etc/rpc \
      --remount-ro ${pkgsi686Linux.glibc}/etc \
  '') + ''
      "''${ro_mounts[@]}"
      "''${symlinks[@]}"
      "''${auto_mounts[@]}"
      "''${x11_args[@]}"
      ${concatStringsSep "\n  " extraBwrapArgs}
      ${init runScript} ${initArgs}
    )
    exec "''${cmd[@]}"
  '';

  bin = writeShellScript "${name}-bwrap" (bwrapCmd { initArgs = ''"$@"''; });
in runCommandLocal name {
  inherit pname version;
  inherit meta;

  passthru = passthru // {
    env = runCommandLocal "${name}-shell-env" {
      shellHook = bwrapCmd {};
    } ''
      echo >&2 ""
      echo >&2 "*** User chroot 'env' attributes are intended for interactive nix-shell sessions, not for building! ***"
      echo >&2 ""
      exit 1
    '';
    inherit args fhsenv;
  };
} ''
  mkdir -p $out/bin
  ln -s ${bin} $out/bin/${pname}

  ${extraInstallCommands}
''<|MERGE_RESOLUTION|>--- conflicted
+++ resolved
@@ -173,12 +173,8 @@
       ro_mounts+=(--ro-bind /etc /.host-etc)
     fi
 
-<<<<<<< HEAD
+    # link selected etc entries from the actual root
     for i in ${escapeShellArgs etcBindEntries}; do
-=======
-    # link selected etc entries from the actual root
-    for i in ${lib.escapeShellArgs etcBindEntries}; do
->>>>>>> 88e7ad7c
       if [[ "''${etc_ignored[@]}" =~ "$i" ]]; then
         continue
       fi
