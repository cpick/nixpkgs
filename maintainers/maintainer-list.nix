/* List of NixOS maintainers.
    ```nix
    handle = {
      # Required
      name = "Your name";
      email = "address@example.org";

      # Optional
      github = "GithubUsername";
      githubId = your-github-id;
      keys = [{
        longkeyid = "rsa2048/0x0123456789ABCDEF";
        fingerprint = "AAAA BBBB CCCC DDDD EEEE  FFFF 0000 1111 2222 3333";
      }];
    };
    ```

    where

    - `handle` is the handle you are going to use in nixpkgs expressions,
    - `name` is your, preferably real, name,
    - `email` is your maintainer email address, and
    - `github` is your GitHub handle (as it appears in the URL of your profile page, `https://github.com/<userhandle>`),
    - `githubId` is your GitHub user ID, which can be found at `https://api.github.com/users/<userhandle>`,
    - `keys` is a list of your PGP/GPG key IDs and fingerprints.

    `handle == github` is strongly preferred whenever `github` is an acceptable attribute name and is short and convenient.

    Add PGP/GPG keys only if you actually use them to sign commits and/or mail.

    To get the required PGP/GPG values for a key run
    ```shell
    gpg --keyid-format 0xlong --fingerprint <email> | head -n 2
    ```

    !!! Note that PGP/GPG values stored here are for informational purposes only, don't use this file as a source of truth.

    More fields may be added in the future.

    Please keep the list alphabetically sorted.
    See `./scripts/check-maintainer-github-handles.sh` for an example on how to work with this data.
*/
{
  "0x4A6F" = {
    email = "0x4A6F@shackspace.de";
    name = "Joachim Ernst";
    github = "0x4A6F";
    githubId = 9675338;
    keys = [{
      longkeyid = "rsa8192/0x87027528B006D66D";
      fingerprint = "F466 A548 AD3F C1F1 8C88  4576 8702 7528 B006 D66D";
    }];
  };
  "1000101" = {
    email = "jan.hrnko@satoshilabs.com";
    github = "1000101";
    githubId = 791309;
    name = "Jan Hrnko";
  };
  a1russell = {
    email = "adamlr6+pub@gmail.com";
    github = "a1russell";
    githubId = 241628;
    name = "Adam Russell";
  };
  aanderse = {
    email = "aaron@fosslib.net";
    github = "aanderse";
    githubId = 7755101;
    name = "Aaron Andersen";
  };
  aaronjanse = {
    email = "aaron@ajanse.me";
    github = "aaronjanse";
    githubId = 16829510;
    name = "Aaron Janse";
  };
  aaronschif = {
    email = "aaronschif@gmail.com";
    github = "aaronschif";
    githubId = 2258953;
    name = "Aaron Schif";
  };
  abaldeau = {
    email = "andreas@baldeau.net";
    github = "baldo";
    githubId = 178750;
    name = "Andreas Baldeau";
  };
  abbe = {
    email = "ashish.is@lostca.se";
    github = "wahjava";
    githubId = 2255192;
    name = "Ashish SHUKLA";
    keys = [{
      longkeyid = "rsa4096/0xC746CFA9E74FA4B0";
      fingerprint = "F682 CDCC 39DC 0FEA E116  20B6 C746 CFA9 E74F A4B0";
    }];
  };
  abbradar = {
    email = "ab@fmap.me";
    github = "abbradar";
    name = "Nikolay Amiantov";
  };
  abhi18av = {
    email = "abhi18av@gmail.com";
    github = "abhi18av";
    githubId = 12799326;
    name = "Abhinav Sharma";
  };
  abigailbuccaneer = {
    email = "abigailbuccaneer@gmail.com";
    github = "abigailbuccaneer";
    githubId = 908758;
    name = "Abigail Bunyan";
  };
  aborsu = {
    email = "a.borsu@gmail.com";
    github = "aborsu";
    githubId = 5033617;
    name = "Augustin Borsu";
  };
  aboseley = {
    email = "adam.boseley@gmail.com";
    github = "aboseley";
    githubId = 13504599;
    name = "Adam Boseley";
  };
  abuibrahim = {
    email = "ruslan@babayev.com";
    github = "abuibrahim";
    githubId = 2321000;
    name = "Ruslan Babayev";
  };
  acairncross = {
    email = "acairncross@gmail.com";
    github = "acairncross";
    name = "Aiken Cairncross";
  };
  acowley = {
    email = "acowley@gmail.com";
    github = "acowley";
    githubId = 124545;
    name = "Anthony Cowley";
  };
  adamt = {
    email = "mail@adamtulinius.dk";
    github = "adamtulinius";
    name = "Adam Tulinius";
  };
  adelbertc = {
    email = "adelbertc@gmail.com";
    github = "adelbertc";
    githubId = 1332980;
    name = "Adelbert Chang";
  };
  adev = {
    email = "adev@adev.name";
    github = "adevress";
    githubId = 1773511;
    name = "Adrien Devresse";
  };
  adisbladis = {
    email = "adis@blad.is";
    github = "adisbladis";
    githubId = 63286;
    name = "Adam Hose";
  };
  Adjective-Object = {
    email = "mhuan13@gmail.com";
    github = "Adjective-Object";
    githubId = 1174858;
    name = "Maxwell Huang-Hobbs";
  };
  adnelson = {
    email = "ithinkican@gmail.com";
    github = "adnelson";
    githubId = 5091511;
    name = "Allen Nelson";
  };
  adolfogc = {
    email = "adolfo.garcia.cr@gmail.com";
    github = "adolfogc";
    githubId = 1250775;
    name = "Adolfo E. García Castro";
  };
  adsr = {
    email = "as@php.net";
    github = "adsr";
    githubId = 315003;
    name = "Adam Saponara";
  };
  aepsil0n = {
    email = "eduard.bopp@aepsil0n.de";
    github = "aepsil0n";
    githubId = 3098430;
    name = "Eduard Bopp";
  };
  aerialx = {
    email = "aaron+nixos@aaronlindsay.com";
    github = "AerialX";
    githubId = 117295;
    name = "Aaron Lindsay";
  };
  aespinosa = {
    email = "allan.espinosa@outlook.com";
    github = "aespinosa";
    githubId = 58771;
    name = "Allan Espinosa";
  };
  aethelz = {
    email = "aethelz@protonmail.com";
    github = "aethelz";
    githubId = 10677343;
    name = "Eugene";
  };
  aflatter = {
    email = "flatter@fastmail.fm";
    github = "aflatter";
    githubId = 168;
    name = "Alexander Flatter";
  };
  afldcr = {
    email = "alex@fldcr.com";
    github = "afldcr";
    githubId = 335271;
    name = "James Alexander Feldman-Crough";
  };
  aforemny = {
    email = "alexanderforemny@googlemail.com";
    github = "aforemny";
    name = "Alexander Foremny";
  };
  afranchuk = {
    email = "alex.franchuk@gmail.com";
    github = "afranchuk";
    githubId = 4296804;
    name = "Alex Franchuk";
  };
  aherrmann = {
    email = "andreash87@gmx.ch";
    github = "aherrmann";
    githubId = 732652;
    name = "Andreas Herrmann";
  };
  ahmedtd = {
    email = "ahmed.taahir@gmail.com";
    github = "ahmedtd";
    githubId = 1017202;
    name = "Taahir Ahmed";
  };
  ahuzik = {
    email = "ales.guzik@gmail.com";
    github = "alesguzik";
    githubId = 209175;
    name = "Ales Huzik";
  };
  aij = {
    email = "aij+git@mrph.org";
    github = "aij";
    githubId = 4732885;
    name = "Ivan Jager";
  };
  ajs124 = {
    email = "nix@ajs124.de";
    github = "ajs124";
    githubId = 1229027;
    name = "Andreas Schrägle";
  };
  ajgrf = {
    email = "a@ajgrf.com";
    github = "ajgrf";
    githubId = 10733175;
    name = "Alex Griffin";
  };
  ak = {
    email = "ak@formalprivacy.com";
    github = "alexanderkjeldaas";
    name = "Alexander Kjeldaas";
  };
  akavel = {
    email = "czapkofan@gmail.com";
    github = "akavel";
    githubId = 273837;
    name = "Mateusz Czapliński";
  };
  akaWolf = {
    email = "akawolf0@gmail.com";
    github = "akaWolf";
    githubId = 5836586;
    name = "Artjom Vejsel";
  };
  akc = {
    email = "akc@akc.is";
    github = "akc";
    githubId = 1318982;
    name = "Anders Claesson";
  };
  akru = {
    email = "mail@akru.me";
    github = "akru";
    githubId = 786394;
    name = "Alexander Krupenkin ";
  };
  albakham = {
    email = "dev@geber.ga";
    github = "albakham";
    githubId = 43479487;
    name = "Titouan Biteau";
  };
  alexarice = {
    email = "alexrice999@hotmail.co.uk";
    github = "alexarice";
    githubId = 17208985;
    name = "Alex Rice";
  };
  alexbakker = {
    email = "ab@alexbakker.me";
    github = "alexbakker";
    githubId = 2387841;
    name = "Alexander Bakker";
  };
  alexchapman = {
    email = "alex@farfromthere.net";
    github = "AJChapman";
    githubId = 8316672;
    name = "Alex Chapman";
  };
  alexfmpe = {
    email = "alexandre.fmp.esteves@gmail.com";
    github = "alexfmpe";
    githubId = 2335822;
    name = "Alexandre Esteves";
  };
  alexvorobiev = {
    email = "alexander.vorobiev@gmail.com";
    github = "alexvorobiev";
    githubId = 782180;
    name = "Alex Vorobiev";
  };
  algorith = {
    email = "dries_van_daele@telenet.be";
    name = "Dries Van Daele";
  };
  alibabzo = {
    email = "alistair.bill@gmail.com";
    github = "alibabzo";
    githubId = 2822871;
    name = "Alistair Bill";
  };
  alkeryn = {
    email = "plbraundev@gmail.com";
    github = "Alkeryn";
    githubId = 11599075;
    name = "Pierre-Louis Braun";
  };
  all = {
    email = "nix-commits@lists.science.uu.nl";
    name = "Nix Committers";
  };
  allonsy = {
    email = "linuxbash8@gmail.com";
    github = "allonsy";
    githubId = 5892756;
    name = "Alec Snyder";
  };
  AluisioASG = {
    name = "Aluísio Augusto Silva Gonçalves";
    email = "aluisio@aasg.name";
    github = "AluisioASG";
    githubId = 1904165;
    keys = [{
      longkeyid = "rsa4096/0x9FAA63E097506D9D";
      fingerprint = "7FDB 17B3 C29B 5BA6 E5A9  8BB2 9FAA 63E0 9750 6D9D";
    }];
  };
  almac = {
    email = "alma.cemerlic@gmail.com";
    github = "a1mac";
    githubId = 60479013;
    name = "Alma Cemerlic";
  };
  alunduil = {
    email = "alunduil@gmail.com";
    github = "alunduil";
    name = "Alex Brandt";
  };
  alva = {
    email = "alva@skogen.is";
    github = "fjallarefur";
    githubId = 42881386;
    name = "Alva";
    keys = [{
      longkeyid = "ed25519/0xF53E323342F7A6D3";
      fingerprint = "B422 CFB1 C9EF 73F7 E1E2 698D F53E 3233 42F7 A6D3A";
    }];
  };
  amar1729 = {
    email = "amar.paul16@gmail.com";
    github = "amar1729";
    githubId = 15623522;
    name = "Amar Paul";
  };
  ambrop72 = {
    email = "ambrop7@gmail.com";
    github = "ambrop72";
    name = "Ambroz Bizjak";
  };
  amiddelk = {
    email = "amiddelk@gmail.com";
    github = "amiddelk";
    githubId = 1358320;
    name = "Arie Middelkoop";
  };
  amiloradovsky = {
    email = "miloradovsky@gmail.com";
    github = "amiloradovsky";
    githubId = 20530052;
    name = "Andrew Miloradovsky";
  };
  notbandali = {
    name = "Amin Bandali";
    email = "bandali@gnu.org";
    github = "notbandali";
    githubId = 1254858;
    keys = [{
      longkeyid = "rsa4096/0xA21A020248816103";
      fingerprint = "BE62 7373 8E61 6D6D 1B3A  08E8 A21A 0202 4881 6103";
    }];
  };
  aminechikhaoui = {
    email = "amine.chikhaoui91@gmail.com";
    github = "AmineChikhaoui";
    githubId = 5149377;
    name = "Amine Chikhaoui";
  };
  amorsillo = {
    email = "andrew.morsillo@gmail.com";
    github = "AndrewMorsillo";
    githubId = 858965;
    name = "Andrew Morsillo";
  };
  andersk = {
    email = "andersk@mit.edu";
    github = "andersk";
    githubId = 26471;
    name = "Anders Kaseorg";
  };
  anderslundstedt = {
    email = "git@anderslundstedt.se";
    github = "anderslundstedt";
    githubId = 4514101;
    name = "Anders Lundstedt";
  };
  AndersonTorres = {
    email = "torres.anderson.85@protonmail.com";
    github = "AndersonTorres";
    githubId = 5954806;
    name = "Anderson Torres";
  };
  anderspapitto = {
    email = "anderspapitto@gmail.com";
    github = "anderspapitto";
    githubId = 1388690;
    name = "Anders Papitto";
  };
  andir = {
    email = "andreas@rammhold.de";
    github = "andir";
    githubId = 638836;
    name = "Andreas Rammhold";
  };
  andreabedini = {
    email = "andrea@kzn.io";
    github = "andreabedini";
    name = "Andrea Bedini";
  };
  andres = {
    email = "ksnixos@andres-loeh.de";
    github = "kosmikus";
    name = "Andres Loeh";
  };
  andrestylianos = {
    email = "andre.stylianos@gmail.com";
    github = "andrestylianos";
    githubId = 7112447;
    name = "Andre S. Ramos";
  };
  andrew-d = {
    email = "andrew@du.nham.ca";
    github = "andrew-d";
    githubId = 1079173;
    name = "Andrew Dunham";
  };
  andrewchambers = {
    email = "ac@acha.ninja";
    github = "andrewchambers";
    githubId = 962885;
    name = "Andrew Chambers";
  };
  andrewrk = {
    email = "superjoe30@gmail.com";
    github = "andrewrk";
    githubId = 106511;
    name = "Andrew Kelley";
  };
  andsild = {
    email = "andsild@gmail.com";
    github = "andsild";
    name = "Anders Sildnes";
  };
  aneeshusa = {
    email = "aneeshusa@gmail.com";
    github = "aneeshusa";
    githubId = 2085567;
    name = "Aneesh Agrawal";
  };
  angristan = {
    email = "angristan@pm.me";
    github = "angristan";
    githubId = 11699655;
    name = "Stanislas Lange";
  };
  ankhers = {
    email = "me@ankhers.dev";
    github = "ankhers";
    githubId = 750786;
    name = "Justin Wood";
  };
  anmonteiro = {
    email = "anmonteiro@gmail.com";
    github = "anmonteiro";
    githubId = 661909;
    name = "Antonio Nuno Monteiro";
  };
  anpryl = {
    email = "anpryl@gmail.com";
    github = "anpryl";
    githubId = 5327697;
    name = "Anatolii Prylutskyi";
  };
  antoinerg = {
    email = "roygobeil.antoine@gmail.com";
    github = "antoinerg";
    githubId = 301546;
    name = "Antoine Roy-Gobeil";
  };
  anton-dessiatov = {
    email = "anton.dessiatov@gmail.com";
    github = "anton-dessiatov";
    githubId = 2873280;
    name = "Anton Desyatov";
  };
  Anton-Latukha = {
    email = "anton.latuka+nixpkgs@gmail.com";
    github = "Anton-Latukha";
    githubId = 20933385;
    name = "Anton Latukha";
  };
  antono = {
    email = "self@antono.info";
    github = "antono";
    name = "Antono Vasiljev";
  };
  antonxy = {
    email = "anton.schirg@posteo.de";
    github = "antonxy";
    githubId = 4194320;
    name = "Anton Schirg";
  };
  apeschar = {
    email = "albert@peschar.net";
    github = "apeschar";
    githubId = 122977;
    name = "Albert Peschar";
  };
  apeyroux = {
    email = "alex@px.io";
    github = "apeyroux";
    githubId = 1078530;
    name = "Alexandre Peyroux";
  };
  ar1a = {
    email = "aria@ar1as.space";
    github = "ar1a";
    githubId = 8436007;
    name = "Aria Edmonds";
  };
  arcadio = {
    email = "arc@well.ox.ac.uk";
    github = "arcadio";
    githubId = 56009;
    name = "Arcadio Rubio García";
  };
  arcnmx = {
    email = "arcnmx@users.noreply.github.com";
    github = "arcnmx";
    githubId = 13426784;
    name = "arcnmx";
  };
  ardumont = {
    email = "eniotna.t@gmail.com";
    github = "ardumont";
    githubId = 718812;
    name = "Antoine R. Dumont";
  };
  arianvp = {
    email = "arian.vanputten@gmail.com";
    github = "arianvp";
    githubId = 628387;
    name = "Arian van Putten";
  };
  aristid = {
    email = "aristidb@gmail.com";
    github = "aristidb";
    githubId = 30712;
    name = "Aristid Breitkreuz";
  };
  ariutta = {
    email = "anders.riutta@gmail.com";
    github = "ariutta";
    githubId = 1296771;
    name = "Anders Riutta";
  };
  arnoldfarkas = {
    email = "arnold.farkas@gmail.com";
    github = "arnoldfarkas";
    githubId = 59696216;
    name = "Arnold Farkas";
  };
  arobyn = {
    email = "shados@shados.net";
    github = "shados";
    githubId = 338268;
    name = "Alexei Robyn";
  };
  artemist = {
    email = "me@artem.ist";
    github = "artemist";
    githubId = 1226638;
    name = "Artemis Tosini";
    keys = [{
      longkeyid = "rsa4096/0x4FDC96F161E7BA8A";
      fingerprint = "3D2B B230 F9FA F0C5 1832  46DD 4FDC 96F1 61E7 BA8A";
    }];
  };
  arthur = {
    email = "me@arthur.li";
    github = "arthurl";
    githubId = 3965744;
    name = "Arthur Lee";
  };
  artuuge = {
    email = "artuuge@gmail.com";
    github = "artuuge";
    githubId = 10285250;
    name = "Artur E. Ruuge";
  };
  asbachb = {
    email = "asbachb-nixpkgs-5c2a@impl.it";
    github = "asbachb";
    githubId = 1482768;
    name = "Benjamin Asbach";
  };
  ashalkhakov = {
    email = "artyom.shalkhakov@gmail.com";
    github = "ashalkhakov";
    githubId = 1270502;
    name = "Artyom Shalkhakov";
  };
  ashgillman = {
    email = "gillmanash@gmail.com";
    github = "ashgillman";
    githubId = 816777;
    name = "Ashley Gillman";
  };
  ashkitten = {
    email = "ashlea@protonmail.com";
    github = "ashkitten";
    githubId = 9281956;
    name = "ash lea";
  };
  aske = {
    email = "aske@fmap.me";
    github = "aske";
    githubId = 869771;
    name = "Kirill Boltaev";
  };
  asppsa = {
    email = "asppsa@gmail.com";
    github = "asppsa";
    githubId = 453170;
    name = "Alastair Pharo";
  };
  astro = {
    email = "astro@spaceboyz.net";
    github = "astro";
    githubId = 12923;
    name = "Astro";
  };
  astsmtl = {
    email = "astsmtl@yandex.ru";
    github = "astsmtl";
    githubId = 2093941;
    name = "Alexander Tsamutali";
  };
  asymmetric = {
    email = "lorenzo@mailbox.org";
    github = "asymmetric";
    githubId = 101816;
    name = "Lorenzo Manacorda";
  };
  aszlig = {
    email = "aszlig@nix.build";
    github = "aszlig";
    githubId = 192147;
    name = "aszlig";
  };
  atemu = {
    name = "Atemu";
    email = "atemu.main+nixpkgs@gmail.com";
    github = "Atemu";
    githubId = 18599032;
  };
  athas = {
    email = "athas@sigkill.dk";
    github = "athas";
    githubId = 55833;
    name = "Troels Henriksen";
  };
  atkinschang = {
    email = "atkinschang+nixpkgs@gmail.com";
    github = "AtkinsChang";
    githubId = 5193600;
    name = "Atkins Chang";
  };
  atnnn = {
    email = "etienne@atnnn.com";
    github = "atnnn";
    githubId = 706854;
    name = "Etienne Laurin";
  };
  auntie = {
    email = "auntieNeo@gmail.com";
    github = "auntie";
    name = "Jonathan Glines";
  };
  avaq = {
    email = "avaq+nixos@xs4all.nl";
    github = "avaq";
    githubId = 1217745;
    name = "Aldwin Vlasblom";
  };
  avery = {
    email = "averyl+nixos@protonmail.com";
    github = "AveryLychee";
    githubId = 9147625;
    name = "Avery Lychee";
  };
  averelld = {
    email = "averell+nixos@rxd4.com";
    github = "averelld";
    name = "averelld";
  };
  avitex = {
    email = "theavitex@gmail.com";
    github = "avitex";
    githubId = 5110816;
    name = "avitex";
    keys = [{
      longkeyid = "rsa4096/0x8B366C443CABE942";
      fingerprint = "271E 136C 178E 06FA EA4E  B854 8B36 6C44 3CAB E942";
    }];
  };
  avnik = {
    email = "avn@avnik.info";
    github = "avnik";
    githubId = 153538;
    name = "Alexander V. Nikolaev";
  };
  aw = {
    email = "aw-nixos@meterriblecrew.net";
    github = "herrwiese";
    githubId = 206242;
    name = "Andreas Wiese";
  };
  aycanirican = {
    email = "iricanaycan@gmail.com";
    github = "aycanirican";
    githubId = 135230;
    name = "Aycan iRiCAN";
  };
  b4dm4n = {
    email = "fabianm88@gmail.com";
    github = "B4dM4n";
    githubId = 448169;
    name = "Fabian Möller";
    keys = [{
      longkeyid = "rsa4096/0x754B5C0963C42C5";
      fingerprint = "6309 E212 29D4 DA30 AF24  BDED 754B 5C09 63C4 2C50";
    }];
  };
  babariviere = {
    email = "babathriviere@gmail.com";
    github = "babariviere";
    githubId = 12128029;
    name = "babariviere";
  };
  bachp = {
    email = "pascal.bach@nextrem.ch";
    github = "bachp";
    githubId = 333807;
    name = "Pascal Bach";
  };
  backuitist = {
    email = "biethb@gmail.com";
    github = "backuitist";
    name = "Bruno Bieth";
  };
  badi = {
    email = "abdulwahidc@gmail.com";
    github = "badi";
    name = "Badi' Abdul-Wahid";
  };
  balajisivaraman = {
    email = "sivaraman.balaji@gmail.com";
    name = "Balaji Sivaraman";
  };
  balsoft = {
    email = "balsoft75@gmail.com";
    github = "balsoft";
    githubId = 18467667;
    name = "Alexander Bantyev";
  };
  bandresen = {
    email = "bandresen@gmail.com";
    github = "bandresen";
    githubId = 80325;
    name = "Benjamin Andresen";
  };
  baracoder = {
    email = "baracoder@googlemail.com";
    github = "baracoder";
    githubId = 127523;
    name = "Herman Fries";
  };
  barrucadu = {
    email = "mike@barrucadu.co.uk";
    github = "barrucadu";
    githubId = 75235;
    name = "Michael Walker";
  };
  basvandijk = {
    email = "v.dijk.bas@gmail.com";
    github = "basvandijk";
    githubId = 576355;
    name = "Bas van Dijk";
  };
  Baughn = {
    email = "sveina@gmail.com";
    github = "Baughn";
    githubId = 45811;
    name = "Svein Ove Aas";
  };
  bb010g = {
    email = "me@bb010g.com";
    github = "bb010g";
    githubId = 340132;
    name = "Brayden Banks";
  };
  bbarker = {
    email = "brandon.barker@gmail.com";
    github = "bbarker";
    githubId = 916366;
    name = "Brandon Elam Barker";
  };
  bbigras = {
    email = "bigras.bruno@gmail.com";
    github = "bbigras";
    githubId = 24027;
    name = "Bruno Bigras";
  };
  bcarrell = {
    email = "brandoncarrell@gmail.com";
    github = "bcarrell";
    githubId = 1015044;
    name = "Brandon Carrell";
  };
  bcdarwin = {
    email = "bcdarwin@gmail.com";
    github = "bcdarwin";
    githubId = 164148;
    name = "Ben Darwin";
  };
  bdesham = {
    email = "benjamin@esham.io";
    github = "bdesham";
    githubId = 354230;
    name = "Benjamin Esham";
  };
  bdimcheff = {
    email = "brandon@dimcheff.com";
    github = "bdimcheff";
    githubId = 14111;
    name = "Brandon Dimcheff";
  };
  bendlas = {
    email = "herwig@bendlas.net";
    github = "bendlas";
    githubId = 214787;
    name = "Herwig Hochleitner";
  };
  benley = {
    email = "benley@gmail.com";
    github = "benley";
    githubId = 1432730;
    name = "Benjamin Staffin";
  };
  bennofs = {
    email = "benno.fuenfstueck@gmail.com";
    github = "bennofs";
    githubId = 3192959;
    name = "Benno Fünfstück";
  };
  benpye = {
    email = "ben@curlybracket.co.uk";
    github = "benpye";
    githubId = 442623;
    name = "Ben Pye";
  };
  benwbooth = {
    email = "benwbooth@gmail.com";
    github = "benwbooth";
    githubId = 75972;
    name = "Ben Booth";
  };
  berce = {
    email = "bert.moens@gmail.com";
    github = "berce";
    githubId = 10439709;
    name = "Bert Moens";
  };
  berdario = {
    email = "berdario@gmail.com";
    github = "berdario";
    name = "Dario Bertini";
  };
  bergey = {
    email = "bergey@teallabs.org";
    github = "bergey";
    githubId = 251106;
    name = "Daniel Bergey";
  };
  betaboon = {
    email = "betaboon@0x80.ninja";
    github = "betaboon";
    githubId = 7346933;
    name = "betaboon";
  };
  bfortz = {
    email = "bernard.fortz@gmail.com";
    github = "bfortz";
    githubId = 16426882;
    name = "Bernard Fortz";
  };
  bgamari = {
    email = "ben@smart-cactus.org";
    github = "bgamari";
    githubId = 1010174;
    name = "Ben Gamari";
  };
  bhall = {
    email = "brendan.j.hall@bath.edu";
    github = "brendan-hall";
    githubId = 34919100;
    name = "Brendan Hall";
  };
  bhipple = {
    email = "bhipple@protonmail.com";
    github = "bhipple";
    githubId = 2071583;
    name = "Benjamin Hipple";
  };
  binarin = {
    email = "binarin@binarin.ru";
    github = "binarin";
    githubId = 185443;
    name = "Alexey Lebedeff";
  };
  bjg = {
    email = "bjg@gnu.org";
    name = "Brian Gough";
  };
  bjornfor = {
    email = "bjorn.forsman@gmail.com";
    github = "bjornfor";
    githubId = 133602;
    name = "Bjørn Forsman";
  };
  bkchr = {
    email = "nixos@kchr.de";
    github = "bkchr";
    githubId = 5718007;
    name = "Bastian Köcher";
  };
  blanky0230 = {
    email = "blanky0230@gmail.com";
    github = "blanky0230";
    githubId = 5700358;
    name = "Thomas Blank";
  };
  blitz = {
    email = "js@alien8.de";
    github = "blitz";
    githubId = 37907;
    name = "Julian Stecklina";
  };
  bluescreen303 = {
    email = "mathijs@bluescreen303.nl";
    github = "bluescreen303";
    name = "Mathijs Kwik";
  };
  bobakker = {
    email = "bobakk3r@gmail.com";
    github = "bobakker";
    githubId = 10221570;
    name = "Bo Bakker";
  };
  bobvanderlinden = {
    email = "bobvanderlinden@gmail.com";
    github = "bobvanderlinden";
    githubId = 6375609;
    name = "Bob van der Linden";
  };
  bodil = {
    email = "nix@bodil.org";
    github = "bodil";
    githubId = 17880;
    name = "Bodil Stokke";
  };
  boj = {
    email = "brian@uncannyworks.com";
    github = "boj";
    githubId = 50839;
    name = "Brian Jones";
  };
  boothead = {
    email = "ben@perurbis.com";
    github = "boothead";
    name = "Ben Ford";
  };
  borisbabic = {
    email = "boris.ivan.babic@gmail.com";
    github = "borisbabic";
    githubId = 1743184;
    name = "Boris Babić";
  };
  bosu = {
    email = "boriss@gmail.com";
    github = "bosu";
    githubId = 3465841;
    name = "Boris Sukholitko";
  };
  bradediger = {
    email = "brad@bradediger.com";
    github = "bradediger";
    githubId = 4621;
    name = "Brad Ediger";
  };
  brainrape = {
    email = "martonboros@gmail.com";
    github = "brainrape";
    githubId = 302429;
    name = "Marton Boros";
  };
  bramd = {
    email = "bram@bramd.nl";
    github = "bramd";
    githubId = 86652;
    name = "Bram Duvigneau";
  };
  braydenjw = {
    email = "nixpkgs@willenborg.ca";
    github = "braydenjw";
    githubId = 2506621;
    name = "Brayden Willenborg";
  };
  brian-dawn = {
    email = "brian.t.dawn@gmail.com";
    github = "brian-dawn";
    githubId = 1274409;
    name = "Brian Dawn";
  };
  brianhicks = {
    email = "brian@brianthicks.com";
    github = "BrianHicks";
    githubId = 355401;
    name = "Brian Hicks";
  };
  bricewge = {
    email = "bricewge@gmail.com";
    github = "bricewge";
    githubId = 5525646;
    name = "Brice Waegeneire";
  };
  bstrik = {
    email = "dutchman55@gmx.com";
    github = "bstrik";
    githubId = 7716744;
    name = "Berno Strik";
  };
  brettlyons = {
    email = "blyons@fastmail.com";
    github = "brettlyons";
    githubId = 3043718;
    name = "Brett Lyons";
  };
  btlvr = {
    email = "btlvr@protonmail.com";
    github = "btlvr";
    githubId = 32319131;
    name = "Brett L";
  };
  buffet = {
    email = "niclas@countingsort.com";
    github = "buffet";
    githubId = 33751841;
    name = "Niclas Meyer";
  };
  bugworm = {
    email = "bugworm@zoho.com";
    github = "bugworm";
    githubId = 7214361;
    name = "Roman Gerasimenko";
  };
  bzizou = {
    email = "Bruno@bzizou.net";
    github = "bzizou";
    githubId = 2647566;
    name = "Bruno Bzeznik";
  };
  c0bw3b = {
    email = "c0bw3b@gmail.com";
    github = "c0bw3b";
    githubId = 24417923;
    name = "Renaud";
  };
  c0deaddict = {
    email = "josvanbakel@protonmail.com";
    github = "c0deaddict";
    githubId = 510553;
    name = "Jos van Bakel";
  };
  cab404 = {
    email = "cab404@mailbox.org";
    github = "cab404";
    githubId = 6453661;
    name = "Vladimir Serov";
    keys = [
      # compare with https://keybase.io/cab404
      { longkeyid = "1BB96810926F4E715DEF567E6BA7C26C3FDF7BB3";
        fingerprint = "rsa3072/0xCBDECF658C38079E";
      }
      { longkeyid = "1EBC648C64D6045463013B3EB7EFFC271D55DB8A";
        fingerprint = "ed25519/0xB7EFFC271D55DB8A";
      }
    ];
  };
  calbrecht = {
    email = "christian.albrecht@mayflower.de";
    github = "calbrecht";
    githubId = 1516457;
    name = "Christian Albrecht";
  };
  callahad = {
    email = "dan.callahan@gmail.com";
    github = "callahad";
    githubId = 24193;
    name = "Dan Callahan";
  };
  calvertvl = {
    email = "calvertvl@gmail.com";
    github = "calvertvl";
    githubId = 7435854;
    name = "Victor Calvert";
  };
  campadrenalin = {
    email = "campadrenalin@gmail.com";
    github = "campadrenalin";
    githubId = 289492;
    name = "Philip Horger";
  };
  candeira = {
    email = "javier@candeira.com";
    github = "candeira";
    githubId = 91694;
    name = "Javier Candeira";
  };
  canndrew = {
    email = "shum@canndrew.org";
    github = "canndrew";
    githubId = 5555066;
    name = "Andrew Cann";
  };
  cap = {
    name = "cap";
    email = "nixos_xasenw9@digitalpostkasten.de";
    github = "scaredmushroom";
    githubId = 45340040;
  };
  carlosdagos = {
    email = "m@cdagostino.io";
    github = "carlosdagos";
    githubId = 686190;
    name = "Carlos D'Agostino";
  };
  carlsverre = {
    email = "accounts@carlsverre.com";
    github = "carlsverre";
    githubId = 82591;
    name = "Carl Sverre";
  };
  cartr = {
    email = "carter.sande@duodecima.technology";
    github = "cartr";
    githubId = 5241813;
    name = "Carter Sande";
  };
  casey = {
    email = "casey@rodarmor.net";
    github = "casey";
    githubId = 1945;
    name = "Casey Rodarmor";
  };
  catern = {
    email = "sbaugh@catern.com";
    github = "catern";
    githubId = 5394722;
    name = "Spencer Baugh";
  };
  caugner = {
    email = "nixos@caugner.de";
    github = "caugner";
    githubId = 495429;
    name = "Claas Augner";
  };
  cbley = {
    email = "claudio.bley@gmail.com";
    github = "avdv";
    githubId = 3471749;
    name = "Claudio Bley";
  };
  cdepillabout = {
    email = "cdep.illabout@gmail.com";
    github = "cdepillabout";
    githubId = 64804;
    name = "Dennis Gosnell";
  };
  ceedubs = {
    email = "ceedubs@gmail.com";
    github = "ceedubs";
    githubId = 977929;
    name = "Cody Allen";
  };
  cfouche = {
    email = "chaddai.fouche@gmail.com";
    github = "Chaddai";
    githubId = 5771456;
    name = "Chaddaï Fouché";
  };
  cfsmp3 = {
    email = "carlos@sanz.dev";
    github = "cfsmp3";
    githubId = 5949913;
    name = "Carlos Fernandez Sanz";
  };
  cge = {
    email = "cevans@evanslabs.org";
    github = "cgevans";
    githubId = 2054509;
    name = "Constantine Evans";
    keys = [
      { longkeyid = "rsa4096/0xB67DB1D20A93A9F9";
        fingerprint = "32B1 6EE7 DBA5 16DE 526E  4C5A B67D B1D2 0A93 A9F9";
      }
      { longkeyid = "rsa4096/0x1A1D58B86AE2AABD";
        fingerprint = "669C 1D24 5A87 DB34 6BE4  3216 1A1D 58B8 6AE2 AABD";
      }
    ];
  };
  chaduffy = {
    email = "charles@dyfis.net";
    github = "charles-dyfis-net";
    githubId = 22370;
    name = "Charles Duffy";
  };
  changlinli = {
    email = "mail@changlinli.com";
    github = "changlinli";
    githubId = 1762540;
    name = "Changlin Li";
  };
  CharlesHD = {
    email = "charleshdespointes@gmail.com";
    github = "CharlesHD";
    githubId = 6608071;
    name = "Charles Huyghues-Despointes";
  };
  chaoflow = {
    email = "flo@chaoflow.net";
    github = "chaoflow";
    githubId = 89596;
    name = "Florian Friesdorf";
  };
  chattered = {
    email = "me@philscotted.com";
    name = "Phil Scott";
  };
  ChengCat = {
    email = "yu@cheng.cat";
    github = "ChengCat";
    githubId = 33503784;
    name = "Yucheng Zhang";
  };
  chessai = {
    email = "chessai1996@gmail.com";
    github = "chessai";
    githubId = 18648043;
    name = "Daniel Cartwright";
  };
  chiiruno = {
    email = "okinan@protonmail.com";
    github = "chiiruno";
    githubId = 30435868;
    name = "Okina Matara";
  };
  chkno = {
    email = "chuck@intelligence.org";
    github = "chkno";
    githubId = 1118859;
    name = "Scott Worley";
  };
  choochootrain = {
    email = "hurshal@imap.cc";
    github = "choochootrain";
    githubId = 803961;
    name = "Hurshal Patel";
  };
  chpatrick = {
    email = "chpatrick@gmail.com";
    github = "chpatrick";
    githubId = 832719;
    name = "Patrick Chilton";
  };
  chreekat = {
    email = "b@chreekat.net";
    github = "chreekat";
    githubId = 538538;
    name = "Bryan Richter";
  };
  chris-martin = {
    email = "ch.martin@gmail.com";
    github = "chris-martin";
    githubId = 399718;
    name = "Chris Martin";
  };
  chrisaw = {
    email = "home@chrisaw.com";
    github = "cawilliamson";
    githubId = 1141769;
    name = "Christopher A. Williamson";
  };
  chrisjefferson = {
    email = "chris@bubblescope.net";
    github = "chrisjefferson";
    githubId = 811527;
    name = "Christopher Jefferson";
  };
  chrisrosset = {
    email = "chris@rosset.org.uk";
    github = "chrisrosset";
    githubId = 1103294;
    name = "Christopher Rosset";
  };
  christopherpoole = {
    email = "mail@christopherpoole.net";
    github = "christopherpoole";
    githubId = 2245737;
    name = "Christopher Mark Poole";
  };
  ciil = {
    email = "simon@lackerbauer.com";
    github = "ciil";
    githubId = 3956062;
    name = "Simon Lackerbauer";
  };
  cizra = {
    email = "todurov+nix@gmail.com";
    github = "cizra";
    githubId = 2131991;
    name = "Elmo Todurov";
  };
  ck3d = {
    email = "ck3d@gmx.de";
    github = "ck3d";
    githubId = 25088352;
    name = "Christian Kögler";
  };
  clkamp = {
    email = "c@lkamp.de";
    github = "clkamp";
    githubId = 46303707;
    name = "Christian Lütke-Stetzkamp";
  };
  kampka = {
    email = "christian@kampka.net";
    github = "kampka";
    githubId = 422412;
    name = "Christian Kampka";
    keys = [{
      longkeyid = "ed25519/0x1CBE9645DD68E915";
      fingerprint = "F7FA 0BD0 8775 337C F6AB  4A14 1CBE 9645 DD68 E915";
    }];
  };
  ckauhaus = {
    email = "kc@flyingcircus.io";
    github = "ckauhaus";
    githubId = 1448923;
    name = "Christian Kauhaus";
  };
  cko = {
    email = "christine.koppelt@gmail.com";
    github = "cko";
    githubId = 68239;
    name = "Christine Koppelt";
  };
  clacke = {
    email = "claes.wallin@greatsinodevelopment.com";
    github = "clacke";
    githubId = 199180;
    name = "Claes Wallin";
  };
  cleverca22 = {
    email = "cleverca22@gmail.com";
    github = "cleverca22";
    githubId = 848609;
    name = "Michael Bishop";
  };
  cmcdragonkai = {
    email = "roger.qiu@matrix.ai";
    github = "cmcdragonkai";
    githubId = 640797;
    name = "Roger Qiu";
  };
  cmfwyp = {
    email = "cmfwyp@riseup.net";
    github = "cmfwyp";
    githubId = 20808761;
    name = "cmfwyp";
  };
  cobbal = {
    email = "andrew.cobb@gmail.com";
    github = "cobbal";
    githubId = 180339;
    name = "Andrew Cobb";
  };
  coconnor = {
    email = "coreyoconnor@gmail.com";
    github = "coreyoconnor";
    name = "Corey O'Connor";
  };
  codsl = {
    email = "codsl@riseup.net";
    github = "codsl";
    githubId = 6402559;
    name = "codsl";
  };
  codyopel = {
    email = "codyopel@gmail.com";
    github = "codyopel";
    githubId = 5561189;
    name = "Cody Opel";
  };
  cohencyril = {
    email = "cyril.cohen@inria.fr";
    github = "CohenCyril";
    githubId = 298705;
    name = "Cyril Cohen";
  };
  colemickens = {
    email = "cole.mickens@gmail.com";
    github = "colemickens";
    githubId = 327028;
    name = "Cole Mickens";
  };
  colescott = {
    email = "colescottsf@gmail.com";
    github = "colescott";
    githubId = 5684605;
    name = "Cole Scott";
  };
  cole-h = {
    name = "Cole Helbling";
    email = "cole.e.helbling@outlook.com";
    github = "cole-h";
    githubId = 28582702;
    keys = [{
      longkeyid = "rsa4096/0xB37E0F2371016A4C";
      fingerprint = "68B8 0D57 B2E5 4AC3 EC1F  49B0 B37E 0F23 7101 6A4C";
    }];
  };
  copumpkin = {
    email = "pumpkingod@gmail.com";
    github = "copumpkin";
    githubId = 2623;
    name = "Dan Peebles";
  };
  corngood = {
    email = "corngood@gmail.com";
    github = "corngood";
    githubId = 3077118;
    name = "David McFarland";
  };
  coroa = {
    email = "jonas@chaoflow.net";
    github = "coroa";
    githubId = 2552981;
    name = "Jonas Hörsch";
  };
  costrouc = {
    email = "chris.ostrouchov@gmail.com";
    github = "costrouc";
    githubId = 1740337;
    name = "Chris Ostrouchov";
  };
  contrun = {
    email = "uuuuuu@protonmail.com";
    github = "contrun";
    githubId = 32609395;
    name = "B YI";
  };
  couchemar = {
    email = "couchemar@yandex.ru";
    github = "couchemar";
    githubId = 1573344;
    name = "Andrey Pavlov";
  };
  cpages = {
    email = "page@ruiec.cat";
    github = "cpages";
    githubId = 411324;
    name = "Carles Pagès";
  };
  craigem = {
    email = "craige@mcwhirter.io";
    github = "craigem";
    githubId = 6470493;
    name = "Craige McWhirter";
  };
  cransom = {
    email = "cransom@hubns.net";
    github = "cransom";
    name = "Casey Ransom";
  };
  CrazedProgrammer = {
    email = "crazedprogrammer@gmail.com";
    github = "CrazedProgrammer";
    githubId = 12202789;
    name = "CrazedProgrammer";
  };
  cryptix = {
    email = "cryptix@riseup.net";
    github = "cryptix";
    githubId = 111202;
    name = "Henry Bubert";
  };
  CrystalGamma = {
    email = "nixos@crystalgamma.de";
    github = "CrystalGamma";
    githubId = 6297001;
    name = "Jona Stubbe";
  };
  csingley = {
    email = "csingley@gmail.com";
    github = "csingley";
    githubId = 398996;
    name = "Christopher Singley";
  };
  cstrahan = {
    email = "charles@cstrahan.com";
    github = "cstrahan";
    githubId = 143982;
    name = "Charles Strahan";
  };
  cswank = {
    email = "craigswank@gmail.com";
    github = "cswank";
    githubId = 490965;
    name = "Craig Swank";
  };
  cwoac = {
    email = "oliver@codersoffortune.net";
    github = "cwoac";
    githubId = 1382175;
    name = "Oliver Matthews";
  };
  cypherpunk2140 = {
    email = "stefan.mihaila@pm.me";
    github = "stefan-mihaila";
    githubId = 2217136;
    name = "Ștefan D. Mihăilă";
    keys = [
      {
        longkeyid = "rsa4096/6E68A39BF16A3ECB";
        fingerprint = "CBC9 C7CC 51F0 4A61 3901 C723 6E68 A39B F16A 3ECB";
      }
      {
        longkeyid = "rsa4096/6220AD7846220A52";
        fingerprint = "7EAB 1447 5BBA 7DDE 7092 7276 6220 AD78 4622 0A52";
      }
    ];
  };
  d-goldin = {
    email = "dgoldin+github@protonmail.ch";
    github = "d-goldin";
    githubId = 43349662;
    name = "Dima";
    keys = [{
      longkeyid = "rsa4096/BAB1D15FB7B4D4CE";
      fingerprint = "1C4E F4FE 7F8E D8B7 1E88 CCDF BAB1 D15F B7B4 D4CE";
    }];
  };
  dadada = {
    name = "dadada";
    email = "dadada@dadada.li";
    github = "dadada";
    githubId = 7216772;
    keys = [{
      longkeyid = "ed25519/0xEEB8D1CE62C4DFEA";
      fingerprint = "D68C 8469 5C08 7E0F 733A  28D0 EEB8 D1CE 62C4 DFEA";
    }];
  };
  dalance = {
    email = "dalance@gmail.com";
    github = "dalance";
    githubId = 4331004;
    name = "Naoya Hatta";
  };
  DamienCassou = {
    email = "damien@cassou.me";
    github = "DamienCassou";
    githubId = 217543;
    name = "Damien Cassou";
  };
  danbst = {
    email = "abcz2.uprola@gmail.com";
    github = "danbst";
    githubId = 743057;
    name = "Danylo Hlynskyi";
  };
  dancek = {
    email = "hannu.hartikainen@gmail.com";
    github = "dancek";
    githubId = 245394;
    name = "Hannu Hartikainen";
  };
  danderson = {
    email = "dave@natulte.net";
    github = "danderson";
    githubId = 1918;
    name = "David Anderson";
  };
  danharaj = {
    email = "dan@obsidian.systems";
    github = "danharaj";
    githubId = 23366017;
    name = "Dan Haraj";
  };
  danieldk = {
    email = "me@danieldk.eu";
    github = "danieldk";
    githubId = 49398;
    name = "Daniël de Kok";
  };
  danielfullmer = {
    email = "danielrf12@gmail.com";
    github = "danielfullmer";
    githubId = 1298344;
    name = "Daniel Fullmer";
  };
  das-g = {
    email = "nixpkgs@raphael.dasgupta.ch";
    github = "das-g";
    githubId = 97746;
    name = "Raphael Das Gupta";
  };
  das_j = {
    email = "janne@hess.ooo";
    github = "dasJ";
    githubId = 4971975;
    name = "Janne Heß";
  };
  dasuxullebt = {
    email = "christoph.senjak@googlemail.com";
    name = "Christoph-Simon Senjak";
  };
  david50407 = {
    email = "me@davy.tw";
    github = "david50407";
    githubId = 841969;
    name = "David Kuo";
  };
  davidak = {
    email = "post@davidak.de";
    github = "davidak";
    githubId = 91113;
    name = "David Kleuker";
  };
  davidrusu = {
    email = "davidrusu.me@gmail.com";
    github = "davidrusu";
    name = "David Rusu";
  };
  davidtwco = {
    email = "nix@david.davidtw.co";
    github = "davidtwco";
    githubId = 1295100;
    name = "David Wood";
    keys = [{
      longkeyid = "rsa4096/0x01760B4F9F53F154";
      fingerprint = "5B08 313C 6853 E5BF FA91  A817 0176 0B4F 9F53 F154";
    }];
  };
  davorb = {
    email = "davor@davor.se";
    github = "davorb";
    githubId = 798427;
    name = "Davor Babic";
  };
  dawidsowa = {
    email = "dawid_sowa@posteo.net";
    github = "dawidsowa";
    githubId = 49904992;
    name = "Dawid Sowa";
  };
  dbohdan = {
    email = "dbohdan@dbohdan.com";
    github = "dbohdan";
    githubId = 3179832;
    name = "D. Bohdan";
  };
  dbrock = {
    email = "daniel@brockman.se";
    github = "dbrock";
    githubId = 14032;
    name = "Daniel Brockman";
  };
  dduan = {
    email = "daniel@duan.ca";
    github = "dduan";
    githubId = 75067;
    name = "Daniel Duan";
  };
  deepfire = {
    email = "_deepfire@feelingofgreen.ru";
    github = "deepfire";
    githubId = 452652;
    name = "Kosyrev Serge";
  };
  delan = {
    name = "Delan Azabani";
    email = "delan@azabani.com";
    github = "delan";
    githubId = 465303;
  };
  delroth = {
    email = "delroth@gmail.com";
    github = "delroth";
    githubId = 202798;
    name = "Pierre Bourdon";
  };
  deltaevo = {
    email = "deltaduartedavid@gmail.com";
    github = "DeltaEvo";
    githubId = 8864716;
    name = "Duarte David";
  };
  demin-dmitriy = {
    email = "demindf@gmail.com";
    github = "demin-dmitriy";
    githubId = 5503422;
    name = "Dmitriy Demin";
  };
  demize = {
    email = "johannes@kyriasis.com";
    github = "kyrias";
    githubId = 2285387;
    name = "Johannes Löthberg";
  };
  demyanrogozhin = {
    email = "demyan.rogozhin@gmail.com";
    github = "demyanrogozhin";
    githubId = 62989;
    name = "Demyan Rogozhin";
  };
  derchris = {
    email = "derchris@me.com";
    github = "derchrisuk";
    githubId = 706758;
    name = "Christian Gerbrandt";
  };
  DerGuteMoritz = {
    email = "moritz@twoticketsplease.de";
    github = "DerGuteMoritz";
    name = "Moritz Heidkamp";
  };
  dermetfan = {
    email = "serverkorken@gmail.com";
    github = "dermetfan";
    githubId = 4956158;
    name = "Robin Stumm";
  };
  DerTim1 = {
    email = "tim.digel@active-group.de";
    github = "DerTim1";
    githubId = 21953890;
    name = "Tim Digel";
  };
  desiderius = {
    email = "didier@devroye.name";
    github = "desiderius";
    name = "Didier J. Devroye";
  };
  devhell = {
    email = ''"^"@regexmail.net'';
    github = "devhell";
    githubId = 896182;
    name = "devhell";
  };
  dezgeg = {
    email = "tuomas.tynkkynen@iki.fi";
    github = "dezgeg";
    githubId = 579369;
    name = "Tuomas Tynkkynen";
  };
  dfordivam = {
    email = "dfordivam+nixpkgs@gmail.com";
    github = "dfordivam";
    githubId = 681060;
    name = "Divam";
  };
  dfoxfranke = {
    email = "dfoxfranke@gmail.com";
    github = "dfoxfranke";
    githubId = 4708206;
    name = "Daniel Fox Franke";
  };
  dgonyeo = {
    email = "derek@gonyeo.com";
    github = "dgonyeo";
    name = "Derek Gonyeo";
  };
  dhkl = {
    email = "david@davidslab.com";
    github = "dhl";
    githubId = 265220;
    name = "David Leung";
  };
  dipinhora = {
    email = "dipinhora+github@gmail.com";
    github = "dipinhora";
    githubId = 11946442;
    name = "Dipin Hora";
  };
  dirkx = {
    email = "dirkx@webweaving.org";
    github = "dirkx";
    githubId = 392583;
    name = "Dirk-Willem van Gulik";
  };
  disassembler = {
    email = "disasm@gmail.com";
    github = "disassembler";
    githubId = 651205;
    name = "Samuel Leathers";
  };
  disserman = {
    email = "disserman@gmail.com";
    github = "divi255";
    githubId = 40633781;
    name = "Sergei S.";
  };
  dizfer = {
    email = "david@izquierdofernandez.com";
    github = "dizfer";
    githubId = 8852888;
    name = "David Izquierdo";
  };
  Dje4321 = {
    email = "dje4321@gmail.com";
    github = "dje4321";
    githubId = 10913120;
    name = "Dje4321";
  };
  dkabot = {
    email = "dkabot@dkabot.com";
    github = "dkabot";
    githubId = 1316469;
    name = "Naomi Morse";
  };
  dkudriavtsev = {
    email = "dkudriavtsev@gmail.com";
    github = "dkudriavtsev";
    githubId = 9790772;
    name = "Dmitry Kudriavtsev";
  };
  dmalikov = {
    email = "malikov.d.y@gmail.com";
    github = "dmalikov";
    githubId = 997543;
    name = "Dmitry Malikov";
  };
  DmitryTsygankov = {
    email = "dmitry.tsygankov@gmail.com";
    github = "DmitryTsygankov";
    githubId = 425354;
    name = "Dmitry Tsygankov";
  };
  dmjio = {
    email = "djohnson.m@gmail.com";
    github = "dmjio";
    githubId = 875324;
    name = "David Johnson";
  };
  dmrauh = {
    email = "dmrauh@posteo.de";
    github = "dmrauh";
    githubId = 37698547;
    name = "Dominik Michael Rauh";
  };
  dmvianna = {
    email = "dmlvianna@gmail.com";
    github = "dmvianna";
    githubId = 1708810;
    name = "Daniel Vianna";
  };
  dochang = {
    email = "dochang@gmail.com";
    github = "dochang";
    githubId = 129093;
    name = "Desmond O. Chang";
  };
  domenkozar = {
    email = "domen@dev.si";
    github = "domenkozar";
    githubId = 126339;
    name = "Domen Kozar";
  };
  dominikh = {
    email = "dominik@honnef.co";
    github = "dominikh";
    githubId = 39825;
    name = "Dominik Honnef";
  };
  doronbehar = {
    email = "me@doronbehar.com";
    github = "doronbehar";
    githubId = 10998835;
    name = "Doron Behar";
  };
  dotlambda = {
    email = "rschuetz17@gmail.com";
    github = "dotlambda";
    githubId = 6806011;
    name = "Robert Schütz";
  };
  doublec = {
    email = "chris.double@double.co.nz";
    github = "doublec";
    name = "Chris Double";
  };
  dpaetzel = {
    email = "david.paetzel@posteo.de";
    github = "dpaetzel";
    githubId = 974130;
    name = "David Pätzel";
  };
  dpflug = {
    email = "david@pflug.email";
    github = "dpflug";
    githubId = 108501;
    name = "David Pflug";
  };
  drets = {
    email = "dmitryrets@gmail.com";
    github = "drets";
    githubId = 6199462;
    name = "Dmytro Rets";
  };
  drewkett = {
    email = "burkett.andrew@gmail.com";
    name = "Andrew Burkett";
  };
  drewrisinger = {
    email = "drisinger+nixpkgs@gmail.com";
    github = "drewrisinger";
    githubId = 10198051;
    name = "Drew Risinger";
  };
  dsferruzza = {
    email = "david.sferruzza@gmail.com";
    github = "dsferruzza";
    githubId = 1931963;
    name = "David Sferruzza";
  };
  dtzWill = {
    email = "w@wdtz.org";
    github = "dtzWill";
    githubId = 817330;
    name = "Will Dietz";
    keys = [{
      longkeyid = "rsa4096/0xFD42C7D0D41494C8";
      fingerprint = "389A 78CB CD88 5E0C 4701  DEB9 FD42 C7D0 D414 94C8";
    }];
  };
  dump_stack = {
    email = "root@dumpstack.io";
    github = "jollheef";
    githubId = 1749762;
    name = "Mikhail Klementev";
    keys = [{
      longkeyid = "rsa4096/0x1525585D1B43C62A";
      fingerprint = "5DD7 C6F6 0630 F08E DAE7  4711 1525 585D 1B43 C62A";
    }];
  };
  dwarfmaster = {
    email = "nixpkgs@dwarfmaster.net";
    github = "dwarfmaster";
    githubId = 2025623;
    name = "Luc Chabassier";
  };
  dxf = {
    email = "dingxiangfei2009@gmail.com";
    github = "dingxiangfei2009";
    name = "Ding Xiang Fei";
  };
  dysinger = {
    email = "tim@dysinger.net";
    github = "dysinger";
    githubId = 447;
    name = "Tim Dysinger";
  };
  dywedir = {
    email = "dywedir@gra.red";
    github = "dywedir";
    githubId = 399312;
    name = "Vladyslav M.";
  };
  dzabraev = {
    email = "dzabraew@gmail.com";
    github = "dzabraev";
    githubId = 15128988;
    name = "Maksim Dzabraev";
  };
  e-user = {
    email = "nixos@sodosopa.io";
    github = "e-user";
    githubId = 93086;
    name = "Alexander Kahl";
  };
  eadwu = {
    email = "edmund.wu@protonmail.com";
    github = "eadwu";
    githubId = 22758444;
    name = "Edmund Wu";
  };
  ealasu = {
    email = "emanuel.alasu@gmail.com";
    github = "ealasu";
    githubId = 1362096;
    name = "Emanuel Alasu";
  };
  eamsden = {
    email = "edward@blackriversoft.com";
    github = "eamsden";
    githubId = 54573;
    name = "Edward Amsden";
  };
  earldouglas = {
    email = "james@earldouglas.com";
    github = "earldouglas";
    githubId = 424946;
    name = "James Earl Douglas";
  };
  earvstedt = {
    email = "erik.arvstedt@gmail.com";
    github = "erikarvstedt";
    githubId = 36110478;
    name = "Erik Arvstedt";
  };
  ebzzry = {
    email = "ebzzry@ebzzry.io";
    github = "ebzzry";
    githubId = 7875;
    name = "Rommel Martinez";
  };
  edanaher = {
    email = "nixos@edanaher.net";
    github = "edanaher";
    name = "Evan Danaher";
  };
  edef = {
    email = "edef@edef.eu";
    github = "edef1c";
    githubId = 50854;
    name = "edef";
  };
  emantor = {
    email = "rouven+nixos@czerwinskis.de";
    github = "emantor";
    githubId = 934284;
    name = "Rouven Czerwinski";
  };
  embr = {
    email = "hi@liclac.eu";
    github = "liclac";
    githubId = 428026;
    name = "embr";
  };
  emily = {
    email = "nixpkgs@emily.moe";
    github = "emilazy";
    githubId = 18535642;
    name = "Emily";
  };
  endocrimes = {
    email = "dani@builds.terrible.systems";
    github = "endocrimes";
    githubId = 1330683;
    name = "Danielle Lancashire";
  };
  ederoyd46 = {
    email = "matt@ederoyd.co.uk";
    github = "ederoyd46";
    githubId = 119483;
    name = "Matthew Brown";
  };
  eduarrrd = {
    email = "e.bachmakov@gmail.com";
    github = "eduarrrd";
    githubId = 1181393;
    name = "Eduard Bachmakov";
  };
  edude03 = {
    email = "michael@melenion.com";
    github = "edude03";
    githubId = 494483;
    name = "Michael Francis";
  };
  edwtjo = {
    email = "ed@cflags.cc";
    github = "edwtjo";
    githubId = 54799;
    name = "Edward Tjörnhammar";
  };
  eelco = {
    email = "edolstra+nixpkgs@gmail.com";
    github = "edolstra";
    githubId = 1148549;
    name = "Eelco Dolstra";
  };
  ehegnes = {
    email = "eric.hegnes@gmail.com";
    github = "ehegnes";
    githubId = 884970;
    name = "Eric Hegnes";
  };
  ehmry = {
    email = "ehmry@posteo.net";
    github = "ehmry";
    githubId = 537775;
    name = "Emery Hemingway";
  };
  eikek = {
    email = "eike.kettner@posteo.de";
    github = "eikek";
    githubId = 701128;
    name = "Eike Kettner";
  };
  ekleog = {
    email = "leo@gaspard.io";
    github = "ekleog";
    githubId = 411447;
    name = "Leo Gaspard";
  };
  elasticdog = {
    email = "aaron@elasticdog.com";
    github = "elasticdog";
    githubId = 4742;
    name = "Aaron Bull Schaefer";
  };
  eleanor = {
    email = "dejan@proteansec.com";
    github = "proteansec";
    githubId = 1753498;
    name = "Dejan Lukan";
  };
  eliasp = {
    email = "mail@eliasprobst.eu";
    github = "eliasp";
    githubId = 48491;
    name = "Elias Probst";
  };
  elijahcaine = {
    email = "elijahcainemv@gmail.com";
    github = "pop";
    githubId = 1897147;
    name = "Elijah Caine";
  };
  elitak = {
    email = "elitak@gmail.com";
    github = "elitak";
    githubId = 769073;
    name = "Eric Litak";
  };
  ellis = {
    email = "nixos@ellisw.net";
    github = "ellis";
    githubId = 97852;
    name = "Ellis Whitehead";
  };
  elohmeier = {
    email = "elo-nixos@nerdworks.de";
    github = "elohmeier";
    githubId = 2536303;
    name = "Enno Lohmeier";
  };
  elseym = {
    email = "elseym@me.com";
    github = "elseym";
    githubId = 907478;
    name = "Simon Waibl";
  };
  elvishjerricco = {
    email = "elvishjerricco@gmail.com";
    github = "ElvishJerricco";
    githubId = 1365692;
    name = "Will Fancher";
  };
  elyhaka = {
    email = "elyhaka@protonmail.com";
    github = "Elyhaka";
    githubId = 57923898;
    name = "Elyhaka";
  };
  emmanuelrosa = {
    email = "emmanuel_rosa@aol.com";
    github = "emmanuelrosa";
    name = "Emmanuel Rosa";
  };
  endgame = {
    email = "jack@jackkelly.name";
    github = "endgame";
    githubId = 231483;
    name = "Jack Kelly";
  };
  enorris = {
    name = "Eric Norris";
    email = "erictnorris@gmail.com";
    github = "ericnorris";
    githubId = 1906605;
  };
  Enteee = {
    email = "nix@duckpond.ch";
    github = "Enteee";
    githubid = 5493775;
    name = "Ente";
  };
  enzime = {
    email = "enzime@users.noreply.github.com";
    github = "enzime";
    githubId = 10492681;
    name = "Michael Hoang";
  };
  eonpatapon = {
    email = "eon@patapon.info";
    github = "eonpatapon";
    githubId = 418227;
    name = "Jean-Philippe Braun";
  };
  eperuffo = {
    email = "info@emanueleperuffo.com";
    github = "emanueleperuffo";
    githubId = 5085029;
    name = "Emanuele Peruffo";
  };
  epitrochoid = {
    email = "mpcervin@uncg.edu";
    name = "Mabry Cervin";
  };
  equirosa = {
    email = "eduardo@eduardoquiros.com";
    github = "equirosa";
    githubId = 39096810;
    name = "Eduardo Quiros";
  };
  eqyiel = {
    email = "ruben@maher.fyi";
    github = "eqyiel";
    githubId = 3422442;
    name = "Ruben Maher";
  };
  eraserhd = {
    email = "jason.m.felice@gmail.com";
    github = "eraserhd";
    githubId = 147284;
    name = "Jason Felice";
  };
  ericbmerritt = {
    email = "eric@afiniate.com";
    github = "ericbmerritt";
    githubId = 4828;
    name = "Eric Merritt";
  };
  ericdallo = {
    email = "ercdll1337@gmail.com";
    github = "ericdallo";
    githubId = 7820865;
    name = "Eric Dallo";
  };
  ericsagnes = {
    email = "eric.sagnes@gmail.com";
    github = "ericsagnes";
    name = "Eric Sagnes";
  };
  ericson2314 = {
    email = "John.Ericson@Obsidian.Systems";
    github = "ericson2314";
    githubId = 1055245;
    name = "John Ericson";
  };
  erictapen = {
    email = "justin.humm@posteo.de";
    github = "erictapen";
    githubId = 11532355;
    name = "Justin Humm";
    keys = [{
      longkeyid = "rsa4096/0x438871E000AA178E";
      fingerprint = "984E 4BAD 9127 4D0E AE47  FF03 4388 71E0 00AA 178E";
    }];
  };
  erikryb = {
    email = "erik.rybakken@math.ntnu.no";
    github = "erikryb";
    githubId = 3787281;
    name = "Erik Rybakken";
  };
  erosennin = {
    email = "ag@sologoc.com";
    github = "erosennin";
    githubId = 1583484;
    name = "Andrey Golovizin";
  };
  ersin = {
    email = "me@ersinakinci.com";
    github = "earksiinni";
    githubId = 5427394;
    name = "Ersin Akinci";
  };
  ertes = {
    email = "esz@posteo.de";
    github = "ertes";
    name = "Ertugrul Söylemez";
  };
  esclear = {
    email = "esclear@users.noreply.github.com";
    github = "esclear";
    githubId = 7432848;
    name = "Daniel Albert";
  };
  Esteth = {
    email = "adam.copp@gmail.com";
    name = "Adam Copp";
  };
  ethercrow = {
    email = "ethercrow@gmail.com";
    github = "ethercrow";
    githubId = 222467;
    name = "Dmitry Ivanov";
  };
  etu = {
    email = "elis@hirwing.se";
    github = "etu";
    githubId = 461970;
    name = "Elis Hirwing";
    keys = [{
      longkeyid = "rsa4096/0xD57EFA625C9A925F";
      fingerprint = "67FE 98F2 8C44 CF22 1828  E12F D57E FA62 5C9A 925F";
    }];
  };
  evanjs = {
    email = "evanjsx@gmail.com";
    github = "evanjs";
    githubId = 1847524;
    name = "Evan Stoll";
  };
  evck = {
    email = "eric@evenchick.com";
    github = "ericevenchick";
    githubId = 195032;
    name = "Eric Evenchick";
  };
  evenbrenden = {
    email = "evenbrenden@gmail.com";
    github = "evenbrenden";
    githubId = 2512008;
    name = "Even Brenden";
  };
  evils = {
    email = "evils.devils@protonmail.com";
    github = "evils-devils";
    githubId = 30512529;
    name = "Evils";
  };
  exfalso = {
    email = "0slemi0@gmail.com";
    github = "exfalso";
    githubId = 1042674;
    name = "Andras Slemmer";
  };
  exi = {
    email = "nixos@reckling.org";
    github = "exi";
    githubId = 449463;
    name = "Reno Reckling";
  };
  exlevan = {
    email = "exlevan@gmail.com";
    github = "exlevan";
    githubId = 873530;
    name = "Alexey Levan";
  };
  expipiplus1 = {
    email = "nix@monoid.al";
    github = "expipiplus1";
    githubId = 857308;
    name = "Joe Hermaszewski";
  };
  eyjhb = {
    email = "eyjhbb@gmail.com";
    github = "eyJhb";
    githubId = 25955146;
    name = "eyJhb";
  };
  f--t = {
    email = "git@f-t.me";
    github = "f--t";
    githubId = 2817965;
    name = "f--t";
  };
  fadenb = {
    email = "tristan.helmich+nixos@gmail.com";
    github = "fadenb";
    githubId = 878822;
    name = "Tristan Helmich";
  };
  falsifian = {
    email = "james.cook@utoronto.ca";
    github = "falsifian";
    githubId = 225893;
    name = "James Cook";
  };
  fare = {
    email = "fahree@gmail.com";
    github = "fare";
    name = "Francois-Rene Rideau";
  };
  farlion = {
    email = "florian.peter@gmx.at";
    github = "workflow";
    githubId = 1276854;
    name = "Florian Peter";
  };
  fdns = {
    email = "fdns02@gmail.com";
    github = "fdns";
    name = "Felipe Espinoza";
  };
  ffinkdevs = {
    email = "fink@h0st.space";
    github = "ffinkdevs";
    githubId = 45924649;
    name = "Fabian Fink";
  };
  fgaz = {
    email = "fgaz@fgaz.me";
    github = "fgaz";
    githubId = 8182846;
    name = "Francesco Gazzetta";
  };
  filalex77 = {
    email = "brightone@protonmail.com";
    github = "filalex77";
    githubId = 12615679;
    name = "Oleksii Filonenko";
    keys = [{
      longkeyid = "rsa3072/0xA1BC8428323ECFE8";
      fingerprint = "F549 3B7F 9372 5578 FDD3  D0B8 A1BC 8428 323E CFE8";
    }];
  };
  FireyFly = {
    email = "nix@firefly.nu";
    github = "FireyFly";
    githubId = 415760;
    name = "Jonas Höglund";
  };
  fishi0x01 = {
    email = "fishi0x01@gmail.com";
    github = "fishi0x01";
    githubId = 10799507;
    name = "Karl Fischer";
  };
  Flakebi = {
    email = "flakebi@t-online.de";
    github = "Flakebi";
    githubId = 6499211;
    name = "Sebastian Neubauer";
    keys = [{
      longkeyid = "rsa4096/0xECC755EE583C1672";
      fingerprint = "2F93 661D AC17 EA98 A104  F780 ECC7 55EE 583C 1672";
    }];
  };
  flexw = {
    email = "felix.weilbach@t-online.de";
    github = "FlexW";
    githubId = 19961516;
    name = "Felix Weilbach";
  };
  flokli = {
    email = "flokli@flokli.de";
    github = "flokli";
    githubId = 183879;
    name = "Florian Klink";
  };
  FlorianFranzen = {
    email = "Florian.Franzen@gmail.com";
    github = "FlorianFranzen";
    githubId = 781077;
    name = "Florian Franzen";
  };
  florianjacob = {
    email = "projects+nixos@florianjacob.de";
    github = "florianjacob";
    githubId = 1109959;
    name = "Florian Jacob";
  };
  flosse = {
    email = "mail@markus-kohlhase.de";
    github = "flosse";
    githubId = 276043;
    name = "Markus Kohlhase";
  };
  fluffynukeit = {
    email = "dan@fluffynukeit.com";
    github = "fluffynukeit";
    githubId = 844574;
    name = "Daniel Austin";
  };
  flyfloh = {
    email = "nix@halbmastwurf.de";
    github = "flyfloh";
    githubId = 74379;
    name = "Florian Pester";
  };
  fmthoma = {
    email = "f.m.thoma@googlemail.com";
    github = "fmthoma";
    githubId = 5918766;
    name = "Franz Thoma";
  };
  forkk = {
    email = "forkk@forkk.net";
    github = "forkk";
    githubId = 1300078;
    name = "Andrew Okin";
  };
  fornever = {
    email = "friedrich@fornever.me";
    github = "fornever";
    githubId = 92793;
    name = "Friedrich von Never";
  };
  fpletz = {
    email = "fpletz@fnordicwalking.de";
    github = "fpletz";
    githubId = 114159;
    name = "Franz Pletz";
    keys = [{
      longkeyid = "rsa4096/0x846FDED7792617B4";
      fingerprint = "8A39 615D CE78 AF08 2E23  F303 846F DED7 7926 17B4";
    }];
  };
  fps = {
    email = "mista.tapas@gmx.net";
    github = "fps";
    githubId = 84968;
    name = "Florian Paul Schmidt";
  };

  fragamus = {
    email = "innovative.engineer@gmail.com";
    github = "fragamus";
    name = "Michael Gough";
  };

  fredeb = {
    email = "im@fredeb.dev";
    github = "fredeeb";
    githubId = 7551358;
    name = "Frede Emil";
  };
  freepotion = {
    email = "42352817+freepotion@users.noreply.github.com";
    github = "freepotion";
    githubId = 42352817;
    name = "Free Potion";
  };
  freezeboy = {
    email = "freezeboy@users.noreply.github.com";
    github = "freezeboy";
    name = "freezeboy";
  };
  Fresheyeball = {
    email = "fresheyeball@gmail.com";
    github = "fresheyeball";
    name = "Isaac Shapira";
  };
  fridh = {
    email = "fridh@fridh.nl";
    github = "fridh";
    githubId = 2129135;
    name = "Frederik Rietdijk";
  };
  frlan = {
    email = "frank@frank.uvena.de";
    github = "frlan";
    githubId = 1010248;
    name = "Frank Lanitz";
  };
  fro_ozen = {
    email = "fro_ozen@gmx.de";
    github = "froozen";
    githubId = 1943632;
    name = "fro_ozen";
  };
  Frostman = {
    email = "me@slukjanov.name";
    github = "Frostman";
    githubId = 134872;
    name = "Sergei Lukianov";
  };
  frontsideair = {
    email = "photonia@gmail.com";
    github = "frontsideair";
    githubId = 868283;
    name = "Fatih Altinok";
  };
  ftrvxmtrx = {
    email = "ftrvxmtrx@gmail.com";
    github = "ftrvxmtrx";
    githubId = 248148;
    name = "Sigrid Solveig Haflínudóttir";
  };
  fuerbringer = {
    email = "severin@fuerbringer.info";
    github = "fuerbringer";
    githubId = 10528737;
    name = "Severin Fürbringer";
  };
  funfunctor = {
    email = "eocallaghan@alterapraxis.com";
    name = "Edward O'Callaghan";
  };
  fusion809 = {
    email = "brentonhorne77@gmail.com";
    github = "fusion809";
    githubId = 4717341;
    name = "Brenton Horne";
  };
  fuuzetsu = {
    email = "fuuzetsu@fuuzetsu.co.uk";
    github = "fuuzetsu";
    githubId = 893115;
    name = "Mateusz Kowalczyk";
  };
  fuwa = {
    email = "echowss@gmail.com";
    github = "fuwa0529";
    githubId = 40521440;
    name = "Haruka Akiyama";
  };
  fuzen = {
    email = "me@fuzen.cafe";
    github = "fuzen-py";
    githubId = 17859309;
    name = "Fuzen";
  };
  fuzzy-id = {
    email = "hacking+nixos@babibo.de";
    name = "Thomas Bach";
  };
  fxfactorial = {
    email = "edgar.factorial@gmail.com";
    github = "fxfactorial";
    githubId = 3036816;
    name = "Edgar Aroutiounian";
  };
  gabesoft = {
    email = "gabesoft@gmail.com";
    github = "gabesoft";
    githubId = 606000;
    name = "Gabriel Adomnicai";
  };
  gal_bolle = {
    email = "florent.becker@ens-lyon.org";
    github = "FlorentBecker";
    githubId = 7047019;
    name = "Florent Becker";
  };
  gamb = {
    email = "adam.gamble@pm.me";
    github = "gamb";
    githubId = 293586;
    name = "Adam Gamble";
  };
  garbas = {
    email = "rok@garbas.si";
    github = "garbas";
    name = "Rok Garbas";
  };
  garrison = {
    email = "jim@garrison.cc";
    github = "garrison";
    githubId = 91987;
    name = "Jim Garrison";
  };
  gavin = {
    email = "gavin.rogers@holo.host";
    github = "gavinrogers";
    name = "Gavin Rogers";
  };
  gazally = {
    email = "gazally@runbox.com";
    github = "gazally";
    githubId = 16470252;
    name = "Gemini Lasswell";
  };
  gebner = {
    email = "gebner@gebner.org";
    github = "gebner";
    githubId = 313929;
    name = "Gabriel Ebner";
  };
  geistesk = {
    email = "post@0x21.biz";
    github = "geistesk";
    githubId = 8402811;
    name = "Alvar Penning";
  };
  genesis = {
    email = "ronan@aimao.org";
    github = "bignaux";
    githubId = 149484;
    name = "Ronan Bignaux";
  };
  georgewhewell = {
    email = "georgerw@gmail.com";
    github = "georgewhewell";
    githubId = 1176131;
    name = "George Whewell";
  };
  gerschtli = {
    email = "tobias.happ@gmx.de";
    github = "Gerschtli";
    githubId = 10353047;
    name = "Tobias Happ";
  };
  ggpeti = {
    email = "ggpeti@gmail.com";
    github = "ggpeti";
    githubId = 3217744;
    name = "Peter Ferenczy";
  };
  gila = {
    email = "jeffry.molanus@gmail.com";
    github = "gila";
    githubId = 15957973;
    name = "Jeffry Molanus";
  };
  gilligan = {
    email = "tobias.pflug@gmail.com";
    github = "gilligan";
    githubId = 27668;
    name = "Tobias Pflug";
  };
  giogadi = {
    email = "lgtorres42@gmail.com";
    github = "giogadi";
    githubId = 1713676;
    name = "Luis G. Torres";
  };
  gleber = {
    email = "gleber.p@gmail.com";
    github = "gleber";
    githubId = 33185;
    name = "Gleb Peregud";
  };
  glenns = {
    email = "glenn.searby@gmail.com";
    github = "glenns";
    githubId = 615606;
    name = "Glenn Searby";
  };
  gloaming = {
    email = "ch9871@gmail.com";
    github = "gloaming";
    githubId = 10156748;
    name = "Craig Hall";
  };
  globin = {
    email = "mail@glob.in";
    github = "globin";
    githubId = 1447245;
    name = "Robin Gloster";
  };
  gnidorah = {
    email = "gnidorah@yandex.com";
    github = "gnidorah";
    githubId = 12064730;
    name = "Alex Ivanov";
  };
  goibhniu = {
    email = "cillian.deroiste@gmail.com";
    github = "cillianderoiste";
    githubId = 643494;
    name = "Cillian de Róiste";
  };
  Gonzih = {
    email = "gonzih@gmail.com";
    github = "Gonzih";
    githubId = 266275;
    name = "Max Gonzih";
  };
  goodrone = {
    email = "goodrone@gmail.com";
    github = "goodrone";
    githubId = 1621335;
    name = "Andrew Trachenko";
  };
  gpyh = {
    email = "yacine.hmito@gmail.com";
    github = "yacinehmito";
    githubId = 6893840;
    name = "Yacine Hmito";
  };
  grahamc = {
    email = "graham@grahamc.com";
    github = "grahamc";
    githubId = 76716;
    name = "Graham Christensen";
  };
  grburst = {
    email = "GRBurst@protonmail.com";
    github = "GRBurst";
    githubId = 4647221;
    name = "GRBurst";
    keys = [{
      longkeyid = "rsa4096/0x797F623868CD00C2";
      fingerprint = "7FC7 98AB 390E 1646 ED4D  8F1F 797F 6238 68CD 00C2";
    }];
  };
  greydot = {
    email = "lanablack@amok.cc";
    github = "greydot";
    githubId = 7385287;
    name = "Lana Black";
  };
  gridaphobe = {
    email = "eric@seidel.io";
    github = "gridaphobe";
    name = "Eric Seidel";
  };
  guibert = {
    email = "david.guibert@gmail.com";
    github = "dguibert";
    githubId = 1178864;
    name = "David Guibert";
  };
  groodt = {
    email = "groodt@gmail.com";
    github = "groodt";
    githubId = 343415;
    name = "Greg Roodt";
  };
  guibou = {
    email = "guillaum.bouchard@gmail.com";
    github = "guibou";
    githubId = 9705357;
    name = "Guillaume Bouchard";
  };
  GuillaumeDesforges = {
    email = "aceus02@gmail.com";
    github = "GuillaumeDesforges";
    githubId = 1882000;
    name = "Guillaume Desforges";
  };
  guillaumekoenig = {
    email = "guillaume.edward.koenig@gmail.com";
    github = "guillaumekoenig";
    githubId = 10654650;
    name = "Guillaume Koenig";
  };
  guyonvarch = {
    email = "joris@guyonvarch.me";
    github = "guyonvarch";
    githubId = 6768842;
    name = "Joris Guyonvarch";
  };
  hakuch = {
    email = "hakuch@gmail.com";
    github = "hakuch";
    githubId = 1498782;
    name = "Jesse Haber-Kucharsky";
  };
  hamhut1066 = {
    email = "github@hamhut1066.com";
    github = "moredhel";
    githubId = 1742172;
    name = "Hamish Hutchings";
  };
  hansjoergschurr = {
    email = "commits@schurr.at";
    github = "hansjoergschurr";
    githubId = 9850776;
    name = "Hans-Jörg Schurr";
  };
  HaoZeke = {
    email = "r95g10@gmail.com";
    github = "haozeke";
    githubId = 4336207;
    name = "Rohit Goswami";
  };
  haslersn = {
    email = "haslersn@fius.informatik.uni-stuttgart.de";
    github = "haslersn";
    githubId = 33969028;
    name = "Sebastian Hasler";
  };
  havvy = {
    email = "ryan.havvy@gmail.com";
    github = "havvy";
    githubId = 731722;
    name = "Ryan Scheel";
  };
  hax404 = {
    email = "hax404foogit@hax404.de";
    github = "hax404";
    githubId = 1379411;
    name = "Georg Haas";
  };
  hbunke = {
    email = "bunke.hendrik@gmail.com";
    github = "hbunke";
    githubId = 1768793;
    name = "Hendrik Bunke";
  };
  hce = {
    email = "hc@hcesperer.org";
    github = "hce";
    githubId = 147689;
    name = "Hans-Christian Esperer";
  };
  hectorj = {
    email = "hector.jusforgues+nixos@gmail.com";
    github = "hectorj";
    githubId = 2427959;
    name = "Hector Jusforgues";
  };
  hedning = {
    email = "torhedinbronner@gmail.com";
    github = "hedning";
    githubId = 71978;
    name = "Tor Hedin Brønner";
  };
  heel = {
    email = "parizhskiy@gmail.com";
    github = "heel";
    githubId = 287769;
    name = "Sergii Paryzhskyi";
  };
  helkafen = {
    email = "arnaudpourseb@gmail.com";
    github = "Helkafen";
    githubId = 2405974;
    name = "Sébastian Méric de Bellefon";
  };
  henrytill = {
    email = "henrytill@gmail.com";
    github = "henrytill";
    githubId = 6430643;
    name = "Henry Till";
  };
  herberteuler = {
    email = "herberteuler@gmail.com";
    github = "herberteuler";
    githubId = 1401179;
    name = "Guanpeng Xu";
  };
  hexa = {
    github = "mweinelt";
    githubId = 131599;
    name = "Martin Weinelt";
  };
  hhm = {
    email = "heehooman+nixpkgs@gmail.com";
    github = "hhm0";
    githubId = 3656888;
    name = "hhm";
  };
  hinton = {
    email = "t@larkery.com";
    name = "Tom Hinton";
  };
  hkjn = {
    email = "me@hkjn.me";
    name = "Henrik Jonsson";
    github = "hkjn";
    keys = [{
      longkeyid = "rsa4096/0x03EFBF839A5FDC15";
      fingerprint = "D618 7A03 A40A 3D56 62F5  4B46 03EF BF83 9A5F DC15";
    }];
  };
  hlolli = {
    email = "hlolli@gmail.com";
    github = "hlolli";
    githubId = 6074754;
    name = "Hlodver Sigurdsson";
  };
  hugoreeves = {
    email = "hugolreeves@gmail.com";
    github = "hugoreeves";
    githubId = 20039091;
    name = "Hugo Reeves";
  };
  hodapp = {
    email = "hodapp87@gmail.com";
    github = "Hodapp87";
    githubId = 896431;
    name = "Chris Hodapp";
  };
  hrdinka = {
    email = "c.nix@hrdinka.at";
    github = "hrdinka";
    githubId = 1436960;
    name = "Christoph Hrdinka";
  };
  hschaeidt = {
    email = "he.schaeidt@gmail.com";
    github = "hschaeidt";
    githubId = 1614615;
    name = "Hendrik Schaeidt";
  };
  htr = {
    email = "hugo@linux.com";
    github = "htr";
    githubId = 39689;
    name = "Hugo Tavares Reis";
  };
  hyphon81 = {
    email = "zero812n@gmail.com";
    github = "hyphon81";
    githubId = 12491746;
    name = "Masato Yonekawa";
  };
  i077 = {
    email = "nixpkgs@imranhossa.in";
    github = "i077";
    githubId = 2789926;
    name = "Imran Hossain";
  };
  iand675 = {
    email = "ian@iankduncan.com";
    github = "iand675";
    githubId = 69209;
    name = "Ian Duncan";
  };
  ianmjones = {
    email = "ian@ianmjones.com";
    github = "ianmjones";
    githubId = 4710;
    name = "Ian M. Jones";
  };
  ianwookim = {
    email = "ianwookim@gmail.com";
    github = "wavewave";
    githubId = 1031119;
    name = "Ian-Woo Kim";
  };
  iblech = {
    email = "iblech@speicherleck.de";
    github = "iblech";
    githubId = 3661115;
    name = "Ingo Blechschmidt";
  };
  idontgetoutmuch = {
    email = "dominic@steinitz.org";
    github = "idontgetoutmuch";
    githubId = 1550265;
    name = "Dominic Steinitz";
  };
  igsha = {
    email = "igor.sharonov@gmail.com";
    github = "igsha";
    githubId = 5345170;
    name = "Igor Sharonov";
  };
  iimog = {
    email = "iimog@iimog.org";
    github = "iimog";
    githubId = 7403236;
    name = "Markus J. Ankenbrand";
  };
  ikervagyok = {
    email = "ikervagyok@gmail.com";
    github = "ikervagyok";
    githubId = 7481521;
    name = "Balázs Lengyel";
  };
  ilikeavocadoes = {
    email = "ilikeavocadoes@hush.com";
    github = "ilikeavocadoes";
    githubId = 36193715;
    name = "Lassi Haasio";
  };
  illegalprime = {
    email = "themichaeleden@gmail.com";
    github = "illegalprime";
    githubId = 4401220;
    name = "Michael Eden";
  };
  illiusdope = {
    email = "mat@marini.ca";
    github = "illiusdope";
    githubId = 61913481;
    name = "Mat Marini";
  };
  ilya-fedin = {
    email = "fedin-ilja2010@ya.ru";
    github = "ilya-fedin";
    githubId = 17829319;
    name = "Ilya Fedin";
  };
  ilya-kolpakov = {
    email = "ilya.kolpakov@gmail.com";
    github = "ilya-kolpakov";
    githubId = 592849;
    name = "Ilya Kolpakov";
  };
  imalison = {
    email = "IvanMalison@gmail.com";
    github = "IvanMalison";
    githubId = 1246619;
    name = "Ivan Malison";
  };
  imalsogreg = {
    email = "imalsogreg@gmail.com";
    github = "imalsogreg";
    githubId = 993484;
    name = "Greg Hale";
  };
  imuli = {
    email = "i@imu.li";
    github = "imuli";
    githubId = 4085046;
    name = "Imuli";
  };
  infinisil = {
    email = "contact@infinisil.com";
    github = "infinisil";
    githubId = 20525370;
    name = "Silvan Mosberger";
    keys = [{
      longkeyid = "rsa4096/0x422E9EDAE0157170";
      fingerprint = "6C2B 55D4 4E04 8266 6B7D  DA1A 422E 9EDA E015 7170";
    }];
  };
  ingenieroariel = {
    email = "ariel@nunez.co";
    github = "ingenieroariel";
    githubId = 54999;
    name = "Ariel Nunez";
  };
  ironpinguin = {
    email = "michele@catalano.de";
    github = "ironpinguin";
    githubId = 137306;
    name = "Michele Catalano";
  };
  isgy = {
    email = "isgy@teiyg.com";
    github = "isgy";
    githubId = 13622947;
    keys = [{
      longkeyid = "rsa4096/0xD3E1B013B4631293";
      fingerprint = "1412 816B A9FA F62F D051 1975 D3E1 B013 B463 1293";
    }];
  };
  ivan = {
    email = "ivan@ludios.org";
    github = "ivan";
    githubId = 4458;
    name = "Ivan Kozik";
  };
  ivan-tkatchev = {
    email = "tkatchev@gmail.com";
    name = "Ivan Tkatchev";
  };
  ivanbrennan = {
    email = "ivan.brennan@gmail.com";
    github = "ivanbrennan";
    githubId = 1672874;
    name = "Ivan Brennan";
    keys = [{
      longkeyid = "rsa4096/0x79C3C47DC652EA54";
      fingerprint = "7311 2700 AB4F 4CDF C68C  F6A5 79C3 C47D C652 EA54";
    }];
  };
  ivegotasthma = {
    email = "ivegotasthma@protonmail.com";
    github = "ivegotasthma";
    githubId = 2437675;
    name = "John Doe";
    keys = [{
      longkeyid = "rsa4096/09AC52AEA87817A4";
      fingerprint = "4008 2A5B 56A4 79B9 83CB  95FD 09AC 52AE A878 17A4";
    }];
  };
  ixmatus = {
    email = "parnell@digitalmentat.com";
    github = "ixmatus";
    githubId = 30714;
    name = "Parnell Springmeyer";
  };
  ixxie = {
    email = "matan@fluxcraft.net";
    github = "ixxie";
    githubId = 20320695;
    name = "Matan Bendix Shenhav";
  };
  izorkin = {
    email = "Izorkin@gmail.com";
    github = "izorkin";
    githubId = 26877687;
    name = "Yurii Izorkin";
  };
  jacg = {
    name = "Jacek Generowicz";
    email = "jacg@my-post-office.net";
    github = "jacg";
    githubId = 2570854;
  };
  jasoncarr = {
    email = "jcarr250@gmail.com";
    github = "jasoncarr0";
    name = "Jason Carr";
  };
  j-keck = {
    email = "jhyphenkeck@gmail.com";
    github = "j-keck";
    githubId = 3081095;
    name = "Jürgen Keck";
  };
  j03 = {
    email = "github@johannesloetzsch.de";
    github = "johannesloetzsch";
    name = "Johannes Lötzsch";
  };
  jagajaga = {
    email = "ars.seroka@gmail.com";
    github = "jagajaga";
    githubId = 2179419;
    name = "Arseniy Seroka";
  };
  jakelogemann = {
    email = "jake.logemann@gmail.com";
    github = "jakelogemann";
    githubId = 820715;
    name = "Jake Logemann";
  };
  jakestanger = {
    email = "mail@jstanger.dev";
    github = "JakeStanger";
    githubId = 5057870;
    name = "Jake Stanger";
  };
  jakewaksbaum = {
    email = "jake.waksbaum@gmail.com";
    github = "jbaum98";
    githubId = 5283991;
    name = "Jake Waksbaum";
  };
  jammerful = {
    email = "jammerful@gmail.com";
    github = "jammerful";
    githubId = 20176306;
    name = "jammerful";
  };
  jansol = {
    email = "jan.solanti@paivola.fi";
    github = "jansol";
    githubId = 2588851;
    name = "Jan Solanti";
  };
  javaguirre = {
    email = "contacto@javaguirre.net";
    github = "javaguirre";
    githubId = 488556;
    name = "Javier Aguirre";
  };
  jb55 = {
    email = "jb55@jb55.com";
    github = "jb55";
    githubId = 45598;
    name = "William Casarin";
  };
  jbedo = {
    email = "cu@cua0.org";
    github = "jbedo";
    githubId = 372912;
    name = "Justin Bedő";
  };
  jbgi = {
    email = "jb@giraudeau.info";
    github = "jbgi";
    githubId = 221929;
    name = "Jean-Baptiste Giraudeau";
  };
  jchw = {
    email = "johnwchadwick@gmail.com";
    github = "jchv";
    githubId = 938744;
    name = "John Chadwick";
  };
  jcumming = {
    email = "jack@mudshark.org";
    name = "Jack Cummings";
  };
  jD91mZM2 = {
    email = "me@krake.one";
    github = "jD91mZM2";
    githubId = 12830969;
    name = "jD91mZM2";
  };
  jdagilliland = {
    email = "jdagilliland@gmail.com";
    github = "jdagilliland";
    githubId = 1383440;
    name = "Jason Gilliland";
  };
  jdanek = {
    email = "jdanek@redhat.com";
    github = "jdanekrh";
    githubId = 17877663;
    keys = [{
      longkeyid = "ed25519/0x69275CADF15D872E";
      fingerprint = "D4A6 F051 AD58 2E7C BCED  5439 6927 5CAD F15D 872E";
    }];
    name = "Jiri Daněk";
  };
  jdehaas = {
    email = "qqlq@nullptr.club";
    github = "jeroendehaas";
    githubId = 117874;
    name = "Jeroen de Haas";
  };
  jefdaj = {
    email = "jefdaj@gmail.com";
    github = "jefdaj";
    githubId = 1198065;
    name = "Jeffrey David Johnson";
  };
  jefflabonte = {
    email = "grimsleepless@protonmail.com";
    github = "jefflabonte";
    githubId = 9425955;
    name = "Jean-François Labonté";
  };
  jensbin = {
    email = "jensbin+git@pm.me";
    github = "jensbin";
    githubId = 1608697;
    name = "Jens Binkert";
  };
  jerith666 = {
    email = "github@matt.mchenryfamily.org";
    github = "jerith666";
    githubId = 854319;
    name = "Matt McHenry";
  };
  jeschli = {
    email = "jeschli@gmail.com";
    github = "jeschli";
    name = "Markus Hihn";
  };
  jethro = {
    email = "jethrokuan95@gmail.com";
    github = "jethrokuan";
    githubId = 1667473;
    name = "Jethro Kuan";
  };
  jfb = {
    email = "james@yamtime.com";
    github = "tftio";
    name = "James Felix Black";
  };
  jflanglois = {
    email = "yourstruly@julienlanglois.me";
    github = "jflanglois";
    githubId = 18501;
    name = "Julien Langlois";
  };
  jfrankenau = {
    email = "johannes@frankenau.net";
    github = "jfrankenau";
    githubId = 2736480;
    name = "Johannes Frankenau";
  };
  jgeerds = {
    email = "jascha@geerds.org";
    github = "jgeerds";
    githubId = 1473909;
    name = "Jascha Geerds";
  };
  jgertm = {
    email = "jger.tm@gmail.com";
    github = "jgertm";
    githubId = 6616642;
    name = "Tim Jaeger";
  };
  jgillich = {
    email = "jakob@gillich.me";
    github = "jgillich";
    githubId = 347965;
    name = "Jakob Gillich";
  };
  jglukasik = {
    email = "joseph@jgl.me";
    github = "jglukasik";
    githubId = 6445082;
    name = "Joseph Lukasik";
  };
  jhhuh = {
    email = "jhhuh.note@gmail.com";
    github = "jhhuh";
    githubId = 5843245;
    name = "Ji-Haeng Huh";
  };
  jhillyerd = {
    email = "james+nixos@hillyerd.com";
    github = "jhillyerd";
    githubId = 2502736;
    name = "James Hillyerd";
  };
  jirkamarsik = {
    email = "jiri.marsik89@gmail.com";
    github = "jirkamarsik";
    githubId = 184898;
    name = "Jirka Marsik";
  };
  jitwit = {
    email = "jrn@bluefarm.ca";
    github = "jitwit";
    name = "jitwit";
  };
  jlesquembre = {
    email = "jl@lafuente.me";
    github = "jlesquembre";
    githubId = 1058504;
    name = "José Luis Lafuente";
  };
  jluttine = {
    email = "jaakko.luttinen@iki.fi";
    github = "jluttine";
    githubId = 2195834;
    name = "Jaakko Luttinen";
  };
  jm2dev = {
    email = "jomarcar@gmail.com";
    github = "jm2dev";
    githubId = 474643;
    name = "José Miguel Martínez Carrasco";
  };
  jmagnusj = {
    email = "jmagnusj@gmail.com";
    github = "magnusjonsson";
    githubId = 8900;
    name = "Johan Magnus Jonsson";
  };
  jmettes = {
    email = "jonathan@jmettes.com";
    github = "jmettes";
    githubId = 587870;
    name = "Jonathan Mettes";
  };
  joachifm = {
    email = "joachifm@fastmail.fm";
    github = "joachifm";
    githubId = 41977;
    name = "Joachim Fasting";
  };
  joamaki = {
    email = "joamaki@gmail.com";
    github = "joamaki";
    name = "Jussi Maki";
  };
  joelburget = {
    email = "joelburget@gmail.com";
    github = "joelburget";
    githubId = 310981;
    name = "Joel Burget";
  };
  joelmo = {
    email = "joel.moberg@gmail.com";
    github = "joelmo";
    githubId = 336631;
    name = "Joel Moberg";
  };
  joelteon = {
    email = "me@joelt.io";
    name = "Joel Taylor";
  };
  joepie91 = {
    email = "admin@cryto.net";
    name = "Sven Slootweg";
    github = "joepie91";
  };
  joesalisbury = {
    email = "salisbury.joseph@gmail.com";
    github = "JosephSalisbury";
    githubId = 297653;
    name = "Joe Salisbury";
  };
  johanot = {
    email = "write@ownrisk.dk";
    github = "johanot";
    githubId = 998763;
    name = "Johan Thomsen";
  };
  johbo = {
    email = "johannes@bornhold.name";
    github = "johbo";
    githubId = 117805;
    name = "Johannes Bornhold";
  };
  johnazoidberg = {
    email = "git@danielschaefer.me";
    github = "johnazoidberg";
    githubId = 5307138;
    name = "Daniel Schäfer";
  };
  johnchildren = {
    email = "john.a.children@gmail.com";
    github = "johnchildren";
    githubId = 32305209;
    name = "John Children";
  };
  johnmh = {
    email = "johnmh@openblox.org";
    github = "johnmh";
    githubId = 2576152;
    name = "John M. Harris, Jr.";
  };
  johnramsden = {
    email = "johnramsden@riseup.net";
    github = "johnramsden";
    githubId = 8735102;
    name = "John Ramsden";
  };
  jojosch = {
    name = "Johannes Schleifenbaum";
    email = "johannes@js-webcoding.de";
    github = "jojosch";
    githubId = 327488;
    keys = [{
      longkeyid = "ed25519/059093B1A278BCD0";
      fingerprint = "7249 70E6 A661 D84E 8B47  678A 0590 93B1 A278 BCD0";
    }];
  };
  joko = {
    email = "ioannis.koutras@gmail.com";
    github = "jokogr";
    githubId = 1252547;
    keys = [{
      # compare with https://keybase.io/joko
      longkeyid = "rsa2048/0x85EAE7D9DF56C5CA";
      fingerprint = "B154 A8F9 0610 DB45 0CA8  CF39 85EA E7D9 DF56 C5CA";
    }];
    name = "Ioannis Koutras";
  };
  jonafato = {
    email = "jon@jonafato.com";
    github = "jonafato";
    githubId = 392720;
    name = "Jon Banafato";
  };
  jonathanmarler = {
    email = "johnnymarler@gmail.com";
    github = "marler8997";
    name = "Jonathan Marler";
  };
  jonathanreeve = {
    email = "jon.reeve@gmail.com";
    github = "JonathanReeve";
    githubId = 1843676;
    name = "Jonathan Reeve";
  };
  joncojonathan = {
    email = "joncojonathan@gmail.com";
    github = "joncojonathan";
    githubId = 11414454;
    name = "Jonathan Haddock";
  };
  jonringer = {
    email = "jonringer117@gmail.com";
    github = "jonringer";
    githubId = 7673602;
    name = "Jonathan Ringer";
  };
  jorise = {
    email = "info@jorisengbers.nl";
    github = "JorisE";
    githubId = 1767283;
    name = "Joris Engbers";
  };
  jorsn = {
    name = "Johannes Rosenberger";
    email = "johannes@jorsn.eu";
    github = "jorsn";
    githubId = 4646725;
  };
  joshuafern = {
    name = "Joshua Fern";
    email = "joshuafern@protonmail.com";
    github = "JoshuaFern";
    githubId = 4300747;
  };
  jpas = {
    name = "Jarrod Pas";
    email = "jarrod@jarrodpas.com";
    github = "jpas";
    githubId = 5689724;
  };
  jpdoyle = {
    email = "joethedoyle@gmail.com";
    github = "jpdoyle";
    githubId = 1918771;
    name = "Joe Doyle";
  };
  jpierre03 = {
    email = "nix@prunetwork.fr";
    github = "jpierre03";
    githubId = 954536;
    name = "Jean-Pierre PRUNARET";
  };
  jpotier = {
    email = "jpo.contributes.to.nixos@marvid.fr";
    github = "jpotier";
    githubId = 752510;
    name = "Martin Potier";
  };
  jqueiroz = {
    email = "nixos@johnjq.com";
    github = "jqueiroz";
    githubId = 4968215;
    name = "Jonathan Queiroz";
  };
  jraygauthier = {
    email = "jraygauthier@gmail.com";
    github = "jraygauthier";
    githubId = 4611077;
    name = "Raymond Gauthier";
  };
  jtcoolen = {
    email = "jtcoolen@pm.me";
    name = "Julien Coolen";
    github = "jtcoolen";
    githubId = 54635632;
    keys = [{
      longkeyid = "rsa4096/0x19642151C218F6F5";
      fingerprint = "4C68 56EE DFDA 20FB 77E8  9169 1964 2151 C218 F6F5";
    }];
  };
  jtobin = {
    email = "jared@jtobin.io";
    github = "jtobin";
    githubId = 1414434;
    name = "Jared Tobin";
  };
  jtojnar = {
    email = "jtojnar@gmail.com";
    github = "jtojnar";
    githubId = 705123;
    name = "Jan Tojnar";
  };
  juaningan = {
    email = "juaningan@gmail.com";
    github = "juaningan";
    githubId = 810075;
    name = "Juan Rodal";
  };
  juliendehos = {
    email = "dehos@lisic.univ-littoral.fr";
    github = "juliendehos";
    name = "Julien Dehos";
  };
  jumper149 = {
    email = "felixspringer149@gmail.com";
    github = "jumper149";
    githubId = 39434424;
    name = "Felix Springer";
  };
  justinwoo = {
    email = "moomoowoo@gmail.com";
    github = "justinwoo";
    githubId = 2396926;
    name = "Justin Woo";
  };
  jwiegley = {
    email = "johnw@newartisans.com";
    github = "jwiegley";
    githubId = 8460;
    name = "John Wiegley";
  };
  jwijenbergh = {
    email = "jeroenwijenbergh@protonmail.com";
    github = "jwijenbergh";
    githubId = 46386452;
    name = "Jeroen Wijenbergh";
  };
  jwilberding = {
    email = "jwilberding@afiniate.com";
    name = "Jordan Wilberding";
  };
  jyp = {
    email = "jeanphilippe.bernardy@gmail.com";
    github = "jyp";
    name = "Jean-Philippe Bernardy";
  };
  jzellner = {
    email = "jeffz@eml.cc";
    github = "sofuture";
    githubId = 66669;
    name = "Jeff Zellner";
  };
  kaction = {
    name  = "Dmitry Bogatov";
    email = "KAction@disroot.org";
    github = "kaction";
    githubId = 44864956;
    key = [{
      longkeyid = "ed25519/0x749FD4DFA2E94236";
      fingerprint = "3F87 0A7C A7B4 3731 2F13  6083 749F D4DF A2E9 4236";
    }];
  };
  kaiha = {
    email = "kai.harries@gmail.com";
    github = "kaiha";
    githubId = 6544084;
    name = "Kai Harries";
  };
  kalbasit = {
    email = "wael.nasreddine@gmail.com";
    github = "kalbasit";
    githubId = 87115;
    name = "Wael Nasreddine";
  };
  kamadorueda = {
    name = "Kevin Amado";
    email = "kamadorueda@gmail.com";
    github = "kamadorueda";
    githubId = 47480384;
    keys = [{
      longkeyid = "rsa4096/0x04D0CEAF916A9A40";
      fingerprint = "2BE3 BAFD 793E A349 ED1F  F00F 04D0 CEAF 916A 9A40";
    }];
  };
  kamilchm = {
    email = "kamil.chm@gmail.com";
    github = "kamilchm";
    githubId = 1621930;
    name = "Kamil Chmielewski";
  };
  kampfschlaefer = {
    email = "arnold@arnoldarts.de";
    github = "kampfschlaefer";
    name = "Arnold Krille";
  };
  karantan = {
    name = "Gasper Vozel";
    email = "karantan@gmail.com";
    github = "karantan";
    githubId = 7062631;
  };
  karolchmist = {
    email = "info+nix@chmist.com";
    name = "karolchmist";
  };
  kayhide = {
    email = "kayhide@gmail.com";
    github = "kayhide";
    githubId = 1730718;
    name = "Hideaki Kawai";
  };
  kazcw = {
    email = "kaz@lambdaverse.org";
    github = "kazcw";
    githubId = 1047859;
    name = "Kaz Wesley";
  };
  kcalvinalvin = {
    email = "calvin@kcalvinalvin.info";
    github = "kcalvinalvin";
    githubId = 37185887;
    name = "Calvin Kim";
  };
  kentjames = {
    email = "jameschristopherkent@gmail.com";
    github = "kentjames";
    githubId = 2029444;
    name = "James Kent";
  };
  kevincox = {
    email = "kevincox@kevincox.ca";
    github = "kevincox";
    githubId = 494012;
    name = "Kevin Cox";
  };
  khumba = {
    email = "bog@khumba.net";
    github = "khumba";
    githubId = 788813;
    name = "Bryan Gardiner";
  };
  KibaFox = {
    email = "kiba.fox@foxypossibilities.com";
    github = "KibaFox";
    githubId = 16481032;
    name = "Kiba Fox";
  };
  kierdavis = {
    email = "kierdavis@gmail.com";
    github = "kierdavis";
    githubId = 845652;
    name = "Kier Davis";
  };
  killercup = {
    email = "killercup@gmail.com";
    github = "killercup";
    githubId = 20063;
    name = "Pascal Hertleif";
  };
  kiloreux = {
    email = "kiloreux@gmail.com";
    github = "kiloreux";
    githubId = 6282557;
    name = "Kiloreux Emperex";
  };
  kim0 = {
    email = "email.ahmedkamal@googlemail.com";
    github = "kim0";
    githubId = 59667;
    name = "Ahmed Kamal";
  };
  kimburgess = {
    email = "kim@acaprojects.com";
    github = "kimburgess";
    githubId = 843652;
    name = "Kim Burgess";
  };
  kini = {
    email = "keshav.kini@gmail.com";
    github = "kini";
    githubId = 691290;
    name = "Keshav Kini";
  };
  kirelagin = {
    email = "kirelagin@gmail.com";
    github = "kirelagin";
    githubId = 451835;
    name = "Kirill Elagin";
  };
  kirikaza = {
    email = "k@kirikaza.ru";
    github = "kirikaza";
    githubId = 804677;
    name = "Kirill Kazakov";
  };
  kisonecat = {
    email = "kisonecat@gmail.com";
    github = "kisonecat";
    githubId = 148352;
    name = "Jim Fowler";
  };
  kiwi = {
    email = "envy1988@gmail.com";
    github = "Kiwi";
    githubId = 35715;
    name = "Robert Djubek";
    keys = [{
      longkeyid = "rsa4096/0x156C88A5B0A04B2A";
      fingerprint = "8992 44FC D291 5CA2 0A97  802C 156C 88A5 B0A0 4B2A";
    }];
  };
  kjuvi = {
    email = "quentin.vaucher@pm.me";
    github = "kjuvi";
    githubId = 17534323;
    name = "Quentin Vaucher";
  };
  kkallio = {
    email = "tierpluspluslists@gmail.com";
    name = "Karn Kallio";
  };
  klntsky = {
    email = "klntsky@gmail.com";
    name = "Vladimir Kalnitsky";
    github = "klntsky";
    githubId = 18447310;
  };
  kmcopper = {
    email = "kmcopper@danwin1210.me";
    name = "Kyle Copperfield";
    github = "kmcopper";
    githubId = 57132115;
  };
  kmeakin = {
    email = "karlwfmeakin@gmail.com";
    name = "Karl Meakin";
    github = "Kmeakin";
    githubId = 19665139;
  };

  kmein = {
    email = "kieran.meinhardt@gmail.com";
    name = "Kierán Meinhardt";
    github = "kmein";
    githubId = 10352507;
  };
  knairda = {
    email = "adrian@kummerlaender.eu";
    name = "Adrian Kummerlaender";
    github = "KnairdA";
  };
  knedlsepp = {
    email = "josef.kemetmueller@gmail.com";
    github = "knedlsepp";
    githubId = 3287933;
    name = "Josef Kemetmüller";
  };
  knl = {
    email = "nikola@knezevic.co";
    github = "knl";
    githubId = 361496;
    name = "Nikola Knežević";
  };
  kolaente = {
    email = "k@knt.li";
    github = "kolaente";
    githubId = 13721712;
    name = "Konrad Langenberg";
  };
  kolbycrouch = {
    email = "kjc.devel@gmail.com";
    github = "kolbycrouch";
    name = "Kolby Crouch";
  };
  konimex = {
    email = "herdiansyah@netc.eu";
    github = "konimex";
    githubId = 15692230;
    name = "Muhammad Herdiansyah";
  };
  koral = {
    email = "koral@mailoo.org";
    github = "k0ral";
    name = "Koral";
  };
  kovirobi = {
    email = "kovirobi@gmail.com";
    github = "kovirobi";
    githubId = 1903418;
    name = "Kovacsics Robert";
  };
  kquick = {
    email = "quick@sparq.org";
    github = "kquick";
    githubId = 787421;
    name = "Kevin Quick";
  };
  kraem = {
    email = "me@kraem.xyz";
    github = "kraem";
    githubId = 26622971;
    name = "Ronnie Ebrin";
  };
  kragniz = {
    email = "louis@kragniz.eu";
    github = "kragniz";
    githubId = 735008;
    name = "Louis Taylor";
  };
  krav = {
    email = "kristoffer@microdisko.no";
    github = "krav";
    githubId = 4032;
    name = "Kristoffer Thømt Ravneberg";
  };
  kroell = {
    email = "nixosmainter@makroell.de";
    github = "rokk4";
    githubId = 17659803;
    name = "Matthias Axel Kröll";
  };
  kristian-brucaj = {
    email = "kbrucaj@gmail.com";
    github = "kristian-brucaj";
    githubID = "8893110";
    name = "Kristian Brucaj";
  };
  kristoff3r = {
    email = "k.soeholm@gmail.com";
    github = "kristoff3r";
    githubId = 160317;
    name = "Kristoffer Søholm";
  };
  ktf = {
    email = "giulio.eulisse@cern.ch";
    github = "ktf";
    githubId = 10544;
    name = "Giuluo Eulisse";
  };
  ktor = {
    email = "kruszewsky@gmail.com";
    github = "ktor";
    githubId = 99639;
    name = "Pawel Kruszewski";
  };
  ktosiek = {
    email = "tomasz.kontusz@gmail.com";
    github = "ktosiek";
    githubId = 278013;
    name = "Tomasz Kontusz";
  };
  kuznero = {
    email = "roman@kuznero.com";
    github = "kuznero";
    githubId = 449813;
    name = "Roman Kuznetsov";
  };
  kwohlfahrt = {
    email = "kai.wohlfahrt@gmail.com";
    github = "kwohlfahrt";
    githubId = 2422454;
    name = "Kai Wohlfahrt";
  };
  kylesferrazza = {
    name = "Kyle Sferrazza";
    email = "kyle.sferrazza@gmail.com";

    github = "kylesferrazza";
    githubId = 6677292;

    keys = [{
      longkeyid = "rsa4096/81A1540948162372";
      fingerprint = "5A9A 1C9B 2369 8049 3B48  CF5B 81A1 5409 4816 2372";
    }];
  };
  kylewlacy = {
    email = "kylelacy+nix@pm.me";
    github = "kylewlacy";
    githubId = 1362179;
    name = "Kyle Lacy";
  };
  laikq = {
    email = "gwen@quasebarth.de";
    github = "laikq";
    name = "Gwendolyn Quasebarth";
  };
  lasandell = {
    email = "lasandell@gmail.com";
    github = "lasandell";
    githubId = 2034420;
    name = "Luke Sandell";
  };
  lambda-11235 = {
    email = "taranlynn0@gmail.com";
    github = "lambda-11235";
    githubId = 16354815;
    name = "Taran Lynn";
  };
  lassulus = {
    email = "lassulus@gmail.com";
    github = "Lassulus";
    name = "Lassulus";
  };
  lattfein = {
    email = "lattfein@gmail.com";
    # Their GitHub account was deleted.
    #
    # See: https://github.com/NixOS/nixpkgs/pull/69007 where this
    # was added but is now owned by a ghost.
    #
    # Possibly the username lattfein (currently github ID 56827487) is
    # owned by the same person, but we should confirm before adding
    # the GitHub name or ID back.
    # github = "lattfein";
    name = "Koki Yasuno";
  };
  layus = {
    email = "layus.on@gmail.com";
    github = "layus";
    githubId = 632767;
    name = "Guillaume Maudoux";
  };
  lblasc = {
    email = "lblasc@znode.net";
    github = "lblasc";
    githubId = 32152;
    name = "Luka Blaskovic";
  };
  ldelelis = {
    email = "ldelelis@est.frba.utn.edu.ar";
    github = "ldelelis";
    githubId = 20250323;
    name = "Lucio Delelis";
  };
  ldesgoui = {
    email = "ldesgoui@gmail.com";
    github = "ldesgoui";
    githubId = 2472678;
    name = "Lucas Desgouilles";
  };
  league = {
    email = "league@contrapunctus.net";
    github = "league";
    githubId = 50286;
    name = "Christopher League";
  };
  leahneukirchen = {
    email = "leah@vuxu.org";
    github = "leahneukirchen";
    githubId = 139;
    name = "Leah Neukirchen";
  };
  lebastr = {
    email = "lebastr@gmail.com";
    github = "lebastr";
    name = "Alexander Lebedev";
  };
  ledif = {
    email = "refuse@gmail.com";
    github = "ledif";
    githubId = 307744;
    name = "Adam Fidel";
  };
  leemachin = {
    email = "me@mrl.ee";
    github = "leemachin";
    githubId = 736291;
    name = "Lee Machin";
  };
  leenaars = {
    email = "ml.software@leenaa.rs";
    github = "leenaars";
    githubId = 4158274;
    name = "Michiel Leenaars";
  };
  lejonet = {
    email = "daniel@kuehn.se";
    github = "lejonet";
    githubId = 567634;
    name = "Daniel Kuehn";
  };
  leo60228 = {
    email = "iakornfeld@gmail.com";
    github = "leo60228";
    githubId = 8355305;
    name = "leo60228";
  };
  leonardoce = {
    email = "leonardo.cecchi@gmail.com";
    github = "leonardoce";
    name = "Leonardo Cecchi";
  };
  leshainc = {
    email = "leshainc@fomalhaut.me";
    github = "LeshaInc";
    githubId = 42153076;
    name = "Alexey Nikashkin";
  };
  lethalman = {
    email = "lucabru@src.gnome.org";
    github = "lethalman";
    githubId = 480920;
    name = "Luca Bruno";
  };
  lewo = {
    email = "lewo@abesis.fr";
    github = "nlewo";
    githubId = 3425311;
    name = "Antoine Eiche";
  };
  lexuge = {
    name = "Harry Ying";
    email = "lexugeyky@outlook.com";
    github = "LEXUGE";
    githubId = 13804737;
    keys = [{
      longkeyid = "rsa4096/0xAE53B4C2E58EDD45";
      fingerprint = "7FE2 113A A08B 695A C8B8  DDE6 AE53 B4C2 E58E DD45";
    }];
  };
  lheckemann = {
    email = "git@sphalerite.org";
    github = "lheckemann";
    githubId = 341954;
    name = "Linus Heckemann";
  };
  lhvwb = {
    email = "nathaniel.baxter@gmail.com";
    github = "nathanielbaxter";
    githubId = 307589;
    name = "Nathaniel Baxter";
  };
  liff = {
    email = "liff@iki.fi";
    github = "liff";
    githubId = 124475;
    name = "Olli Helenius";
  };
  lightbulbjim = {
    email = "chris@killred.net";
    github = "lightbulbjim";
    githubId = 4312404;
    name = "Chris Rendle-Short";
  };
  lightdiscord = {
    email = "root@arnaud.sh";
    github = "lightdiscord";
    githubId = 24509182;
    name = "Arnaud Pascal";
  };
  lihop = {
    email = "nixos@leroy.geek.nz";
    github = "lihop";
    githubId = 3696783;
    name = "Leroy Hopson";
  };
  lilyball = {
    email = "lily@sb.org";
    github = "lilyball";
    githubId = 714;
    name = "Lily Ballard";
  };
  limeytexan = {
    email = "limeytexan@gmail.com";
    github = "limeytexan";
    githubId = 36448130;
    name = "Michael Brantley";
  };
  linarcx = {
    email = "linarcx@gmail.com";
    github = "linarcx";
    githubId = 10884422;
    name = "Kaveh Ahangar";
  };
  linc01n = {
    email = "git@lincoln.hk";
    github = "linc01n";
    githubId = 667272;
    name = "Lincoln Lee";
  };
  linquize = {
    email = "linquize@yahoo.com.hk";
    github = "linquize";
    githubId = 791115;
    name = "Linquize";
  };
  linus = {
    email = "linusarver@gmail.com";
    github = "listx";
    githubId = 725613;
    name = "Linus Arver";
  };
  livnev = {
    email = "lev@liv.nev.org.uk";
    github = "livnev";
    githubId = 3964494;
    name = "Lev Livnev";
    keys = [{
      longkeyid = "rsa2048/0x68FF81E6A7850F49";
      fingerprint = "74F5 E5CC 19D3 B5CB 608F  6124 68FF 81E6 A785 0F49";
    }];
  };
  luis = {
    email = "luis.nixos@gmail.com";
    github = "Luis-Hebendanz";
    githubId = 22085373;
    name = "Luis Hebendanz";
  };
  lionello = {
    email = "lio@lunesu.com";
    github = "lionello";
    githubId = 591860;
    name = "Lionello Lunesu";
  };
  lluchs = {
    email = "lukas.werling@gmail.com";
    github = "lluchs";
    githubId = 516527;
    name = "Lukas Werling";
  };
  lnl7 = {
    email = "daiderd@gmail.com";
    github = "lnl7";
    githubId = 689294;
    name = "Daiderd Jordan";
  };
  lo1tuma = {
    email = "schreck.mathias@gmail.com";
    github = "lo1tuma";
    githubId = 169170;
    name = "Mathias Schreck";
  };
  loewenheim = {
    email = "loewenheim@mailbox.org";
    github = "loewenheim";
    githubId = 7622248;
    name = "Sebastian Zivota";
  };
  lopsided98 = {
    email = "benwolsieffer@gmail.com";
    github = "lopsided98";
    githubId = 5624721;
    name = "Ben Wolsieffer";
  };
  loskutov = {
    email = "ignat.loskutov@gmail.com";
    github = "loskutov";
    githubId = 1202012;
    name = "Ignat Loskutov";
  };
  lovek323 = {
    email = "jason@oconal.id.au";
    github = "lovek323";
    name = "Jason O'Conal";
  };
  lovesegfault = {
    email = "meurerbernardo@gmail.com";
    github = "lovesegfault";
    githubId = 7243783;
    name = "Bernardo Meurer";
    keys = [
      {
        longkeyid = "rsa2048/0xE421C74191EA186C";
        fingerprint = "5894 12CE 19DF 582A E10A  3320 E421 C741 91EA 186C";
      }
      {
        longkeyid = "rsa2048/0x4A6D87A0E7475769";
        fingerprint = "56A8 E164 E834 290C 4AC0  EE3E 4A6D 87A0 E747 5769";
      }
    ];
  };
  lowfatcomputing = {
    email = "andreas.wagner@lowfatcomputing.org";
    github = "lowfatcomputing";
    githubId = 10626;
    name = "Andreas Wagner";
  };
  lschuermann = {
    email = "leon.git@is.currently.online";
    github = "lschuermann";
    githubId = 5341193;
    name = "Leon Schuermann";
  };
  lsix = {
    email = "lsix@lancelotsix.com";
    github = "lsix";
    githubId = 724339;
    name = "Lancelot SIX";
  };
  ltavard = {
    email = "laure.tavard@univ-grenoble-alpes.fr";
    github = "ltavard";
    name = "Laure Tavard";
  };
  luc65r = {
    email = "lucas@ransan.tk";
    github = "luc65r";
    githubId = 59375051;
    name = "Lucas Ransan";
  };
  lucus16 = {
    email = "lars.jellema@gmail.com";
    github = "Lucus16";
    githubId = 2487922;
    name = "Lars Jellema";
  };
  ludo = {
    email = "ludo@gnu.org";
    github = "civodul";
    githubId = 1168435;
    name = "Ludovic Courtès";
  };
  lufia = {
    email = "lufia@lufia.org";
    github = "lufia";
    githubId = 1784379;
    name = "Kyohei Kadota";
  };
  Luflosi = {
    name = "Luflosi";
    email = "luflosi@luflosi.de";
    github = "Luflosi";
    githubId = 15217907;
    keys = [{
      longkeyid = "rsa4096/0x6F987CCF224D20B9";
      fingerprint = "66D1 3048 2B5F 2069 81A6  6B83 6F98 7CCF 224D 20B9";
    }];
  };
  luispedro = {
    email = "luis@luispedro.org";
    github = "luispedro";
    githubId = 79334;
    name = "Luis Pedro Coelho";
  };
  lukeadams = {
    email = "luke.adams@belljar.io";
    github = "lukeadams";
    githubId = 3508077;
    name = "Luke Adams";
  };
  lukebfox = {
    email = "lbentley-fox1@sheffield.ac.uk";
    github = "lukebfox";
    githubId = 34683288;
    name = "Luke Bentley-Fox";
  };
  lukego = {
    email = "luke@snabb.co";
    github = "lukego";
    githubId = 13791;
    name = "Luke Gorrie";
  };
  lumi = {
    email = "lumi@pew.im";
    github = "lumi-me-not";
    name = "lumi";
  };
  luz = {
    email = "luz666@daum.net";
    github = "Luz";
    githubId = 208297;
    name = "Luz";
  };
  lw = {
    email = "lw@fmap.me";
    github = "lolwat97";
    githubId = 2057309;
    name = "Sergey Sofeychuk";
  };
  lyt = {
    email = "wheatdoge@gmail.com";
    name = "Tim Liou";
  };
  m1cr0man = {
    email = "lucas+nix@m1cr0man.com";
    github = "m1cr0man";
    githubId = 3044438;
    name = "Lucas Savva";
  };
  m3tti = {
    email = "mathaeus.peter.sander@gmail.com";
    name = "Mathaeus Sander";
  };
  ma27 = {
    email = "maximilian@mbosch.me";
    github = "ma27";
    githubId = 6025220;
    name = "Maximilian Bosch";
  };
  ma9e = {
    email = "sean@lfo.team";
    github = "furrycatherder";
    githubId = 36235154;
    name = "Sean Haugh";
  };
  madjar = {
    email = "georges.dubus@compiletoi.net";
    github = "madjar";
    githubId = 109141;
    name = "Georges Dubus";
  };
  mafo = {
    email = "Marc.Fontaine@gmx.de";
    github = "MarcFontaine";
    githubId = 1433367;
    name = "Marc Fontaine";
  };
  magenbluten = {
    email = "magenbluten@codemonkey.cc";
    github = "magenbluten";
    githubId = 1140462;
    name = "magenbluten";
  };
  magnetophon = {
    email = "bart@magnetophon.nl";
    github = "magnetophon";
    githubId = 7645711;
    name = "Bart Brouns";
  };
  mahe = {
    email = "matthias.mh.herrmann@gmail.com";
    github = "2chilled";
    githubId = 1238350;
    name = "Matthias Herrmann";
  };
  makefu = {
    email = "makefu@syntax-fehler.de";
    github = "makefu";
    githubId = 115218;
    name = "Felix Richter";
  };
  malyn = {
    email = "malyn@strangeGizmo.com";
    github = "malyn";
    githubId = 346094;
    name = "Michael Alyn Miller";
  };
  manveru = {
    email = "m.fellinger@gmail.com";
    github = "manveru";
    githubId = 3507;
    name = "Michael Fellinger";
  };
  marcweber = {
    email = "marco-oweber@gmx.de";
    github = "marcweber";
    githubId = 34086;
    name = "Marc Weber";
  };
  marcus7070 = {
    email = "marcus@geosol.com.au";
    github = "marcus7070";
    githubId = 50230945;
    name = "Marcus Boyd";
  };
  marenz = {
    email = "marenz@arkom.men";
    github = "marenz2569";
    githubId = 12773269;
    name = "Markus Schmidl";
  };
  markus1189 = {
    email = "markus1189@gmail.com";
    github = "markus1189";
    githubId = 591567;
    name = "Markus Hauck";
  };
  markuskowa = {
    email = "markus.kowalewski@gmail.com";
    github = "markuskowa";
    githubId = 26470037;
    name = "Markus Kowalewski";
  };
  markWot = {
    email = "markus@wotringer.de";
    name = "Markus Wotringer";
  };
  marius851000 = {
    email = "mariusdavid@laposte.net";
    name = "Marius David";
    github = "marius851000";
    githubId = 22586596;
  };
  marsam = {
    email = "marsam@users.noreply.github.com";
    github = "marsam";
    githubId = 65531;
    name = "Mario Rodas";
  };
  martijnvermaat = {
    email = "martijn@vermaat.name";
    github = "martijnvermaat";
    githubId = 623509;
    name = "Martijn Vermaat";
  };
  martingms = {
    email = "martin@mg.am";
    github = "martingms";
    githubId = 458783;
    name = "Martin Gammelsæter";
  };
  marzipankaiser = {
    email = "nixos@gaisseml.de";
    github = "marzipankaiser";
    githubId = 2551444;
    name = "Marcial Gaißert";
    keys = [{
      longkeyid = "rsa2048/0xB629036BE399EEE9";
      fingerprint = "B573 5118 0375 A872 FBBF  7770 B629 036B E399 EEE9";
    }];
  };
  matejc = {
    email = "cotman.matej@gmail.com";
    github = "matejc";
    githubId = 854770;
    name = "Matej Cotman";
  };
  mathnerd314 = {
    email = "mathnerd314.gph+hs@gmail.com";
    github = "mathnerd314";
    githubId = 322214;
    name = "Mathnerd314";
  };
  matklad = {
    email = "aleksey.kladov@gmail.com";
    github = "matklad";
    githubId = 1711539;
    name = "matklad";
  };
  matt-snider = {
    email = "matt.snider@protonmail.com";
    github = "matt-snider";
    githubId = 11810057;
    name = "Matt Snider";
  };
  matthewbauer = {
    email = "mjbauer95@gmail.com";
    github = "matthewbauer";
    name = "Matthew Bauer";
  };
  matthiasbeyer = {
    email = "mail@beyermatthias.de";
    github = "matthiasbeyer";
    githubId = 427866;
    name = "Matthias Beyer";
  };
  matthuszagh = {
    email = "huszaghmatt@gmail.com";
    github = "matthuszagh";
    githubId = 7377393;
    name = "Matt Huszagh";
  };
  matti-kariluoma = {
    email = "matti@kariluo.ma";
    github = "matti-kariluoma";
    name = "Matti Kariluoma";
  };
  maurer = {
    email = "matthew.r.maurer+nix@gmail.com";
    github = "maurer";
    githubId = 136037;
    name = "Matthew Maurer";
  };
  mbakke = {
    email = "mbakke@fastmail.com";
    github = "mbakke";
    githubId = 1269099;
    name = "Marius Bakke";
  };
  mbaillie = {
    email = "martin@baillie.email";
    github = "martinbaillie";
    githubId = 613740;
    name = "Martin Baillie";
  };
  mbbx6spp = {
    email = "me@susanpotter.net";
    github = "mbbx6spp";
    githubId = 564;
    name = "Susan Potter";
  };
  mbe = {
    email = "brandonedens@gmail.com";
    github = "brandonedens";
    githubId = 396449;
    name = "Brandon Edens";
  };
  mbode = {
    email = "maxbode@gmail.com";
    github = "mbode";
    githubId = 9051309;
    name = "Maximilian Bode";
  };
  mboes = {
    email = "mboes@tweag.net";
    github = "mboes";
    githubId = 51356;
    name = "Mathieu Boespflug";
  };
  mbrgm = {
    email = "marius@yeai.de";
    github = "mbrgm";
    githubId = 2971615;
    name = "Marius Bergmann";
  };
  mcmtroffaes = {
    email = "matthias.troffaes@gmail.com";
    github = "mcmtroffaes";
    githubId = 158568;
    name = "Matthias C. M. Troffaes";
  };
  McSinyx = {
    email = "vn.mcsinyx@gmail.com";
    github = "McSinyx";
    githubId = 13689192;
    name = "Nguyễn Gia Phong";
  };
  mdaiter = {
    email = "mdaiter8121@gmail.com";
    github = "mdaiter";
    githubId = 1377571;
    name = "Matthew S. Daiter";
  };
  mdevlamynck = {
    email = "matthias.devlamynck@mailoo.org";
    github = "mdevlamynck";
    githubId = 4378377;
    name = "Matthias Devlamynck";
  };
  mdlayher = {
    email = "mdlayher@gmail.com";
    github = "mdlayher";
    githubId = 1926905;
    name = "Matt Layher";
  };
  meditans = {
    email = "meditans@gmail.com";
    github = "meditans";
    githubId = 4641445;
    name = "Carlo Nucera";
  };
  megheaiulian = {
    email = "iulian.meghea@gmail.com";
    github = "megheaiulian";
    githubId = 1788114;
    name = "Meghea Iulian";
  };
  mehandes = {
    email = "niewskici@gmail.com";
    github = "mehandes";
    githubId = 32581276;
    name = "Matt Deming";
  };
  meisternu = {
    email = "meister@krutt.org";
    github = "meisternu";
    githubId = 8263431;
    name = "Matt Miemiec";
  };
  melchips = {
    email = "truphemus.francois@gmail.com";
    github = "melchips";
    githubId = 365721;
    name = "Francois Truphemus";
  };
  melsigl = {
    email = "melanie.bianca.sigl@gmail.com";
    github = "melsigl";
    name = "Melanie B. Sigl";
  };
  melkor333 = {
    email = "samuel@ton-kunst.ch";
    github = "melkor333";
    githubId = 6412377;
    name = "Samuel Ruprecht";
  };
  metabar = {
    email = "softs@metabarcoding.org";
    name = "Celine Mercier";
  };
  metadark = {
    email = "kira.bruneau@gmail.com";
    name = "Kira Bruneau";
    github = "metadark";
    githubId = 382041;
  };
  mfossen = {
    email = "msfossen@gmail.com";
    github = "mfossen";
    githubId = 3300322;
    name = "Mitchell Fossen";
  };
  mgdelacroix = {
    email = "mgdelacroix@gmail.com";
    github = "mgdelacroix";
    githubId = 223323;
    name = "Miguel de la Cruz";
  };
  mgregoire = {
    email = "gregoire@martinache.net";
    github = "M-Gregoire";
    githubId = 9469313;
    name = "Gregoire Martinache";
  };
  mgttlinger = {
    email = "megoettlinger@gmail.com";
    github = "mgttlinger";
    githubId = 5120487;
    name = "Merlin Göttlinger";
  };
  mguentner = {
    email = "code@klandest.in";
    github = "mguentner";
    githubId = 668926;
    name = "Maximilian Güntner";
  };
  mhaselsteiner = {
    email = "magdalena.haselsteiner@gmx.at";
    github = "mhaselsteiner";
    githubId = 20536514;
    name = "Magdalena Haselsteiner";
  };
  mic92 = {
    email = "joerg@thalheim.io";
    github = "mic92";
    githubId = 96200;
    name = "Jörg Thalheim";
    keys = [{
      # compare with https://keybase.io/Mic92
      longkeyid = "rsa4096/0x003F2096411B5F92";
      fingerprint = "3DEE 1C55 6E1C 3DC5 54F5  875A 003F 2096 411B 5F92";
    }];
  };
  michaelpj = {
    email = "michaelpj@gmail.com";
    github = "michaelpj";
    name = "Michael Peyton Jones";
  };
  michalrus = {
    email = "m@michalrus.com";
    github = "michalrus";
    githubId = 4366292;
    name = "Michal Rus";
  };
  michelk = {
    email = "michel@kuhlmanns.info";
    github = "michelk";
    name = "Michel Kuhlmann";
  };
  michojel = {
    email = "mic.liamg@gmail.com";
    github = "michojel";
    githubId = 21156022;
    name = "Michal Minář";
  };
  mickours = {
    email = "mickours@gmail.com<";
    github = "mickours";
    githubId = 837312;
    name = "Michael Mercier";
  };
  midchildan = {
    email = "midchildan+nix@gmail.com";
    github = "midchildan";
    githubId = 7343721;
    name = "midchildan";
  };
  mikefaille = {
    email = "michael@faille.io";
    github = "mikefaille";
    githubId = 978196;
    name = "Michaël Faille";
  };
  mikoim = {
    email = "ek@esh.ink";
    github = "mikoim";
    githubId = 3958340;
    name = "Eshin Kunishima";
  };
  mikesperber = {
    email = "sperber@deinprogramm.de";
    github = "mikesperber";
    githubId = 1387206;
    name = "Mike Sperber";
  };
  mildlyincompetent = {
    email = "nix@kch.dev";
    github = "mildlyincompetent";
    githubId = 19479662;
    name = "Kajetan Champlewski";
  };
  millerjason = {
    email = "mailings-github@millerjason.com";
    github = "millerjason";
    githubId = 7610974;
    name = "Jason Miller";
  };
  miltador = {
    email = "miltador@yandex.ua";
    name = "Vasiliy Solovey";
  };
  mimame = {
    email = "miguel.madrid.mencia@gmail.com";
    github = "mimame";
    githubId = 3269878;
    name = "Miguel Madrid Mencía";
  };
  minijackson = {
    email = "minijackson@riseup.net";
    github = "minijackson";
    githubId = 1200507;
    name = "Rémi Nicole";
    keys = [{
      longkeyid = "rsa2048/0xFEA888C9F5D64F62";
      fingerprint = "3196 83D3 9A1B 4DE1 3DC2  51FD FEA8 88C9 F5D6 4F62";
    }];
  };
  mirdhyn = {
    email = "mirdhyn@gmail.com";
    github = "mirdhyn";
    name = "Merlin Gaillard";
  };
  mirrexagon = {
    email = "mirrexagon@mirrexagon.com";
    github = "mirrexagon";
    githubId = 1776903;
    name = "Andrew Abbott";
  };
  mjanczyk = {
    email = "m@dragonvr.pl";
    github = "mjanczyk";
    githubId = 1001112;
    name = "Marcin Janczyk";
  };
  mjp = {
    email = "mike@mythik.co.uk";
    github = "MikePlayle";
    githubId = 16974598;
    name = "Mike Playle";
  };
  mkaito = {
    email = "chris@mkaito.net";
    github = "mkaito";
    githubId = 20434;
    name = "Christian Höppner";
  };
  mkazulak = {
    email = "kazulakm@gmail.com";
    github = "mulderr";
    githubId = 5698461;
    name = "Maciej Kazulak";
  };
  mkf = {
    email = "m@mikf.pl";
    github = "mkf";
    name = "Michał Krzysztof Feiler";
    keys = [{
      longkeyid = "rsa4096/0xE35C2D7C2C6AC724";
      fingerprint = "1E36 9940 CC7E 01C4 CFE8  F20A E35C 2D7C 2C6A C724";
    }];
  };
  mkg = {
    email = "mkg@vt.edu";
    github = "mkgvt";
    githubId = 22477669;
    name = "Mark K Gardner";
  };
  mkg20001 = {
    email = "mkg20001+nix@gmail.com";
    github = "mkg20001";
    githubId = 7735145;
    name = "Maciej Krüger";
    keys = [{
      longkeyid = "rsa4096/0x0D948CE19CF49C5F";
      fingerprint = "E90C BA34 55B3 6236 740C  038F 0D94 8CE1 9CF4 9C5F";
    }];
  };
  mlieberman85 = {
    email = "mlieberman85@gmail.com";
    github = "mlieberman85";
    githubId = 622577;
    name = "Michael Lieberman";
  };
  mmahut = {
    email = "marek.mahut@gmail.com";
    github = "mmahut";
    githubId = 104795;
    name = "Marek Mahut";
  };
  mmai = {
    email = "henri.bourcereau@gmail.com";
    github = "mmai";
    githubId = 117842;
    name = "Henri Bourcereau";
  };
  mmilata = {
    email = "martin@martinmilata.cz";
    github = "mmilata";
    githubId = 85857;
    name = "Martin Milata";
  };
  mmlb = {
    email = "manny@peekaboo.mmlb.icu";
    github = "mmlb";
    name = "Manuel Mendez";
  };
  mnacamura = {
    email = "m.nacamura@gmail.com";
    github = "mnacamura";
    githubId = 45770;
    name = "Mitsuhiro Nakamura";
  };
  moaxcp = {
    email = "moaxcp@gmail.com";
    github = "moaxcp";
    githubId = 7831184;
    name = "John Mercier";
  };
  modulistic = {
    email = "modulistic@gmail.com";
    github = "modulistic";
    githubId = 1902456;
    name = "Pablo Costa";
  };
  mog = {
    email = "mog-lists@rldn.net";
    github = "mogorman";
    githubId = 64710;
    name = "Matthew O'Gorman";
  };
  Mogria = {
    email = "m0gr14@gmail.com";
    github = "mogria";
    name = "Mogria";
  };
  monsieurp = {
    email = "monsieurp@gentoo.org";
    github = "monsieurp";
    githubId = 350116;
    name = "Patrice Clement";
  };
  montag451 = {
    email = "montag451@laposte.net";
    github = "montag451";
    githubId = 249317;
    name = "montag451";
  };
  moosingin3space = {
    email = "moosingin3space@gmail.com";
    github = "moosingin3space";
    githubId = 830082;
    name = "Nathan Moos";
  };
  moredread = {
    email = "code@apb.name";
    github = "moredread";
    githubId = 100848;
    name = "André-Patrick Bubel";
    keys = [{
      longkeyid = "rsa8192/0x118CE7C424B45728";
      fingerprint = "4412 38AD CAD3 228D 876C  5455 118C E7C4 24B4 5728";
    }];
  };
  moretea = {
    email = "maarten@moretea.nl";
    github = "moretea";
    githubId = 99988;
    name = "Maarten Hoogendoorn";
  };
  MostAwesomeDude = {
    email = "cds@corbinsimpson.com";
    github = "MostAwesomeDude";
    githubId = 118035;
    name = "Corbin Simpson";
  };
  mothsart = {
    email = "jerem.ferry@gmail.com";
    github = "mothsart";
    githubId = 10601196;
    name = "Jérémie Ferry";
  };
  mounium = {
    email = "muoniurn@gmail.com";
    github = "mounium";
    githubId = 20026143;
    name = "Katona László";
  };
  MP2E = {
    email = "MP2E@archlinux.us";
    github = "MP2E";
    name = "Cray Elliott";
  };
  mpcsh = {
    email = "m@mpc.sh";
    github = "mpcsh";
    githubId = 2894019;
    name = "Mark Cohen";
  };
  mpickering = {
    email = "matthewtpickering@gmail.com";
    github = "mpickering";
    githubId = 1216657;
    name = "Matthew Pickering";
  };
  mpoquet = {
    email = "millian.poquet@gmail.com";
    github = "mpoquet";
    githubId = 3502831;
    name = "Millian Poquet";
  };
  mpscholten = {
    email = "marc@mpscholten.de";
    github = "mpscholten";
    name = "Marc Scholten";
  };
  mpsyco = {
    email = "fr.st-amour@gmail.com";
    github = "fstamour";
    githubId = 2881922;
    name = "Francis St-Amour";
  };
  mtrsk = {
    email = "marcos.schonfinkel@protonmail.com";
    github = "mtrsk";
    githubId = 16356569;
    name = "Marcos Benevides";
  };
  mredaelli = {
    email = "massimo@typish.io";
    github = "mredaelli";
    name = "Massimo Redaelli";
  };
  mrkkrp = {
    email = "markkarpov92@gmail.com";
    github = "mrkkrp";
    githubId = 8165792;
    name = "Mark Karpov";
  };
  mrmebelman = {
    email = "burzakovskij@protonmail.com";
    github = "MrMebelMan";
    githubId = 15896005;
    name = "Vladyslav Burzakovskyy";
  };
  mrVanDalo = {
    email = "contact@ingolf-wagner.de";
    github = "mrVanDalo";
    githubId = 839693;
    name = "Ingolf Wanger";
  };
  msackman = {
    email = "matthew@wellquite.org";
    name = "Matthew Sackman";
  };
  mschneider = {
    email = "markus.schneider.sic+nix@gmail.com";
    name = "Markus Schneider";
  };
  mschristiansen = {
    email = "mikkel@rheosystems.com";
    github = "mschristiansen";
    githubId = 437005;
    name = "Mikkel Christiansen";
  };
  mschuwalow = {
    github = "mschuwalow";
    githubId = 16665913;
    name = "Maxim Schuwalow";
    email = "maxim.schuwalow@gmail.com";
  };
  msiedlarek = {
    email = "mikolaj@siedlarek.pl";
    github = "msiedlarek";
    githubId = 133448;
    name = "Mikołaj Siedlarek";
  };
  mstarzyk = {
    email = "mstarzyk@gmail.com";
    github = "mstarzyk";
    githubId = 111304;
    name = "Maciek Starzyk";
  };
  msteen = {
    email = "emailmatthijs@gmail.com";
    github = "msteen";
    githubId = 788953;
    name = "Matthijs Steen";
  };
  mt-caret = {
    email = "mtakeda.enigsol@gmail.com";
    github = "mt-caret";
    githubId = 4996739;
    name = "Masayuki Takeda";
  };
  MtP = {
    email = "marko.nixos@poikonen.de";
    github = "MtP76";
    name = "Marko Poikonen";
  };
  mtreskin = {
    email = "zerthurd@gmail.com";
    github = "Zert";
    githubId = 39034;
    name = "Max Treskin";
  };
  mudri = {
    email = "lamudri@gmail.com";
    github = "laMudri";
    githubId = 5139265;
    name = "James Wood";
  };
  muflax = {
    email = "mail@muflax.com";
    github = "muflax";
    githubId = 69918;
    name = "Stefan Dorn";
  };
  multun = {
    email = "victor.collod@epita.fr";
    github = "multun";
    githubId = 5047140;
    name = "Victor Collod";
  };
  mvnetbiz = {
    email = "mvnetbiz@gmail.com";
    github = "mvnetbiz";
    githubId = 6455574;
    name = "Matt Votava";
  };
  mwilsoninsight = {
    email = "max.wilson@insight.com";
    github = "mwilsoninsight";
    githubId = 47782621;
    name = "Max Wilson";
  };
  myrl = {
    email = "myrl.0xf@gmail.com";
    github = "myrl";
    githubId = 9636071;
    name = "Myrl Hex";
  };
  nadrieril = {
    email = "nadrieril@gmail.com";
    github = "nadrieril";
    githubId = 6783654;
    name = "Nadrieril Feneanar";
  };
  nalbyuites = {
    email = "ashijit007@gmail.com";
    github = "nalbyuites";
    githubId = 1009523;
    name = "Ashijit Pramanik";
  };
  namore = {
    email = "namor@hemio.de";
    github = "namore";
    githubId = 1222539;
    name = "Roman Naumann";
  };
  nand0p = {
    email = "nando@hex7.com";
    github = "nand0p";
    name = "Fernando Jose Pando";
  };
  Nate-Devv = {
    email = "natedevv@gmail.com";
    name = "Nathan Moore";
  };
  nathan-gs = {
    email = "nathan@nathan.gs";
    github = "nathan-gs";
    githubId = 330943;
    name = "Nathan Bijnens";
  };
  nathyong = {
    email = "nathyong@noreply.github.com";
    github = "nathyong";
    githubId = 818502;
    name = "Nathan Yong";
  };
  nckx = {
    email = "github@tobias.gr";
    github = "nckx";
    githubId = 364510;
    name = "Tobias Geerinckx-Rice";
  };
  neeasade = {
    email = "nathanisom27@gmail.com";
    github = "neeasade";
    githubId = 3747396;
    name = "Nathan Isom";
  };
  neonfuz = {
    email = "neonfuz@gmail.com";
    github = "neonfuz";
    githubId = 2590830;
    name = "Sage Raflik";
  };
  nequissimus = {
    email = "tim@nequissimus.com";
    github = "nequissimus";
    githubId = 628342;
    name = "Tim Steinbach";
  };
  netixx = {
    email = "dev.espinetfrancois@gmail.com";
    github = "netixx";
    githubId = 1488603;
    name = "François Espinet";
  };
  nikitavoloboev = {
    email = "nikita.voloboev@gmail.com";
    github = "nikitavoloboev";
    githubId = 6391776;
    name = "Nikita Voloboev";
  };
  nfjinjing = {
    email = "nfjinjing@gmail.com";
    name = "Jinjing Wang";
  };
  nh2 = {
    email = "mail@nh2.me";
    github = "nh2";
    githubId = 399535;
    name = "Niklas Hambüchen";
  };
  nhooyr = {
    email = "anmol@aubble.com";
    github = "nhooyr";
    githubId = 10180857;
    name = "Anmol Sethi";
  };
  nickhu = {
    email = "me@nickhu.co.uk";
    github = "nickhu";
    githubId = 450276;
    name = "Nick Hu";
  };
  nicknovitski = {
    email = "nixpkgs@nicknovitski.com";
    github = "nicknovitski";
    githubId = 151337;
    name = "Nick Novitski";
  };
  nico202 = {
    email = "anothersms@gmail.com";
    github = "nico202";
    githubId = 8214542;
    name = "Nicolò Balzarotti";
  };
  NikolaMandic = {
    email = "nikola@mandic.email";
    github = "NikolaMandic";
    githubId = 4368690;
    name = "Ratko Mladic";
  };
  ninjatrappeur = {
    email = "felix@alternativebit.fr";
    github = "ninjatrappeur";
    githubId = 1219785;
    name = "Félix Baylac-Jacqué";
  };
  nioncode = {
    email = "nioncode+github@gmail.com";
    github = "nioncode";
    githubId = 3159451;
    name = "Nicolas Schneider";
  };
  nipav = {
    email = "niko.pavlinek@gmail.com";
    github = "nipav";
    githubId = 16385648;
    name = "Niko Pavlinek";
  };
  nixy = {
    email = "nixy@nixy.moe";
    github = "nixy";
    githubId = 7588406;
    name = "Andrew R. M.";
  };
  nloomans = {
    email = "noah@nixos.noahloomans.com";
    github = "nloomans";
    githubId = 7829481;
    name = "Noah Loomans";
  };
  nmattia = {
    email = "nicolas@nmattia.com";
    github = "nmattia";
    githubId = 6930756;
    name = "Nicolas Mattia";
  };
  nocent = {
    email = "nocent@protonmail.ch";
    github = "nocent";
    githubId = 25505957;
    name = "nocent";
  };
  nocoolnametom = {
    email = "nocoolnametom@gmail.com";
    github = "nocoolnametom";
    githubId = 810877;
    name = "Tom Doggett";
  };
  nomeata = {
    email = "mail@joachim-breitner.de";
    github = "nomeata";
    githubId = 148037;
    name = "Joachim Breitner";
  };
  noneucat = {
    email = "andy@lolc.at";
    github = "noneucat";
    githubId = 40049608;
    name = "Andy Chun";
  };
  notthemessiah = {
    email = "brian.cohen.88@gmail.com";
    github = "notthemessiah";
    githubId = 2946283;
    name = "Brian Cohen";
  };
  novoxudonoser = {
    email = "radnovox@gmail.com";
    github = "novoxudonoser";
    githubId = 6052922;
    name = "Kirill Struokov";
  };
  np = {
    email = "np.nix@nicolaspouillard.fr";
    github = "np";
    githubId = 5548;
    name = "Nicolas Pouillard";
  };
  nphilou = {
    email = "nphilou@gmail.com";
    github = "nphilou";
    githubId = 9939720;
    name = "Philippe Nguyen";
  };
  nrdxp = {
    email = "tim.deh@pm.me";
    github = "nrdxp";
    githubId = 34083928;
    name = "Tim DeHerrera";
  };
  nshalman = {
    email = "nahamu@gmail.com";
    github = "nshalman";
    githubId = 20391;
    name = "Nahum Shalman";
  };
  nslqqq = {
    email = "nslqqq@gmail.com";
    name = "Nikita Mikhailov";
  };
  nthorne = {
    email = "notrupertthorne@gmail.com";
    github = "nthorne";
    githubId = 1839979;
    name = "Niklas Thörne";
  };
  numinit = {
    email = "me@numin.it";
    github = "numinit";
    githubId = 369111;
    name = "Morgan Jones";
  };
  nyanloutre = {
    email = "paul@nyanlout.re";
    github = "nyanloutre";
    githubId = 7677321;
    name = "Paul Trehiou";
  };
  nyarly = {
    email = "nyarly@gmail.com";
    github = "nyarly";
    githubId = 127548;
    name = "Judson Lester";
  };
  nzhang-zh = {
    email = "n.zhang.hp.au@gmail.com";
    github = "nzhang-zh";
    githubId = 30825096;
    name = "Ning Zhang";
  };
  obadz = {
    email = "obadz-nixos@obadz.com";
    github = "obadz";
    githubId = 3359345;
    name = "obadz";
  };
  ocharles = {
    email = "ollie@ocharles.org.uk";
    github = "ocharles";
    githubId = 20878;
    name = "Oliver Charles";
  };
  odi = {
    email = "oliver.dunkl@gmail.com";
    github = "odi";
    githubId = 158758;
    name = "Oliver Dunkl";
  };
  offline = {
    email = "jaka@x-truder.net";
    github = "offlinehacker";
    githubId = 585547;
    name = "Jaka Hudoklin";
  };
  oida = {
    email = "oida@posteo.de";
    github = "oida";
    githubId = 7249506;
    name = "oida";
  };
  okasu = {
    email = "oka.sux@gmail.com";
    name = "Okasu";
  };
  olcai = {
    email = "dev@timan.info";
    github = "olcai";
    githubId = 20923;
    name = "Erik Timan";
  };
  olejorgenb = {
    email = "olejorgenb@yahoo.no";
    github = "olejorgenb";
    githubId = 72201;
    name = "Ole Jørgen Brønner";
  };
  olynch = {
    email = "owen@olynch.me";
    github = "olynch";
    name = "Owen Lynch";
  };
  omnipotententity = {
    email = "omnipotententity@gmail.com";
    github = "omnipotententity";
    githubId = 1538622;
    name = "Michael Reilly";
  };
  OPNA2608 = {
    email = "christoph.neidahl@gmail.com";
    github = "OPNA2608";
    githubId = 23431373;
    name = "Christoph Neidahl";
  };
  orbekk = {
    email = "kjetil.orbekk@gmail.com";
    github = "orbekk";
    githubId = 19862;
    name = "KJ Ørbekk";
  };
  orbitz = {
    email = "mmatalka@gmail.com";
    github = "orbitz";
    name = "Malcolm Matalka";
  };
  orivej = {
    email = "orivej@gmx.fr";
    github = "orivej";
    githubId = 101514;
    name = "Orivej Desh";
  };
  osener = {
    email = "ozan@ozansener.com";
    github = "osener";
    githubId = 111265;
    name = "Ozan Sener";
  };
  otwieracz = {
    email = "slawek@otwiera.cz";
    github = "otwieracz";
    githubId = 108072;
    name = "Slawomir Gonet";
  };
  oxij = {
    email = "oxij@oxij.org";
    github = "oxij";
    githubId = 391919;
    name = "Jan Malakhovski";
    keys = [{
      longkeyid = "rsa2048/0x0E6CA66E5C557AA8";
      fingerprint = "514B B966 B46E 3565 0508  86E8 0E6C A66E 5C55 7AA8";
    }];
  };
  oyren = {
    email = "m.scheuren@oyra.eu";
    github = "oyren";
    githubId = 15930073;
    name = "Moritz Scheuren";
  };
  pacien = {
    email = "b4gx3q.nixpkgs@pacien.net";
    github = "pacien";
    githubId = 1449319;
    name = "Pacien Tran-Girard";
  };
  paddygord = {
    email = "pgpatrickgordon@gmail.com";
    github = "paddygord";
    githubId = 10776658;
    name = "Patrick Gordon";
  };
  paholg = {
    email = "paho@paholg.com";
    github = "paholg";
    githubId = 4908217;
    name = "Paho Lurie-Gregg";
  };
  pakhfn = {
    email = "pakhfn@gmail.com";
    github = "pakhfn";
    githubId = 11016164;
    name = "Fedor Pakhomov";
  };
  paluh = {
    email = "paluho@gmail.com";
    github = "paluh";
    githubId = 190249;
    name = "Tomasz Rybarczyk";
  };
  pamplemousse = {
    email = "xav.maso@gmail.com";
    github = "Pamplemousse";
    githubId = 2647236;
    name = "Xavier Maso";
  };
  panaeon = {
    email = "vitalii.voloshyn@gmail.com";
    github = "panaeon";
    githubId = 686076;
    name = "Vitalii Voloshyn";
  };
  pandaman = {
    email = "kointosudesuyo@infoseek.jp";
    github = "pandaman64";
    githubId = 1788628;
    name = "pandaman";
  };
  paperdigits = {
    email = "mica@silentumbrella.com";
    github = "paperdigits";
    githubId = 71795;
    name = "Mica Semrick";
  };
  paraseba = {
    email = "paraseba@gmail.com";
    github = "paraseba";
    githubId = 20792;
    name = "Sebastian Galkin";
  };
  pashashocky = {
    email = "pashashocky@gmail.com";
    github = "pashashocky";
    githubId = 673857;
    name = "Pash Shocky";
  };
  pashev = {
    email = "pashev.igor@gmail.com";
    github = "ip1981";
    githubId = 131844;
    name = "Igor Pashev";
  };
  patternspandemic = {
    email = "patternspandemic@live.com";
    github = "patternspandemic";
    githubId = 15645854;
    name = "Brad Christensen";
  };
  pawelpacana = {
    email = "pawel.pacana@gmail.com";
    github = "pawelpacana";
    githubId = 116740;
    name = "Paweł Pacana";
  };
  pbogdan = {
    email = "ppbogdan@gmail.com";
    github = "pbogdan";
    githubId = 157610;
    name = "Piotr Bogdan";
  };
  pcarrier = {
    email = "pc@rrier.ca";
    github = "pcarrier";
    name = "Pierre Carrier";
  };
  periklis = {
    email = "theopompos@gmail.com";
    github = "periklis";
    githubId = 152312;
    name = "Periklis Tsirakidis";
  };
  pesterhazy = {
    email = "pesterhazy@gmail.com";
    github = "pesterhazy";
    githubId = 106328;
    name = "Paulus Esterhazy";
  };
  petabyteboy = {
    email = "me@pbb.lc";
    github = "petabyteboy";
    githubId = 3250809;
    name = "Milan Pässler";
  };
  petercommand = {
    email = "petercommand@gmail.com";
    github = "petercommand";
    githubId = 1260660;
    name = "petercommand";
  };
  peterhoeg = {
    email = "peter@hoeg.com";
    github = "peterhoeg";
    githubId = 722550;
    name = "Peter Hoeg";
  };
  peterromfeldhk = {
    email = "peter.romfeld.hk@gmail.com";
    github = "peterromfeldhk";
    githubId = 5515707;
    name = "Peter Romfeld";
  };
  peti = {
    email = "simons@cryp.to";
    github = "peti";
    githubId = 28323;
    name = "Peter Simons";
  };
  philandstuff = {
    email = "philip.g.potter@gmail.com";
    github = "philandstuff";
    githubId = 581269;
    name = "Philip Potter";
  };
  phile314 = {
    email = "nix@314.ch";
    github = "phile314";
    githubId = 1640697;
    name = "Philipp Hausmann";
  };
  Phlogistique = {
    email = "noe.rubinstein@gmail.com";
    github = "Phlogistique";
    githubId = 421510;
    name = "Noé Rubinstein";
  };
  phreedom = {
    email = "phreedom@yandex.ru";
    github = "phreedom";
    githubId = 62577;
    name = "Evgeny Egorochkin";
  };
  phryneas = {
    email = "mail@lenzw.de";
    github = "phryneas";
    githubId = 4282439;
    name = "Lenz Weber";
  };
  phunehehe = {
    email = "phunehehe@gmail.com";
    github = "phunehehe";
    githubId = 627831;
    name = "Hoang Xuan Phu";
  };
  pierrechevalier83 = {
    email = "pierrechevalier83@gmail.com";
    github = "pierrechevalier83";
    githubId = 5790907;
    name = "Pierre Chevalier";
  };
  pierreis = {
    email = "pierre@pierre.is";
    github = "pierreis";
    githubId = 203973;
    name = "Pierre Matri";
  };
  pierrer = {
    email = "pierrer@pi3r.be";
    github = "pierrer";
    githubId = 93115;
    name = "Pierre Radermecker";
  };
  pierron = {
    email = "nixos@nbp.name";
    github = "nbp";
    githubId = 1179566;
    name = "Nicolas B. Pierron";
  };
  pingiun = {
    email = "nixos@pingiun.com";
    github = "pingiun";
    githubId = 1576660;
    name = "Jelle Besseling";
    keys = [{
      longkeyid = "rsa4096/0x9712452E8BE3372E";
      fingerprint = "A3A3 65AE 16ED A7A0 C29C  88F1 9712 452E 8BE3 372E";
    }];
  };
  piotr = {
    email = "ppietrasa@gmail.com";
    name = "Piotr Pietraszkiewicz";
  };
  pjbarnoy = {
    email = "pjbarnoy@gmail.com";
    github = "pjbarnoy";
    githubId = 119460;
    name = "Perry Barnoy";
  };
  pjones = {
    email = "pjones@devalot.com";
    github = "pjones";
    githubId = 3737;
    name = "Peter Jones";
  };
  pkmx = {
    email = "pkmx.tw@gmail.com";
    github = "pkmx";
    githubId = 610615;
    name = "Chih-Mao Chen";
  };
  plchldr = {
    email = "mail@oddco.de";
    github = "plchldr";
    name = "Jonas Beyer";
  };
  plcplc = {
    email = "plcplc@gmail.com";
    github = "plcplc";
    githubId = 358550;
    name = "Philip Lykke Carlsen";
  };
  plumps = {
    email = "maks.bronsky@web.de";
    github = "plumps";
    githubId = 13000278;
    name = "Maksim Bronsky";
  };
  pmahoney = {
    email = "pat@polycrystal.org";
    github = "pmahoney";
    githubId = 103822;
    name = "Patrick Mahoney";
  };
  pmeunier = {
    email = "pierre-etienne.meunier@inria.fr";
    github = "P-E-Meunier";
    name = "Pierre-Étienne Meunier";
  };
  pmiddend = {
    email = "pmidden@secure.mailbox.org";
    github = "pmiddend";
    githubId = 178496;
    name = "Philipp Middendorf";
  };
  pmyjavec = {
    email = "pauly@myjavec.com";
    github = "pmyjavec";
    githubId = 315096;
    name = "Pauly Myjavec";
  };
  pnelson = {
    email = "me@pnelson.ca";
    github = "pnelson";
    githubId = 579773;
    name = "Philip Nelson";
  };
  pneumaticat = {
    email = "kevin@potatofrom.space";
    github = "pneumaticat";
    githubId = 11365056;
    name = "Kevin Liu";
  };
  polyrod = {
    email = "dc1mdp@gmail.com";
    github = "polyrod";
    name = "Maurizio Di Pietro";
  };
  pombeirp = {
    email = "nix@endgr.33mail.com";
    github = "PombeirP";
    githubId = 138074;
    name = "Pedro Pombeiro";
  };
  pradeepchhetri = {
    email = "pradeep.chhetri89@gmail.com";
    github = "pradeepchhetri";
    githubId = 2232667;
    name = "Pradeep Chhetri";
  };
  pradyuman = {
    email = "me@pradyuman.co";
    github = "pradyuman";
    githubId = 9904569;
    name = "Pradyuman Vig";
    keys = [{
      longkeyid = "rsa4096/4F74D5361C4CA31E";
      fingerprint = "240B 57DE 4271 2480 7CE3  EAC8 4F74 D536 1C4C A31E";
    }];
  };
  prikhi = {
    email = "pavan.rikhi@gmail.com";
    github = "prikhi";
    githubId = 1304102;
    name = "Pavan Rikhi";
  };
  primeos = {
    email = "dev.primeos@gmail.com";
    github = "primeos";
    githubId = 7537109;
    name = "Michael Weiss";
    keys = [
      {
        longkeyid = "ed25519/0x130826A6C2A389FD"; # Git only
        fingerprint = "86A7 4A55 07D0 58D1 322E  37FD 1308 26A6 C2A3 89FD";
      }
      {
        longkeyid = "rsa3072/0xBCA9943DD1DF4C04"; # Email, etc.
        fingerprint = "AF85 991C C950 49A2 4205  1933 BCA9 943D D1DF 4C04";
      }
    ];
  };
  Profpatsch = {
    email = "mail@profpatsch.de";
    github = "Profpatsch";
    githubId = 3153638;
    name = "Profpatsch";
  };
  proglodyte = {
    email = "proglodyte23@gmail.com";
    github = "proglodyte";
    githubId = 18549627;
    name = "Proglodyte";
  };
  protoben = {
    email = "protob3n@gmail.com";
    github = "protoben";
    githubId = 4633847;
    name = "Ben Hamlin";
  };
  prusnak = {
    email = "pavol@rusnak.io";
    github = "prusnak";
    githubId = 42201;
    name = "Pavol Rusnak";
    keys = [{
      longkeyid = "rsa4096/0x91F3B339B9A02A3D";
      fingerprint = "86E6 792F C27B FD47 8860  C110 91F3 B339 B9A0 2A3D";
    }];
  };
  pshendry = {
    email = "paul@pshendry.com";
    github = "pshendry";
    githubId = 1829032;
    name = "Paul Hendry";
  };
  psibi = {
    email = "sibi@psibi.in";
    github = "psibi";
    githubId = 737477;
    name = "Sibi";
  };
  pstn = {
    email = "philipp@xndr.de";
    name = "Philipp Steinpaß";
  };
  pSub = {
    email = "mail@pascal-wittmann.de";
    github = "pSub";
    githubId = 83842;
    name = "Pascal Wittmann";
  };
  psyanticy = {
    email = "iuns@outlook.fr";
    github = "PsyanticY";
    githubId = 20524473;
    name = "Psyanticy";
  };
  ptival = {
    email = "valentin.robert.42@gmail.com";
    github = "Ptival";
    githubId = 478606;
    name = "Valentin Robert";
  };
  ptrhlm = {
    email = "ptrhlm0@gmail.com";
    github = "ptrhlm";
    githubId = 9568176;
    name = "Piotr Halama";
  };
  puckipedia = {
    email = "puck@puckipedia.com";
    github = "puckipedia";
    githubId = 488734;
    name = "Puck Meerburg";
  };
  puffnfresh = {
    email = "brian@brianmckenna.org";
    github = "puffnfresh";
    githubId = 37715;
    name = "Brian McKenna";
  };
  puzzlewolf = {
    email = "nixos@nora.pink";
    github = "puzzlewolf";
    githubId = 23097564;
    name = "Nora Widdecke";
  };
  pxc = {
    email = "patrick.callahan@latitudeengineering.com";
    name = "Patrick Callahan";
  };
  pyrolagus = {
    email = "pyrolagus@gmail.com";
    github = "PyroLagus";
    githubId = 4579165;
    name = "Danny Bautista";
  };
  peelz = {
    email = "peelz.dev+nixpkgs@gmail.com";
    github = "louistakepillz";
    githubId = 920910;
    name = "peelz";
  };
  q3k = {
    email = "q3k@q3k.org";
    github = "q3k";
    githubId = 315234;
    name = "Serge Bazanski";
  };
  qknight = {
    email = "js@lastlog.de";
    github = "qknight";
    githubId = 137406;
    name = "Joachim Schiele";
  };
  qoelet = {
    email = "kenny@machinesung.com";
    github = "qoelet";
    githubId = 115877;
    name = "Kenny Shen";
  };
  qyliss = {
    email = "hi@alyssa.is";
    github = "alyssais";
    githubId = 2768870;
    name = "Alyssa Ross";
    keys = [{
      longkeyid = "rsa4096/736CCDF9EF51BD97";
      fingerprint = "7573 56D7 79BB B888 773E  415E 736C CDF9 EF51 BD97";
    }];
  };
  raboof = {
    email = "arnout@bzzt.net";
    github = "raboof";
    name = "Arnout Engelen";
  };
  rafaelgg = {
    email = "rafael.garcia.gallego@gmail.com";
    github = "rafaelgg";
    name = "Rafael García";
  };
  raquelgb = {
    email = "raquel.garcia.bautista@gmail.com";
    github = "raquelgb";
    githubId = 1246959;
    name = "Raquel García";
  };
  ragge = {
    email = "r.dahlen@gmail.com";
    github = "ragnard";
    githubId = 882;
    name = "Ragnar Dahlen";
  };
  ralith = {
    email = "ben.e.saunders@gmail.com";
    github = "ralith";
    githubId = 104558;
    name = "Benjamin Saunders";
  };
  ramkromberg = {
    email = "ramkromberg@mail.com";
    github = "ramkromberg";
    githubId = 14829269;
    name = "Ram Kromberg";
  };
  rardiol = {
    email = "ricardo.ardissone@gmail.com";
    github = "rardiol";
    githubId = 11351304;
    name = "Ricardo Ardissone";
  };
  rasendubi = {
    email = "rasen.dubi@gmail.com";
    github = "rasendubi";
    githubId = 1366419;
    name = "Alexey Shmalko";
  };
  raskin = {
    email = "7c6f434c@mail.ru";
    github = "7c6f434c";
    githubId = 1891350;
    name = "Michael Raskin";
  };
  ravloony = {
    email = "ravloony@gmail.com";
    name = "Tom Macdonald";
  };
  rawkode = {
    email = "david.andrew.mckay@gmail.com";
    github = "rawkode";
    githubId = 145816;
    name = "David McKay";
  };
  razvan = {
    email = "razvan.panda@gmail.com";
    github = "razvan-panda";
    githubId = 1758708;
    name = "Răzvan Flavius Panda";
  };
  rbasso = {
    email = "rbasso@sharpgeeks.net";
    github = "rbasso";
    githubId = 16487165;
    name = "Rafael Basso";
  };
  rbrewer = {
    email = "rwb123@gmail.com";
    github = "rbrewer123";
    githubId = 743058;
    name = "Rob Brewer";
  };
  rdnetto = {
    email = "rdnetto@gmail.com";
    github = "rdnetto";
    githubId = 1973389;
    name = "Reuben D'Netto";
  };
  redbaron = {
    email = "ivanov.maxim@gmail.com";
    github = "redbaron";
    githubId = 16624;
    name = "Maxim Ivanov";
  };
  redfish64 = {
    email = "engler@gmail.com";
    github = "redfish64";
    githubId = 1922770;
    name = "Tim Engler";
  };
  redvers = {
    email = "red@infect.me";
    github = "redvers";
    githubId = 816465;
    name = "Redvers Davies";
  };
  refnil = {
    email = "broemartino@gmail.com";
    github = "refnil";
    githubId = 1142322;
    name = "Martin Lavoie";
  };
  regnat = {
    email = "regnat@regnat.ovh";
    github = "regnat";
    githubId = 7226587;
    name = "Théophane Hufschmitt";
  };
  relrod = {
    email = "ricky@elrod.me";
    github = "relrod";
    githubId = 43930;
    name = "Ricky Elrod";
  };
  rembo10 = {
    email = "rembo10@users.noreply.github.com";
    github = "rembo10";
    githubId = 801525;
    name = "rembo10";
  };
  renatoGarcia = {
    email = "fgarcia.renato@gmail.com";
    github = "renatoGarcia";
    githubId = 220211;
    name = "Renato Garcia";
  };
  rencire = {
    email = "546296+rencire@users.noreply.github.com";
    github = "rencire";
    githubId = 546296;
    name = "Eric Ren";
  };
  renzo = {
    email = "renzocarbonara@gmail.com";
    github = "k0001";
    githubId = 3302;
    name = "Renzo Carbonara";
  };
  retrry = {
    email = "retrry@gmail.com";
    github = "retrry";
    githubId = 500703;
    name = "Tadas Barzdžius";
  };
  rexim = {
    email = "reximkut@gmail.com";
    github = "rexim";
    githubId = 165283;
    name = "Alexey Kutepov";
  };
  rht = {
    email = "rhtbot@protonmail.com";
    github = "rht";
    githubId = 395821;
    name = "rht";
  };
  richardipsum = {
    email = "richardipsum@fastmail.co.uk";
    github = "richardipsum";
    githubId = 10631029;
    name = "Richard Ipsum";
  };
  rick68 = {
    email = "rick68@gmail.com";
    github = "rick68";
    githubId = 42619;
    name = "Wei-Ming Yang";
  };
  rickynils = {
    email = "rickynils@gmail.com";
    github = "rickynils";
    name = "Rickard Nilsson";
  };
  rika = {
    email = "rika@paymentswit.ch";
    github = "NekomimiScience";
    githubId = 1810487;
    name = "Rika";
  };
  rileyinman = {
    email = "rileyminman@gmail.com";
    github = "rileyinman";
    githubId = 37246692;
    name = "Riley Inman";
  };
  ris = {
    email = "code@humanleg.org.uk";
    github = "risicle";
    githubId = 807447;
    name = "Robert Scott";
  };
  risson = {
    name = "Marc Schmitt";
    email = "marc.schmitt@risson.space";
    github = "rissson";
    githubId = 18313093;
    keys = [
      { longkeyid = "rsa4096/0xF6FD87B15C263EC9";
        fingerprint = "8A0E 6A7C 08AB B9DE 67DE  2A13 F6FD 87B1 5C26 3EC9";
      }
      { longkeyid = "ed25519/0xBBB7A6801DF1E03F";
        fingerprint = "C0A7 A9BB 115B C857 4D75  EA99 BBB7 A680 1DF1 E03F";
      }
    ];
  };
  rittelle = {
    email = "rittelle@posteo.de";
    github = "rittelle";
    githubId = 33598633;
    name = "Lennart Rittel";
  };
  rixed = {
    email = "rixed-github@happyleptic.org";
    github = "rixed";
    githubId = 449990;
    name = "Cedric Cellier";
  };
  rkoe = {
    email = "rk@simple-is-better.org";
    github = "rkoe";
    githubId = 2507744;
    name = "Roland Koebler";
  };
  rkrzr = {
    email = "ops+nixpkgs@channable.com";
    github = "rkrzr";
    githubId = 82817;
    name = "Robert Kreuzer";
  };
  rlupton20 = {
    email = "richard.lupton@gmail.com";
    github = "rlupton20";
    githubId = 13752145;
    name = "Richard Lupton";
  };
  rnhmjoj = {
    email = "rnhmjoj@inventati.org";
    github = "rnhmjoj";
    githubId = 2817565;
    name = "Michele Guerini Rocco";
    keys = [{
      longkeyid = "ed25519/0xBFBAF4C975F76450";
      fingerprint = "92B2 904F D293 C94D C4C9  3E6B BFBA F4C9 75F7 6450";
    }];
  };
  rob = {
    email = "rob.vermaas@gmail.com";
    github = "rbvermaa";
    name = "Rob Vermaas";
  };
  robberer = {
    email = "robberer@freakmail.de";
    github = "robberer";
    name = "Longrin Wischnewski";
  };
  robbinch = {
    email = "robbinch33@gmail.com";
    github = "robbinch";
    githubId = 12312980;
    name = "Robbin C.";
  };
  roberth = {
    email = "nixpkgs@roberthensing.nl";
    github = "roberth";
    githubId = 496447;
    name = "Robert Hensing";
  };
  robertodr = {
    email = "roberto.diremigio@gmail.com";
    github = "robertodr";
    githubId = 3708689;
    name = "Roberto Di Remigio";
  };
  robgssp = {
    email = "robgssp@gmail.com";
    github = "robgssp";
    githubId = 521306;
    name = "Rob Glossop";
  };
  roblabla = {
    email = "robinlambertz+dev@gmail.com";
    github = "roblabla";
    githubId = 1069318;
    name = "Robin Lambertz";
  };
  roconnor = {
    email = "roconnor@theorem.ca";
    github = "roconnor";
    githubId = 852967;
    name = "Russell O'Connor";
  };
  roelvandijk = {
    email = "roel@lambdacube.nl";
    github = "roelvandijk";
    githubId = 710906;
    name = "Roel van Dijk";
  };
  romildo = {
    email = "malaquias@gmail.com";
    github = "romildo";
    githubId = 1217934;
    name = "José Romildo Malaquias";
  };
  rongcuid = {
    email = "rongcuid@outlook.com";
    github = "rongcuid";
    githubId = 1312525;
    name = "Rongcui Dong";
  };
  roosemberth = {
    email = "roosembert.palacios+nixpkgs@gmail.com";
    github = "roosemberth";
    githubId = 3621083;
    name = "Roosembert (Roosemberth) Palacios";
  };
  royneary = {
    email = "christian@ulrich.earth";
    github = "royneary";
    githubId = 1942810;
    name = "Christian Ulrich";
  };
  rprospero = {
    email = "rprospero+nix@gmail.com";
    github = "rprospero";
    githubId = 1728853;
    name = "Adam Washington";
  };
  rps = {
    email = "robbpseaton@gmail.com";
    github = "robertseaton";
    githubId = 221121;
    name = "Robert P. Seaton";
  };
  rszibele = {
    email = "richard@szibele.com";
    github = "rszibele";
    githubId = 1387224;
    name = "Richard Szibele";
  };
  rtreffer = {
    email = "treffer+nixos@measite.de";
    github = "rtreffer";
    githubId = 61306;
    name = "Rene Treffer";
  };
  rushmorem = {
    email = "rushmore@webenchanter.com";
    github = "rushmorem";
    githubId = 4958190;
    name = "Rushmore Mushambi";
  };
  ruuda = {
    email = "dev+nix@veniogames.com";
    github = "ruuda";
    githubId = 506953;
    name = "Ruud van Asseldonk";
  };
  rvl = {
    email = "dev+nix@rodney.id.au";
    github = "rvl";
    githubId = 1019641;
    name = "Rodney Lorrimar";
  };
  rvlander = {
    email = "rvlander@gaetanandre.eu";
    github = "rvlander";
    githubId = 5236428;
    name = "Gaëtan André";
  };
  rvolosatovs = {
    email = "rvolosatovs@riseup.net";
    github = "rvolosatovs";
    name = "Roman Volosatovs";
  };
  ryanartecona = {
    email = "ryanartecona@gmail.com";
    github = "ryanartecona";
    githubId = 889991;
    name = "Ryan Artecona";
  };
  ryansydnor = {
    email = "ryan.t.sydnor@gmail.com";
    github = "ryansydnor";
    name = "Ryan Sydnor";
  };
  ryantm = {
    email = "ryan@ryantm.com";
    github = "ryantm";
    githubId = 4804;
    name = "Ryan Mulligan";
  };
  ryantrinkle = {
    email = "ryan.trinkle@gmail.com";
    github = "ryantrinkle";
    githubId = 1156448;
    name = "Ryan Trinkle";
  };
  rybern = {
    email = "ryan.bernstein@columbia.edu";
    github = "rybern";
    githubId = 4982341;
    name = "Ryan Bernstein";
  };
  rycee = {
    email = "robert@rycee.net";
    github = "rycee";
    githubId = 798147;
    name = "Robert Helgesson";
    keys = [{
      longkeyid = "rsa4096/0x3573356C25C424D4";
      fingerprint = "36CA CF52 D098 CC0E 78FB  0CB1 3573 356C 25C4 24D4";
    }];
  };
  ryneeverett = {
    email = "ryneeverett@gmail.com";
    github = "ryneeverett";
    githubId = 3280280;
    name = "Ryne Everett";
  };
  rzetterberg = {
    email = "richard.zetterberg@gmail.com";
    github = "rzetterberg";
    githubId = 766350;
    name = "Richard Zetterberg";
  };
  samdoshi = {
    email = "sam@metal-fish.co.uk";
    github = "samdoshi";
    githubId = 112490;
    name = "Sam Doshi";
  };
  samdroid-apps = {
    email = "sam@sam.today";
    github = "samdroid-apps";
    githubId = 6022042;
    name = "Sam Parkinson";
  };
  samlich = {
    email = "nixos@samli.ch";
    github = "samlich";
    githubId = 1349989;
    name = "samlich";
    keys = [{
      longkeyid = "rsa4096/B1568953B1939F1C";
      fingerprint = "AE8C 0836 FDF6 3FFC 9580  C588 B156 8953 B193 9F1C";
    }];
  };
  samrose = {
    email = "samuel.rose@gmail.com";
    github = "samrose";
    githubId = 115821;
    name = "Sam Rose";
  };
  samueldr = {
    email = "samuel@dionne-riel.com";
    github = "samueldr";
    githubId = 132835;
    name = "Samuel Dionne-Riel";
  };
  samuelrivas = {
    email = "samuelrivas@gmail.com";
    github = "samuelrivas";
    githubId = 107703;
    name = "Samuel Rivas";
  };
  sander = {
    email = "s.vanderburg@tudelft.nl";
    github = "svanderburg";
    name = "Sander van der Burg";
  };
  sargon = {
    email = "danielehlers@mindeye.net";
    github = "sargon";
    githubId = 178904;
    name = "Daniel Ehlers";
  };
  saschagrunert = {
    email = "mail@saschagrunert.de";
    github = "saschagrunert";
    githubId = 695473;
    name = "Sascha Grunert";
  };
  sauyon = {
    email = "s@uyon.co";
    github = "sauyon";
    githubId = 2347889;
    name = "Sauyon Lee";
  };
  sb0 = {
    email = "sb@m-labs.hk";
    github = "sbourdeauducq";
    githubId = 720864;
    name = "Sébastien Bourdeauducq";
  };
  sboosali = {
    email = "SamBoosalis@gmail.com";
    github = "sboosali";
    githubId = 2320433;
    name = "Sam Boosalis";
  };
  scalavision = {
    email = "scalavision@gmail.com";
    github = "scalavision";
    name = "Tom Sorlie";
  };
  schmitthenner = {
    email = "development@schmitthenner.eu";
    github = "fkz";
    githubId = 354463;
    name = "Fabian Schmitthenner";
  };
  schmittlauch = {
    email = "t.schmittlauch+nixos@orlives.de";
    github = "schmittlauch";
  };
  schneefux = {
    email = "schneefux+nixos_pkg@schneefux.xyz";
    github = "schneefux";
    githubId = 15379000;
    name = "schneefux";
  };
  schristo = {
    email = "schristopher@konputa.com";
    name = "Scott Christopher";
  };
  scode = {
    email = "peter.schuller@infidyne.com";
    github = "scode";
    githubId = 59476;
    name = "Peter Schuller";
  };
  scolobb = {
    email = "sivanov@colimite.fr";
    github = "scolobb";
    githubId = 11320;
    name = "Sergiu Ivanov";
  };
  screendriver = {
    email = "nix@echooff.de";
    github = "screendriver";
    githubId = 149248;
    name = "Christian Rackerseder";
  };
  Scriptkiddi = {
    email = "nixos@scriptkiddi.de";
    github = "scriptkiddi";
    githubId = 3598650;
    name = "Fritz Otlinghaus";
  };
  scubed2 = {
    email = "scubed2@gmail.com";
    github = "scubed2";
    name = "Sterling Stein";
  };
  sdier = {
    email = "scott@dier.name";
    github = "sdier";
    githubId = 11613056;
    name = "Scott Dier";
  };
  sdll = {
    email = "sasha.delly@gmail.com";
    github = "sdll";
    githubId = 17913919;
    name = "Sasha Illarionov";
  };
  SeanZicari = {
    email = "sean.zicari@gmail.com";
    github = "SeanZicari";
    githubId = 2343853;
    name = "Sean Zicari";
  };
  sellout = {
    email = "greg@technomadic.org";
    github = "sellout";
    githubId = 33031;
    name = "Greg Pfeil";
  };
  sengaya = {
    email = "tlo@sengaya.de";
    github = "sengaya";
    githubId = 1286668;
    name = "Thilo Uttendorfer";
  };
  sephalon = {
    email = "me@sephalon.net";
    github = "sephalon";
    githubId = 893474;
    name = "Stefan Wiehler";
  };
  sepi = {
    email = "raffael@mancini.lu";
    github = "sepi";
    githubId = 529649;
    name = "Raffael Mancini";
  };
  seppeljordan = {
    email = "sebastian.jordan.mail@googlemail.com";
    github = "seppeljordan";
    githubId = 4805746;
    name = "Sebastian Jordan";
  };
  seqizz = {
    email = "seqizz@gmail.com";
    github = "seqizz";
    githubId = 307899;
    name = "Gurkan Gur";
  };
  servalcatty = {
    email = "servalcat@pm.me";
    github = "servalcatty";
    githubid = 51969817;
    name = "Serval";
    keys = [{
      longkeyid = "rsa4096/0x4A2AAAA382F8294C";
      fingerprint = "A317 37B3 693C 921B 480C  C629 4A2A AAA3 82F8 294C";
    }];
  };
  sfrijters = {
    email = "sfrijters@gmail.com";
    github = "sfrijters";
    githubId = 918365;
    name = "Stefan Frijters";
  };
  sgo = {
    email = "stig@stig.io";
    github = "stigtsp";
    githubId = 75371;
    name = "Stig Palmquist";
  };
  sgraf = {
    email = "sgraf1337@gmail.com";
    github = "sgraf812";
    githubId = 1151264;
    name = "Sebastian Graf";
  };
  shahrukh330 = {
    email = "shahrukh330@gmail.com";
    github = "shahrukh330";
    githubId = 1588288;
    name = "Shahrukh Khan";
  };
  shanemikel = {
    email = "shanepearlman@pm.me";
    github = "shanemikel";
    githubId = 6720672;
    name = "Shane Pearlman";
  };
  shawndellysse = {
    email = "sdellysse@gmail.com";
    github = "shawndellysse";
    githubId = 293035;
    name = "Shawn Dellysse";
  };
  shazow = {
    email = "andrey.petrov@shazow.net";
    github = "shazow";
    name = "Andrey Petrov";
  };
  sheenobu = {
    email = "sheena.artrip@gmail.com";
    github = "sheenobu";
    githubId = 1443459;
    name = "Sheena Artrip";
  };
  sheganinans = {
    email = "sheganinans@gmail.com";
    github = "sheganinans";
    githubId = 2146203;
    name = "Aistis Raulinaitis";
  };
  shell = {
    email = "cam.turn@gmail.com";
    github = "VShell";
    githubId = 251028;
    name = "Shell Turner";
  };
  shlevy = {
    email = "shea@shealevy.com";
    github = "shlevy";
    name = "Shea Levy";
  };
  shmish111 = {
    email = "shmish111@gmail.com";
    github = "shmish111";
    name = "David Smith";
  };
  shou = {
    email = "x+g@shou.io";
    github = "Shou";
    githubId = 819413;
    name = "Benedict Aas";
  };
  shyim = {
    email = "s.sayakci@gmail.com";
    github = "shyim";
    githubId = 6224096;
    name = "Soner Sayakci";
  };
  siddharthist = {
    email = "langston.barrett@gmail.com";
    github = "langston-barrett";
    githubId = 4294323;
    name = "Langston Barrett";
  };
  siers = {
    email = "veinbahs+nixpkgs@gmail.com";
    github = "siers";
    githubId = 235147;
    name = "Raitis Veinbahs";
  };
  sifmelcara = {
    email = "ming@culpring.com";
    github = "sifmelcara";
    githubId = 10496191;
    name = "Ming Chuan";
  };
  sigma = {
    email = "yann.hodique@gmail.com";
    github = "sigma";
    githubId = 16090;
    name = "Yann Hodique";
  };
  sikmir = {
    email = "sikmir@gmail.com";
    github = "sikmir";
    githubId = 688044;
    name = "Nikolay Korotkiy";
    keys = [{
      longkeyid = "rsa2048/0xD1DE6D7F693663A5";
      fingerprint = "ADF4 C13D 0E36 1240 BD01  9B51 D1DE 6D7F 6936 63A5";
    }];
  };
  simonchatts = {
    email = "code@chatts.net";
    github = "simonchatts";
    githubId = 11135311;
    name = "Simon Chatterjee";
  };
  simonvandel = {
    email = "simon.vandel@gmail.com";
    github = "simonvandel";
    githubId = 2770647;
    name = "Simon Vandel Sillesen";
  };
  sivteck = {
    email = "sivaram1992@gmail.com";
    github = "sivteck";
    githubId = 8017899;
    name = "Sivaram Balakrishnan";
  };
  sjagoe = {
    email = "simon@simonjagoe.com";
    github = "sjagoe";
    githubId = 80012;
    name = "Simon Jagoe";
  };
  sjau = {
    email = "nixos@sjau.ch";
    github = "sjau";
    githubId = 848812;
    name = "Stephan Jau";
  };
  sjfloat = {
    email = "steve+nixpkgs@jonescape.com";
    github = "sjfloat";
    githubId = 216167;
    name = "Steve Jones";
  };
  sjmackenzie = {
    email = "setori88@gmail.com";
    github = "sjmackenzie";
    name = "Stewart Mackenzie";
  };
  sjourdois = {
    email = "sjourdois@gmail.com";
    name = "Stéphane ‘kwisatz’ Jourdois";
  };
  skeidel = {
    email = "svenkeidel@gmail.com";
    github = "svenkeidel";
    githubId = 266500;
    name = "Sven Keidel";
  };
  skrzyp = {
    email = "jot.skrzyp@gmail.com";
    name = "Jakub Skrzypnik";
  };
  skykanin = {
    email = "skykanin@users.noreply.github.com";
    github = "skykanin";
    githubId = 3789764;
    name = "skykanin";
  };
  sleexyz = {
    email = "freshdried@gmail.com";
    github = "sleexyz";
    githubId = 1505617;
    name = "Sean Lee";
  };
  smakarov = {
    email = "setser200018@gmail.com";
    github = "setser";
    githubId = 12733495;
    name = "Sergey Makarov";
    keys = [{
      longkeyid = "rsa2048/6AA23A1193B7064B";
      fingerprint = "6F8A 18AE 4101 103F 3C54  24B9 6AA2 3A11 93B7 064B";
    }];
  };
  smaret = {
    email = "sebastien.maret@icloud.com";
    github = "smaret";
    githubId = 95471;
    name = "Sébastien Maret";
    keys = [{
      longkeyid = "rsa4096/0x86E30E5A0F5FC59C";
      fingerprint = "4242 834C D401 86EF 8281  4093 86E3 0E5A 0F5F C59C";
    }];
  };
  smironov = {
    email = "grrwlf@gmail.com";
    github = "grwlf";
    githubId = 4477729;
    name = "Sergey Mironov";
  };
  sna = {
    email = "abouzahra.9@wright.edu";
    github = "s-na";
    githubId = 20214715;
    name = "S. Nordin Abouzahra";
  };
  snaar = {
    email = "snaar@snaar.net";
    github = "snaar";
    githubId = 602439;
    name = "Serguei Narojnyi";
  };
  snyh = {
    email = "snyh@snyh.org";
    github = "snyh";
    githubId = 1437166;
    name = "Xia Bin";
  };
  softinio = {
    email = "code@softinio.com";
    github = "softinio";
    githubId = 3371635;
    name = "Salar Rahmanian";
  };
  solson = {
    email = "scott@solson.me";
    github = "solson";
    githubId = 26806;
    name = "Scott Olson";
  };
  sondr3 = {
    email = "nilsen.sondre@gmail.com";
    github = "sondr3";
    githubId = 2280539;
    name = "Sondre Nilsen";
    keys = [{
      longkeyid = "ed25519/0x25676BCBFFAD76B1";
      fingerprint = "0EC3 FA89 EFBA B421 F82E  40B0 2567 6BCB FFAD 76B1";
    }];
  };
  sorki = {
    email = "srk@48.io";
    github = "sorki";
    githubId = 115308;
    name = "Richard Marko";
  };
  sorpaas = {
    email = "hi@that.world";
    github = "sorpaas";
    githubId = 6277322;
    name = "Wei Tang";
  };
  spacefrogg = {
    email = "spacefrogg-nixos@meterriblecrew.net";
    github = "spacefrogg";
    githubId = 167881;
    name = "Michael Raitza";
  };
  spacekookie = {
    email = "kookie@spacekookie.de";
    github = "spacekookie";
    githubId = 7669898;
    name = "Katharina Fey";
  };
  spencerjanssen = {
    email = "spencerjanssen@gmail.com";
    github = "spencerjanssen";
    githubId = 2600039;
    name = "Spencer Janssen";
  };
  spinus = {
    email = "tomasz.czyz@gmail.com";
    github = "spinus";
    githubId = 950799;
    name = "Tomasz Czyż";
  };
  sprock = {
    email = "rmason@mun.ca";
    github = "sprock";
    name = "Roger Mason";
  };
  spwhitt = {
    email = "sw@swhitt.me";
    github = "spwhitt";
    githubId = 1414088;
    name = "Spencer Whitt";
  };
  srghma = {
    email = "srghma@gmail.com";
    github = "srghma";
    name = "Sergei Khoma";
  };
  srgom = {
    email = "srgom@users.noreply.github.com";
    github = "srgom";
    githubId = 8103619;
    name = "SRGOM";
  };
  srhb = {
    email = "sbrofeldt@gmail.com";
    github = "srhb";
    githubId = 219362;
    name = "Sarah Brofeldt";
  };
  SShrike = {
    email = "severen@shrike.me";
    github = "severen";
    githubId = 4061736;
    name = "Severen Redwood";
  };
  sstef = {
    email = "stephane@nix.frozenid.net";
    github = "fkstef";
    githubId = 8668915;
    name = "Stephane Schitter";
  };
  steell = {
    email = "steve@steellworks.com";
    github = "Steell";
    githubId = 1699155;
    name = "Steve Elliott";
  };
  stephenmw = {
    email = "stephen@q5comm.com";
    github = "stephenmw";
    githubId = 231788;
    name = "Stephen Weinberg";
  };
  sterfield = {
    email = "sterfield@gmail.com";
    github = "sterfield";
    githubId = 5747061;
    name = "Guillaume Loetscher";
  };
  sternenseemann = {
    email = "post@lukasepple.de";
    github = "sternenseemann";
    githubId = 3154475;
    name = "Lukas Epple";
  };
  steshaw = {
    name = "Steven Shaw";
    email = "steven@steshaw.org";
    github = "steshaw";
    githubId = 45735;
    keys = [{
      longkeyid = "rsa4096/0x1D9A17DFD23DCB91";
      fingerprint = "0AFE 77F7 474D 1596 EE55  7A29 1D9A 17DF D23D CB91";
    }];
  };
  stesie = {
    email = "stesie@brokenpipe.de";
    github = "stesie";
    githubId = 113068;
    name = "Stefan Siegl";
  };
  steve-chavez = {
    email = "stevechavezast@gmail.com";
    github = "steve-chavez";
    githubId = 1829294;
    name = "Steve Chávez";
  };
  steveej = {
    email = "mail@stefanjunker.de";
    github = "steveej";
    githubId = 1181362;
    name = "Stefan Junker";
  };
  StijnDW = {
    email = "stekke@airmail.cc";
    github = "StijnDW";
    githubId = 1751956;
    name = "Stijn DW";
  };
  StillerHarpo = {
    email = "florianengel39@gmail.com";
    github = "StillerHarpo";
    githubId = 25526706;
    name = "Florian Engel";
  };
  stites = {
    email = "sam@stites.io";
    github = "stites";
    githubId = 1694705;
    name = "Sam Stites";
  };
  stumoss = {
    email = "samoss@gmail.com";
    github = "stumoss";
    githubId = 638763;
    name = "Stuart Moss";
  };
  suhr = {
    email = "suhr@i2pmail.org";
    github = "suhr";
    githubId = 65870;
    name = "Сухарик";
  };
  SuprDewd = {
    email = "suprdewd@gmail.com";
    github = "SuprDewd";
    githubId = 187109;
    name = "Bjarki Ágúst Guðmundsson";
  };
  suvash = {
    email = "suvash+nixpkgs@gmail.com";
    github = "suvash";
    githubId = 144952;
    name = "Suvash Thapaliya";
  };
  sveitser = {
    email = "sveitser@gmail.com";
    github = "sveitser";
    githubId = 1040871;
    name = "Mathis Antony";
  };
  svsdep = {
    email = "svsdep@gmail.com";
    github = "svsdep";
    githubId = 36695359;
    name = "Vasyl Solovei";
  };
  swarren83 = {
    email = "shawn.w.warren@gmail.com";
    github = "swarren83";
    githubId = 4572854;
    name = "Shawn Warren";
  };
  swdunlop = {
    email = "swdunlop@gmail.com";
    github = "swdunlop";
    githubId = 120188;
    name = "Scott W. Dunlop";
  };
  sweber = {
    email = "sweber2342+nixpkgs@gmail.com";
    github = "sweber83";
    githubId = 19905904;
    name = "Simon Weber";
  };
  swflint = {
    email = "swflint@flintfam.org";
    github = "swflint";
    githubId = 1771109;
    name = "Samuel W. Flint";
  };
  swistak35 = {
    email = "me@swistak35.com";
    github = "swistak35";
    githubId = 332289;
    name = "Rafał Łasocha";
  };
  symphorien = {
    email = "symphorien_nixpkgs@xlumurb.eu";
    github = "symphorien";
    githubId = 12595971;
    name = "Guillaume Girol";
  };
  synthetica = {
    email = "nix@hilhorst.be";
    github = "Synthetica9";
    githubId = 7075751;
    name = "Patrick Hilhorst";
  };
  szczyp = {
    email = "qb@szczyp.com";
    github = "szczyp";
    githubId = 203195;
    name = "Szczyp";
  };
  sztupi = {
    email = "attila.sztupak@gmail.com";
    github = "sztupi";
    githubId = 143103;
    name = "Attila Sztupak";
  };
  t184256 = {
    email = "monk@unboiled.info";
    github = "t184256";
    githubId = 5991987;
    name = "Alexander Sosedkin";
  };
  tadeokondrak = {
    email = "me@tadeo.ca";
    github = "tadeokondrak";
    githubId = 4098453;
    name = "Tadeo Kondrak";
    keys = [{
      longkeyid = "ed25519/0xFBE607FCC49516D3";
      fingerprint = "0F2B C0C7 E77C 5B42 AC5B  4C18 FBE6 07FC C495 16D3";
    }];
  };
  tadfisher = {
    email = "tadfisher@gmail.com";
    github = "tadfisher";
    githubId = 129148;
    name = "Tad Fisher";
  };
  taeer = {
    email = "taeer@necsi.edu";
    github = "Radvendii";
    githubId = 1239929;
    name = "Taeer Bar-Yam";
  };
  taha = {
    email = "xrcrod@gmail.com";
    github = "tgharib";
    name = "Taha Gharib";
  };
  tailhook = {
    email = "paul@colomiets.name";
    github = "tailhook";
    githubId = 321799;
    name = "Paul Colomiets";
  };
  taketwo = {
    email = "alexandrov88@gmail.com";
    github = "taketwo";
    githubId = 1241736;
    name = "Sergey Alexandrov";
  };
  takikawa = {
    email = "asumu@igalia.com";
    github = "takikawa";
    githubId = 64192;
    name = "Asumu Takikawa";
  };
  taktoa = {
    email = "taktoa@gmail.com";
    github = "taktoa";
    githubId = 553443;
    name = "Remy Goldschmidt";
  };
  taku0 = {
    email = "mxxouy6x3m_github@tatapa.org";
    github = "taku0";
    githubId = 870673;
    name = "Takuo Yonezawa";
  };
  talkara = {
    email = "taito.horiuchi@relexsolutions.com";
    github = "talkara";
    githubId = 51232929;
    name = "Taito Horiuchi";
  };
  talyz = {
    email = "kim.lindberger@gmail.com";
    github = "talyz";
    githubId = 63433;
    name = "Kim Lindberger";
  };
  taneb = {
    email = "nvd1234@gmail.com";
    github = "Taneb";
    githubId = 1901799;
    name = "Nathan van Doorn";
  };
  tari = {
    email = "peter@taricorp.net";
    github = "tari";
    githubId = 506181;
    name = "Peter Marheine";
  };
  tasmo = {
    email = "tasmo@tasmo.de";
    github = "tasmo";
    githubId = 102685;
    name = "Thomas Friese";
  };
  tavyc = {
    email = "octavian.cerna@gmail.com";
    github = "tavyc";
    githubId = 3650609;
    name = "Octavian Cerna";
  };
  tazjin = {
    email = "mail@tazj.in";
    github = "tazjin";
    githubId = 1552853;
    name = "Vincent Ambo";
  };
  tbenst = {
    email = "nix@tylerbenster.com";
    github = "tbenst";
    githubId = 863327;
    name = "Tyler Benster";
  };
  tckmn = {
    email = "andy@tck.mn";
    github = "tckmn";
    name = "Andy Tockman";
  };
  teh = {
    email = "tehunger@gmail.com";
    github = "teh";
    githubId = 139251;
    name = "Tom Hunger";
  };
  telotortium = {
    email = "rirelan@gmail.com";
    github = "telotortium";
    githubId = 1755789;
    name = "Robert Irelan";
  };
  teozkr = {
    email = "teo@nullable.se";
    github = "teozkr";
    githubId = 649832;
    name = "Teo Klestrup Röijezon";
  };
  terlar = {
    email = "terlar@gmail.com";
    github = "terlar";
    githubId = 280235;
    name = "Terje Larsen";
  };
  tesq0 = {
    email = "mikolaj.galkowski@gmail.com";
    github = "tesq0";
    name = "Mikolaj Galkowski";
  };
  teto = {
    email = "mcoudron@hotmail.com";
    github = "teto";
    name = "Matthieu Coudron";
  };
  tex = {
    email = "milan.svoboda@centrum.cz";
    github = "tex";
    githubId = 27386;
    name = "Milan Svoboda";
  };
  tg-x = {
    email = "*@tg-x.net";
    github = "tg-x";
    githubId = 378734;
    name = "TG ⊗ Θ";
  };
  thall = {
    email = "niclas.thall@gmail.com";
    github = "thall";
    githubId = 102452;
    name = "Niclas Thall";
  };
  thammers = {
    email = "jawr@gmx.de";
    github = "tobias-hammerschmidt";
    githubId = 2543259;
    name = "Tobias Hammerschmidt";
  };
  thanegill = {
    email = "me@thanegill.com";
    github = "thanegill";
    githubId = 1141680;
    name = "Thane Gill";
  };
  the-kenny = {
    email = "moritz@tarn-vedra.de";
    github = "the-kenny";
    name = "Moritz Ulrich";
  };
  thedavidmeister = {
    email = "thedavidmeister@gmail.com";
    github = "thedavidmeister";
    githubId = 629710;
    name = "David Meister";
  };
  thefloweringash = {
    email = "lorne@cons.org.nz";
    github = "thefloweringash";
    githubId = 42933;
    name = "Andrew Childs";
  };
  thefenriswolf = {
    email = "stefan.rohrbacher97@gmail.com";
    github = "thefenriswolf";
    githubId = 8547242;
    name = "Stefan Rohrbacher";
  };
  "thelegy" = {
    email = "mail+nixos@0jb.de";
    github = "thelegy";
    githubId = 3105057;
    name = "Jan Beinke";
  };
  thesola10 = {
    email = "thesola10@bobile.fr";
    github = "thesola10";
    githubId = 7287268;
    keys = [{
      longkeyid = "rsa4096/0x89245619BEBB95BA";
      fingerprint = "1D05 13A6 1AC4 0D8D C6D6  5F2C 8924 5619 BEBB 95BA";
    }];
    name = "Karim Vergnes";
  };
  theuni = {
    email = "ct@flyingcircus.io";
    github = "ctheune";
    githubId = 1220572;
    name = "Christian Theune";
  };
  thiagokokada = {
    email = "thiagokokada@gmail.com";
    github = "thiagokokada";
    githubId = 844343;
    name = "Thiago K. Okada";
  };
  thmzlt = {
    email = "git@thomazleite.com";
    github = "thmzlt";
    githubId = 7709;
    name = "Thomaz Leite";
  };
  ThomasMader = {
    email = "thomas.mader@gmail.com";
    github = "ThomasMader";
    githubId = 678511;
    name = "Thomas Mader";
  };
  thoughtpolice = {
    email = "aseipp@pobox.com";
    github = "thoughtpolice";
    githubId = 3416;
    name = "Austin Seipp";
  };
  thpham = {
    email = "thomas.pham@ithings.ch";
    github = "thpham";
    githubId = 224674;
    name = "Thomas Pham";
  };
  Thra11 = {
    email = "tahall256@protonmail.ch";
    github = "Thra11";
    githubId = 1391883;
    name = "Tom Hall";
  };
  tilpner = {
    email = "till@hoeppner.ws";
    github = "tilpner";
    githubId = 4322055;
    name = "Till Höppner";
  };
  timbertson = {
    email = "tim@gfxmonk.net";
    github = "timbertson";
    name = "Tim Cuthbertson";
  };
  timma = {
    email = "kunduru.it.iitb@gmail.com";
    github = "ktrsoft";
    name = "Timma";
  };
  timokau = {
    email = "timokau@zoho.com";
    github = "timokau";
    githubId = 3799330;
    name = "Timo Kaufmann";
  };
  timor = {
    email = "timor.dd@googlemail.com";
    github = "timor";
    githubId = 174156;
    name = "timor";
  };
  timput = {
    email = "tim@timput.com";
    github = "TimPut";
    githubId = 2845239;
    name = "Tim Put";
  };
  tiramiseb = {
    email = "sebastien@maccagnoni.eu";
    github = "tiramiseb";
    githubId = 1292007;
    name = "Sébastien Maccagnoni";
  };
  titanous = {
    email = "jonathan@titanous.com";
    github = "titanous";
    githubId = 13026;
    name = "Jonathan Rudenberg";
  };
  tkerber = {
    email = "tk@drwx.org";
    github = "tkerber";
    githubId = 5722198;
    name = "Thomas Kerber";
    keys = [{
      longkeyid = "rsa4096/0x8489B911F9ED617B";
      fingerprint = "556A 403F B0A2 D423 F656  3424 8489 B911 F9ED 617B";
    }];
  };
  tmplt = {
    email = "tmplt@dragons.rocks";
    github = "tmplt";
    githubId = 6118602;
    name = "Viktor";
  };
  tnias = {
    email = "phil@grmr.de";
    github = "tnias";
    name = "Philipp Bartsch";
  };
  tobim = {
    email = "nix@tobim.fastmail.fm";
    github = "tobim";
    githubId = 858790;
    name = "Tobias Mayer";
  };
  tobiasBora = {
    email = "tobias.bora.list@gmail.com";
    github = "tobiasBora";
    githubId = 2164118;
    name = "Tobias Bora";
  };
  tohl = {
    email = "tom@logand.com";
    github = "tohl";
    githubId = 12159013;
    name = "Tomas Hlavaty";
  };
  tokudan = {
    email = "git@danielfrank.net";
    github = "tokudan";
    githubId = 692610;
    name = "Daniel Frank";
  };
  tomahna = {
    email = "kevin.rauscher@tomahna.fr";
    github = "Tomahna";
    githubId = 8577941;
    name = "Kevin Rauscher";
  };
  tomberek = {
    email = "tomberek@gmail.com";
    github = "tomberek";
    githubId = 178444;
    name = "Thomas Bereknyei";
  };
  tomfitzhenry = {
    email = "tom@tom-fitzhenry.me.uk";
    github = "tomfitzhenry";
    githubId = 61303;
    name = "Tom Fitzhenry";
  };
  tomsmeets = {
    email = "tom.tsmeets@gmail.com";
    github = "tomsmeets";
    githubId = 6740669;
    name = "Tom Smeets";
  };
  toonn = {
    email = "nnoot@toonn.io";
    github = "toonn";
    githubId = 1486805;
    name = "Toon Nolten";
  };
  travisbhartwell = {
    email = "nafai@travishartwell.net";
    github = "travisbhartwell";
    githubId = 10110;
    name = "Travis B. Hartwell";
  };
  treemo = {
    email = "matthieu.chevrier@treemo.fr";
    github = "treemo";
    githubId = 207457;
    name = "Matthieu Chevrier";
  };
  trevorj = {
    email = "nix@trevor.joynson.io";
    github = "akatrevorjay";
    githubId = 1312290;
    name = "Trevor Joynson";
  };
  tricktron = {
    email = "tgagnaux@gmail.com";
    github = "tricktron";
    githubId = 16036882;
    name = "Thibault Gagnaux";
  };
  trino = {
    email = "muehlhans.hubert@ekodia.de";
    github = "hmuehlhans";
    githubId = 9870613;
    name = "Hubert Mühlhans";
  };
  troydm = {
    email = "d.geurkov@gmail.com";
    github = "troydm";
    githubId = 483735;
    name = "Dmitry Geurkov";
  };
  tscholak = {
    email = "torsten.scholak@googlemail.com";
    github = "tscholak";
    name = "Torsten Scholak";
  };
  tstrobel = {
    email = "4ZKTUB6TEP74PYJOPWIR013S2AV29YUBW5F9ZH2F4D5UMJUJ6S@hash.domains";
    name = "Thomas Strobel";
  };
  ttuegel = {
    email = "ttuegel@mailbox.org";
    github = "ttuegel";
    githubId = 563054;
    name = "Thomas Tuegel";
  };
  tv = {
    email = "tv@krebsco.de";
    github = "4z3";
    githubId = 427872;
    name = "Tomislav Viljetić";
  };
  tvestelind = {
    email = "tomas.vestelind@fripost.org";
    github = "tvestelind";
    name = "Tomas Vestelind";
  };
  tvorog = {
    email = "marszaripov@gmail.com";
    github = "tvorog";
    githubId = 1325161;
    name = "Marsel Zaripov";
  };
  tweber = {
    email = "tw+nixpkgs@360vier.de";
    github = "thorstenweber83";
    name = "Thorsten Weber";
  };
  twey = {
    email = "twey@twey.co.uk";
    github = "twey";
    name = "James ‘Twey’ Kay";
  };
  twhitehead = {
    name = "Tyson Whitehead";
    email = "twhitehead@gmail.com";
    github = "twhitehead";
    githubId = 787843;
    keys = [{
      longkeyid = "rsa2048/0x594258F0389D2802";
      fingerprint = "E631 8869 586F 99B4 F6E6  D785 5942 58F0 389D 2802";
    }];
  };
  typetetris = {
    email = "ericwolf42@mail.com";
    github = "typetetris";
    githubId = 1983821;
    name = "Eric Wolf";
  };
  udono = {
    email = "udono@virtual-things.biz";
    github = "udono";
    githubId = 347983;
    name = "Udo Spallek";
  };
  unode = {
    email = "alves.rjc@gmail.com";
    github = "unode";
    githubId = 122319;
    name = "Renato Alves";
  };
  uralbash = {
    email = "root@uralbash.ru";
    github = "uralbash";
    githubId = 619015;
    name = "Svintsov Dmitry";
  };
  uri-canva = {
    email = "uri@canva.com";
    github = "uri-canva";
    githubId = 33242106;
    name = "Uri Baghin";
  };
  uskudnik = {
    email = "urban.skudnik@gmail.com";
    github = "uskudnik";
    githubId = 120451;
    name = "Urban Skudnik";
  };
  utdemir = {
    email = "me@utdemir.com";
    github = "utdemir";
    githubId = 928084;
    name = "Utku Demir";
  };
  uvnikita = {
    email = "uv.nikita@gmail.com";
    github = "uvNikita";
    githubId = 1084748;
    name = "Nikita Uvarov";
  };
  uwap = {
    email = "me@uwap.name";
    github = "uwap";
    name = "uwap";
  };
  va1entin = {
    email = "github@valentinsblog.com";
    github = "va1entin";
    githubId = 31535155;
    name = "Valentin Heidelberger";
  };
  vaibhavsagar = {
    email = "vaibhavsagar@gmail.com";
    github = "vaibhavsagar";
    githubId = 1525767;
    name = "Vaibhav Sagar";
  };
  valebes = {
    email = "valebes@gmail.com";
    github = "valebes";
    githubid = 10956211;
    name = "Valerio Besozzi";
  };
  valeriangalliat = {
    email = "val@codejam.info";
    github = "valeriangalliat";
    name = "Valérian Galliat";
  };
  valodim = {
    email = "look@my.amazin.horse";
    github = "valodim";
    githubId = 27813;
    name = "Vincent Breitmoser";
  };
  vandenoever = {
    email = "jos@vandenoever.info";
    github = "vandenoever";
    githubId = 608417;
    name = "Jos van den Oever";
  };
  vanschelven = {
    email = "klaas@vanschelven.com";
    github = "vanschelven";
    githubId = 223833;
    name = "Klaas van Schelven";
  };
  vanzef = {
    email = "vanzef@gmail.com";
    github = "vanzef";
    githubId = 12428837;
    name = "Ivan Solyankin";
  };
  varunpatro = {
    email = "varun.kumar.patro@gmail.com";
    github = "varunpatro";
    githubId = 6943308;
    name = "Varun Patro";
  };
  vbgl = {
    email = "Vincent.Laporte@gmail.com";
    github = "vbgl";
    githubId = 2612464;
    name = "Vincent Laporte";
  };
  vbmithr = {
    email = "vb@luminar.eu.org";
    github = "vbmithr";
    githubId = 797581;
    name = "Vincent Bernardoff";
  };
  vcanadi = {
    email = "vito.canadi@gmail.com";
    github = "vcanadi";
    name = "Vitomir Čanadi";
  };
  vcunat = {
    name = "Vladimír Čunát";
    # vcunat@gmail.com predominated in commits before 2019/03
    email = "v@cunat.cz";
    github = "vcunat";
    githubId = 1785925;
    keys = [{
      longkeyid = "rsa4096/0xE747DF1F9575A3AA";
      fingerprint = "B600 6460 B60A 80E7 8206  2449 E747 DF1F 9575 A3AA";
    }];
  };
  vdemeester = {
    email = "vincent@sbr.pm";
    github = "vdemeester";
    githubId = 6508;
    name = "Vincent Demeester";
  };
  velovix = {
    email = "xaviosx@gmail.com";
    github = "velovix";
    githubId = 2856634;
    name = "Tyler Compton";
  };
  veprbl = {
    email = "veprbl@gmail.com";
    github = "veprbl";
    githubId = 245573;
    name = "Dmitry Kalinkin";
  };
  vidbina = {
    email = "vid@bina.me";
    github = "vidbina";
    githubId = 335406;
    name = "David Asabina";
  };
  vifino = {
    email = "vifino@tty.sh";
    github = "vifino";
    githubId = 5837359;
    name = "Adrian Pistol";
  };
  vika_nezrimaya = {
    email = "vika@fireburn.ru";
    github = "kisik21";
    githubId = 7953163;
    name = "Vika Shleina";
    keys = [{
      longkeyid = "rsa4096/0x5402B9B5497BACDB";
      fingerprint = "A03C D09C 36CF D9F6 1ADF  AF11 5402 B9B5 497B ACDB";
    }];
  };
  vinymeuh = {
    email = "vinymeuh@gmail.com";
    github = "vinymeuh";
    githubId = 118959;
    name = "VinyMeuh";
  };
  viric = {
    email = "viric@viric.name";
    github = "viric";
    name = "Lluís Batlle i Rossell";
  };
  virusdave = {
    email = "dave.nicponski@gmail.com";
    github = "virusdave";
    githubId = 6148271;
    name = "Dave Nicponski";
  };
  vizanto = {
    email = "danny@prime.vc";
    github = "vizanto";
    name = "Danny Wilson";
  };
  vklquevs = {
    email = "vklquevs@gmail.com";
    github = "vklquevs";
    githubId = 1771234;
    name = "vklquevs";
  };
  vlaci = {
    email = "laszlo.vasko@outlook.com";
    github = "vlaci";
    githubId = 1771332;
    name = "László Vaskó";
  };
  vlstill = {
    email = "xstill@fi.muni.cz";
    github = "vlstill";
    githubId = 4070422;
    name = "Vladimír Štill";
  };
  vmandela = {
    email = "venkat.mandela@gmail.com";
    github = "vmandela";
    githubId = 849772;
    name = "Venkateswara Rao Mandela";
  };
  vmchale = {
    email = "tmchale@wisc.edu";
    github = "vmchale";
    name = "Vanessa McHale";
  };
  volhovm = {
    email = "volhovm.cs@gmail.com";
    github = "volhovm";
    githubId = 5604643;
    name = "Mikhail Volkhov";
  };
  volth = {
    email = "jaroslavas@volth.com";
    github = "volth";
    githubId = 508305;
    name = "Jaroslavas Pocepko";
  };
  vozz = {
    email = "oliver.huntuk@gmail.com";
    name = "Oliver Hunt";
  };
  vrthra = {
    email = "rahul@gopinath.org";
    github = "vrthra";
    githubId = 70410;
    name = "Rahul Gopinath";
  };
  vskilet = {
    email = "victor@sene.ovh";
    github = "vskilet";
    githubId = 7677567;
    name = "Victor SENE";
  };
  vyorkin = {
    email = "vasiliy.yorkin@gmail.com";
    github = "vyorkin";
    githubId = 988849;
    name = "Vasiliy Yorkin";
  };
  vyp = {
    email = "elisp.vim@gmail.com";
    github = "vyp";
    githubId = 3889405;
    name = "vyp";
  };
  waynr = {
    name = "Wayne Warren";
    email = "wayne.warren.s@gmail.com";
    github = "waynr";
    githubId = 1441126;
  };
  wchresta = {
    email = "wchresta.nix@chrummibei.ch";
    github = "wchresta";
    githubId = 34962284;
    name = "wchresta";
  };
  wedens = {
    email = "kirill.wedens@gmail.com";
    name = "wedens";
  };
  WhittlesJr = {
    email = "alex.joseph.whitt@gmail.com";
    github = "WhittlesJr";
    githubId = 19174984;
    name = "Alex Whitt";
  };
  willibutz = {
    email = "willibutz@posteo.de";
    github = "willibutz";
    githubId = 20464732;
    name = "Willi Butz";
  };
  willtim = {
    email = "tim.williams.public@gmail.com";
    name = "Tim Philip Williams";
  };
  winden = {
    email = "windenntw@gmail.com";
    name = "Antonio Vargas Gonzalez";
  };
  winpat = {
    email = "patrickwinter@posteo.ch";
    github = "winpat";
    githubId = 6016963;
    name = "Patrick Winter";
  };
  wizeman = {
    email = "rcorreia@wizy.org";
    github = "wizeman";
    githubId = 168610;
    name = "Ricardo M. Correia";
  };
  wjlroe = {
    email = "willroe@gmail.com";
    github = "wjlroe";
    githubId = 43315;
    name = "William Roe";
  };
  wmertens = {
    email = "Wout.Mertens@gmail.com";
    github = "wmertens";
    githubId = 54934;
    name = "Wout Mertens";
  };
  woffs = {
    email = "github@woffs.de";
    github = "woffs";
    githubId = 895853;
    name = "Frank Doepper";
  };
  womfoo = {
    email = "kranium@gikos.net";
    github = "womfoo";
    githubId = 1595132;
    name = "Kranium Gikos Mendoza";
  };
  worldofpeace = {
    email = "worldofpeace@protonmail.ch";
    github = "worldofpeace";
    githubId = 28888242;
    name = "worldofpeace";
  };
  wscott = {
    email = "wsc9tt@gmail.com";
    github = "wscott";
    name = "Wayne Scott";
  };
  wucke13 = {
    email = "info@wucke13.de";
    github = "wucke13";
    githubId = 20400405;
    name = "Wucke";
  };
  wykurz = {
    email = "wykurz@gmail.com";
    github = "wykurz";
    githubId = 483465;
    name = "Mateusz Wykurz";
  };
  wyvie = {
    email = "elijahrum@gmail.com";
    github = "wyvie";
    githubId = 3992240;
    name = "Elijah Rum";
  };
  xaverdh = {
    email = "hoe.dom@gmx.de";
    github = "xaverdh";
    githubId = 11050617;
    name = "Dominik Xaver Hörl";
  };
  xbreak = {
    email = "xbreak@alphaware.se";
    github = "xbreak";
    githubId = 13489144;
    name = "Calle Rosenquist";
  };
  xeji = {
    email = "xeji@cat3.de";
    github = "xeji";
    githubId = 36407913;
    name = "Uli Baum";
  };
  xfix = {
    email = "konrad@borowski.pw";
    github = "xfix";
    githubId = 1297598;
    name = "Konrad Borowski";
  };
  xnaveira = {
    email = "xnaveira@gmail.com";
    github = "xnaveira";
    name = "Xavier Naveira";
  };
  xnwdd = {
    email = "nwdd+nixos@no.team";
    github = "xnwdd";
    githubId = 3028542;
    name = "Guillermo NWDD";
  };
  xrelkd = {
    email = "46590321+xrelkd@users.noreply.github.com";
    github = "xrelkd";
    githubId = 46590321;
    name = "xrelkd";
  };
  xurei = {
    email = "olivier.bourdoux@gmail.com";
    github = "xurei";
    githubId = 621695;
    name = "Olivier Bourdoux";
  };
  xvapx = {
    email = "marti.serra.coscollano@gmail.com";
    github = "xvapx";
    githubId = 11824817;
    name = "Marti Serra";
  };
  xwvvvvwx = {
    email = "davidterry@posteo.de";
    github = "xwvvvvwx";
    githubId = 6689924;
    name = "David Terry";
  };
  xzfc = {
    email = "xzfcpw@gmail.com";
    github = "xzfc";
    githubId = 5121426;
    name = "Albert Safin";
  };
  y0no = {
    email = "y0no@y0no.fr";
    github = "y0no";
    name = "Yoann Ono";
  };
  yarny = {
    email = "41838844+Yarny0@users.noreply.github.com";
    github = "Yarny0";
    githubId = 41838844;
    name = "Yarny";
  };
  yarr = {
    email = "savraz@gmail.com";
    github = "Eternity-Yarr";
    githubId = 3705333;
    name = "Dmitry V.";
  };
  yegortimoshenko = {
    email = "yegortimoshenko@riseup.net";
    github = "yegortimoshenko";
    githubId = 1643293;
    name = "Yegor Timoshenko";
  };
  yesbox = {
    email = "jesper.geertsen.jonsson@gmail.com";
    github = "yesbox";
    githubId = 4113027;
    name = "Jesper Geertsen Jonsson";
  };
  ylwghst = {
    email = "ylwghst@onionmail.info";
    github = "ylwghst";
    githubId = 26011724;
    name = "Burim Augustin Berisa";
  };
  yochai = {
    email = "yochai@titat.info";
    github = "yochai";
    githubId = 1322201;
    name = "Yochai";
  };
  yorickvp = {
    email = "yorickvanpelt@gmail.com";
    github = "yorickvp";
    githubId = 647076;
    name = "Yorick van Pelt";
  };
  yrashk = {
    email = "yrashk@gmail.com";
    github = "yrashk";
    githubId = 452;
    name = "Yurii Rashkovskii";
  };
  ysndr = {
    email = "me@ysndr.de";
    github = "ysndr";
    githubId = 7040031;
    name = "Yannik Sander";
  };
  yuriaisaka = {
    email = "yuri.aisaka+nix@gmail.com";
    github = "yuriaisaka";
    githubId = 687198;
    name = "Yuri Aisaka";
  };
  yurrriq = {
    email = "eric@ericb.me";
    github = "yurrriq";
    githubId = 1866448;
    name = "Eric Bailey";
  };
  Yumasi = {
    email = "gpagnoux@gmail.com";
    github = "Yumasi";
    githubId = 24368641;
    name = "Guillaume Pagnoux";
    keys = [{
      longkeyid = "rsa4096/0xEC5065899AEAAF4C";
      fingerprint = "85F8 E850 F8F2 F823 F934  535B EC50 6589 9AEA AF4C";
    }];
  };
  yvt = {
    email = "i@yvt.jp";
    github = "yvt";
    githubId = 5253988;
    name = "yvt";
  };
  maggesi = {
    email = "marco.maggesi@gmail.com";
    github = "maggesi";
    githubId = 1809783;
    name = "Marco Maggesi";
  };
  zachcoyle = {
    email = "zach.coyle@gmail.com";
    github = "zachcoyle";
    githubId = 908716;
    name = "Zach Coyle";
  };
  zagy = {
    email = "cz@flyingcircus.io";
    github = "zagy";
    githubId = 568532;
    name = "Christian Zagrodnick";
  };
  zalakain = {
    email = "ping@umazalakain.info";
    github = "umazalakain";
    name = "Uma Zalakain";
  };
  zaninime = {
    email = "francesco@zanini.me";
    github = "zaninime";
    githubId = 450885;
    name = "Francesco Zanini";
  };
  zarelit = {
    email = "david@zarel.net";
    github = "zarelit";
    githubId = 3449926;
    name = "David Costa";
  };
  zauberpony = {
    email = "elmar@athmer.org";
    github = "zauberpony";
    githubId = 250877;
    name = "Elmar Athmer";
  };
  zef = {
    email = "zef@zef.me";
    name = "Zef Hemel";
  };
  zfnmxt = {
    name = "zfnmxt";
    email = "zfnmxt@zfnmxt.com";
    github = "zfnmxt";
    githubId = 37446532;
  };
  zgrannan = {
    email = "zgrannan@gmail.com";
    github = "zgrannan";
    githubId = 1141948;
    name = "Zack Grannan";
  };
  zimbatm = {
    email = "zimbatm@zimbatm.com";
    github = "zimbatm";
    githubId = 3248;
    name = "zimbatm";
  };
  Zimmi48 = {
    email = "theo.zimmermann@univ-paris-diderot.fr";
    github = "Zimmi48";
    githubId = 1108325;
    name = "Théo Zimmermann";
  };
  zohl = {
    email = "zohl@fmap.me";
    github = "zohl";
    githubId = 6067895;
    name = "Al Zohali";
  };
  zookatron = {
    email = "tim@zookatron.com";
    github = "zookatron";
    githubId = 1772064;
    name = "Tim Zook";
  };
  zoomulator = {
    email = "zoomulator@gmail.com";
    github = "zoomulator";
    githubId = 1069303;
    name = "Kim Simmons";
  };
  zowoq = {
    email = "59103226+zowoq@users.noreply.github.com";
    github = "zowoq";
    githubId = 59103226;
    name = "zowoq";
  };
  zraexy = {
    email = "zraexy@gmail.com";
    github = "zraexy";
    githubId = 8100652;
    name = "David Mell";
  };
  zx2c4 = {
    email = "Jason@zx2c4.com";
    github = "zx2c4";
    githubId = 10643;
    name = "Jason A. Donenfeld";
  };
  zzamboni = {
    email = "diego@zzamboni.org";
    github = "zzamboni";
    githubId = 32876;
    name = "Diego Zamboni";
  };
  turbomack = {
    email = "marek.faj@gmail.com";
    github = "turboMaCk";
    githubId = 2130305;
    name = "Marek Fajkus";
  };
  melling = {
    email = "mattmelling@fastmail.com";
    github = "mattmelling";
    githubId = 1215331;
    name = "Matt Melling";
  };
  wd15 = {
    email = "daniel.wheeler2@gmail.com";
    github = "wd15";
    githubId = 1986844;
    name = "Daniel Wheeler";
  };
  misuzu = {
    email = "bakalolka@gmail.com";
    github = "misuzu";
    githubId = 248143;
    name = "misuzu";
  };
  zokrezyl = {
    email = "zokrezyl@gmail.com";
    github = "zokrezyl";
    githubId = 51886259;
    name = "Zokre Zyl";
  };
  rakesh4g = {
    email = "rakeshgupta4u@gmail.com";
    github = "rakesh4g";
    githubId = 50867187;
    name = "Rakesh Gupta";
  };
  mlatus = {
    email = "wqseleven@gmail.com";
    github = "Ninlives";
    githubId = 17873203;
    name = "mlatus";
  };
  waiting-for-dev = {
    email = "marc@lamarciana.com";
    github = "waiting-for-dev";
    githubId = 52650;
    name = "Marc Busqué";
  };
  snglth = {
    email = "illia@ishestakov.com";
    github = "snglth";
    githubId = 8686360;
    name = "Illia Shestakov";
  };
  foxit64 = {
    email = "o4nsxy05@gmail.com";
    github = "foxit64";
    githubId = 56247270;
    name = "Foxit";
  };
  masaeedu = {
    email = "masaeedu@gmail.com";
    github = "masaeedu";
    githubId = 3674056;
    name = "Asad Saeeduddin";
  };
  ngerstle = {
    name  = "Nicholas Gerstle";
    email = "ngerstle@gmail.com";
    github = "ngerstle";
  };
  xavierzwirtz = {
    email = "me@xavierzwirtz.com";
    github = "xavierzwirtz";
    githubId = 474343;
    name = "Xavier Zwirtz";
  };
<<<<<<< HEAD
}
=======
  ymeister = {
    name = "Yuri Meister";
    email = "47071325+ymeister@users.noreply.github.com";
    github = "ymeister";
    githubId = 47071325;
  };
}

  
>>>>>>> a0c9e953
<|MERGE_RESOLUTION|>--- conflicted
+++ resolved
@@ -8350,16 +8350,10 @@
     githubId = 474343;
     name = "Xavier Zwirtz";
   };
-<<<<<<< HEAD
-}
-=======
   ymeister = {
     name = "Yuri Meister";
     email = "47071325+ymeister@users.noreply.github.com";
     github = "ymeister";
     githubId = 47071325;
   };
-}
-
-  
->>>>>>> a0c9e953
+}